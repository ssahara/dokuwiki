<?php
/**
 * Forwarder/Router to doku.php
 *
 * In normal usage, this script simply redirects to doku.php. However it can also be used as a routing
 * script with PHP's builtin webserver. It takes care of .htaccess compatible rewriting, directory/file
 * access permission checking and passing on static files.
 *
 * Usage example:
 *
 *   php -S localhost:8000 index.php
 *
 * @license    GPL 2 (http://www.gnu.org/licenses/gpl.html)
 * @author     Andreas Gohr <andi@splitbrain.org>
 */
if (php_sapi_name() != 'cli-server') {
    if (!defined('DOKU_INC')) define('DOKU_INC', dirname(__FILE__) . '/');
    require_once(DOKU_INC . 'inc/init.php');

<<<<<<< HEAD
    send_redirect(DOKU_URL . 'doku.php');
=======
    send_redirect(wl($conf['start']));
>>>>>>> aceca2eb
}

// ROUTER starts below

// avoid path traversal
$_SERVER['SCRIPT_NAME'] = str_replace('/../', '/', $_SERVER['SCRIPT_NAME']);

// routing aka. rewriting
if (preg_match('/^\/_media\/(.*)/', $_SERVER['SCRIPT_NAME'], $m)) {
    // media dispatcher
    $_GET['media'] = $m[1];
    require $_SERVER['DOCUMENT_ROOT'] . '/lib/exe/fetch.php';

} elseif (preg_match('/^\/_detail\/(.*)/', $_SERVER['SCRIPT_NAME'], $m)) {
    // image detail view
    $_GET['media'] = $m[1];
    require $_SERVER['DOCUMENT_ROOT'] . '/lib/exe/detail.php';

} elseif (preg_match('/^\/_export\/([^\/]+)\/(.*)/', $_SERVER['SCRIPT_NAME'], $m)) {
    // exports
    $_GET['do'] = 'export_' . $m[1];
    $_GET['id'] = $m[2];
    require $_SERVER['DOCUMENT_ROOT'] . '/doku.php';

} elseif (
    $_SERVER['SCRIPT_NAME'] !== '/index.php' &&
    file_exists($_SERVER['DOCUMENT_ROOT'] . $_SERVER['SCRIPT_NAME'])
) {
    // existing files

    // access limitiations
    if (preg_match('/\/([._]ht|README$|VERSION$|COPYING$)/', $_SERVER['SCRIPT_NAME']) or
        preg_match('/^\/(data|conf|bin|inc)\//', $_SERVER['SCRIPT_NAME'])
    ) {
        header('HTTP/1.1 403 Forbidden');
        die('Access denied');
    }

    if (substr($_SERVER['SCRIPT_NAME'], -4) == '.php') {
        # php scripts
        require $_SERVER['DOCUMENT_ROOT'] . $_SERVER['SCRIPT_NAME'];
    } else {
        # static files
        return false;
    }
} else {
    // treat everything else as a potential wiki page
    // working around https://bugs.php.net/bug.php?id=61286
    $request_path = preg_split('/\?/', $_SERVER['REQUEST_URI'], 2)[0];
    if (isset($_SERVER['PATH_INFO'])) {
        $_GET['id'] = $_SERVER['PATH_INFO'];
    } elseif ($request_path != '/' && $request_path != '/index.php') {
        $_GET['id'] = $_SERVER['SCRIPT_NAME'];
    }

    require $_SERVER['DOCUMENT_ROOT'] . '/doku.php';
}<|MERGE_RESOLUTION|>--- conflicted
+++ resolved
@@ -17,11 +17,7 @@
     if (!defined('DOKU_INC')) define('DOKU_INC', dirname(__FILE__) . '/');
     require_once(DOKU_INC . 'inc/init.php');
 
-<<<<<<< HEAD
-    send_redirect(DOKU_URL . 'doku.php');
-=======
     send_redirect(wl($conf['start']));
->>>>>>> aceca2eb
 }
 
 // ROUTER starts below
