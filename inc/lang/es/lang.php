--- conflicted
+++ resolved
@@ -2,7 +2,7 @@
 
 /**
  * @license    GPL 2 (http://www.gnu.org/licenses/gpl.html)
- * 
+ *
  * @author Zigor Astarbe <zigor@astarbe.com>
  * @author Adrián Ariza <adrian_ariza.ciudad.com.ar>
  * @author Gabiel Molina <gabriel191@gmail.com>
@@ -372,8 +372,5 @@
 $lang['plainhtml']             = 'HTML sencillo';
 $lang['wikimarkup']            = 'Etiquetado Wiki';
 $lang['page_nonexist_rev']     = 'La página no existía en %s. Por tanto fue creada en <a href="%s">%s</a>.';
-<<<<<<< HEAD
-$lang['email_signature'] = 'Este mail ha sido generado por DokuWiki en';
-=======
 $lang['unable_to_parse_date']  = 'Incapaz de evaluar el parámetro "%s".';
->>>>>>> 0b13f623
+$lang['email_signature']       = 'Este mail ha sido generado por DokuWiki en';