--- conflicted
+++ resolved
@@ -3,14 +3,5 @@
 Tu sú prihlasovacie informácie pre @TITLE@ (@DOKUWIKIURL@)
 
 Meno : @FULLNAME@
-<<<<<<< HEAD
-Užívateľské meno : @LOGIN@
-Heslo : @PASSWORD@
-=======
 Používateľské meno : @LOGIN@
-Heslo : @PASSWORD@
-
--- 
-Táto správa bola zaslaná DokuWiki
-@DOKUWIKIURL@
->>>>>>> 96146a0b
+Heslo : @PASSWORD@