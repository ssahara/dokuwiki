--- conflicted
+++ resolved
@@ -133,11 +133,7 @@
 
     // our own namespace
     if(substr($name, 0, 9) == 'dokuwiki/') {
-<<<<<<< HEAD
-        $file = DOKU_INC . 'inc/'. substr($name, 9) . '.php';
-=======
         $file = DOKU_INC . 'inc/' . substr($name, 9) . '.php';
->>>>>>> 9b78f7ea
         if(file_exists($file)) {
             require $file;
             return true;
