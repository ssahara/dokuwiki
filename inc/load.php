<?php
/**
 * Load all internal libraries and setup class autoloader
 *
 * @author Andreas Gohr <andi@splitbrain.org>
 */

// setup class autoloader
spl_autoload_register('load_autoload');

// require all the common libraries
// for a few of these order does matter
require_once(DOKU_INC.'inc/blowfish.php');
require_once(DOKU_INC.'inc/actions.php');
require_once(DOKU_INC.'inc/changelog.php');
require_once(DOKU_INC.'inc/common.php');
require_once(DOKU_INC.'inc/confutils.php');
require_once(DOKU_INC.'inc/pluginutils.php');
require_once(DOKU_INC.'inc/plugin.php');
require_once(DOKU_INC.'inc/events.php');
require_once(DOKU_INC.'inc/form.php');
require_once(DOKU_INC.'inc/fulltext.php');
require_once(DOKU_INC.'inc/html.php');
require_once(DOKU_INC.'inc/httputils.php');
require_once(DOKU_INC.'inc/indexer.php');
require_once(DOKU_INC.'inc/infoutils.php');
require_once(DOKU_INC.'inc/io.php');
require_once(DOKU_INC.'inc/mail.php');
require_once(DOKU_INC.'inc/media.php');
require_once(DOKU_INC.'inc/pageutils.php');
require_once(DOKU_INC.'inc/parserutils.php');
require_once(DOKU_INC.'inc/search.php');
require_once(DOKU_INC.'inc/subscription.php');
require_once(DOKU_INC.'inc/template.php');
require_once(DOKU_INC.'inc/toolbar.php');
require_once(DOKU_INC.'inc/utf8.php');
require_once(DOKU_INC.'inc/auth.php');

/**
 * spl_autoload_register callback
 *
 * Contains a static list of DokuWiki's core classes and automatically
 * require()s their associated php files when an object is instantiated.
 *
 * @author Andreas Gohr <andi@splitbrain.org>
 * @todo   add generic loading of renderers and auth backends
 */
function load_autoload($name){
    static $classes = null;
    if(is_null($classes)) $classes = array(
        'DokuHTTPClient'        => DOKU_INC.'inc/HTTPClient.php',
        'HTTPClient'            => DOKU_INC.'inc/HTTPClient.php',
        'JSON'                  => DOKU_INC.'inc/JSON.php',
        'Diff'                  => DOKU_INC.'inc/DifferenceEngine.php',
        'UnifiedDiffFormatter'  => DOKU_INC.'inc/DifferenceEngine.php',
        'TableDiffFormatter'    => DOKU_INC.'inc/DifferenceEngine.php',
        'cache'                 => DOKU_INC.'inc/cache.php',
        'cache_parser'          => DOKU_INC.'inc/cache.php',
        'cache_instructions'    => DOKU_INC.'inc/cache.php',
        'cache_renderer'        => DOKU_INC.'inc/cache.php',
        'Doku_Event'            => DOKU_INC.'inc/events.php',
        'Doku_Event_Handler'    => DOKU_INC.'inc/events.php',
        'EmailAddressValidator' => DOKU_INC.'inc/EmailAddressValidator.php',
        'Input'                 => DOKU_INC.'inc/Input.class.php',
        'JpegMeta'              => DOKU_INC.'inc/JpegMeta.php',
        'SimplePie'             => DOKU_INC.'inc/SimplePie.php',
        'FeedParser'            => DOKU_INC.'inc/FeedParser.php',
        'IXR_Server'            => DOKU_INC.'inc/IXR_Library.php',
        'IXR_Client'            => DOKU_INC.'inc/IXR_Library.php',
        'IXR_IntrospectionServer' => DOKU_INC.'inc/IXR_Library.php',
        'Doku_Plugin_Controller'=> DOKU_INC.'inc/plugincontroller.class.php',
        'GeSHi'                 => DOKU_INC.'inc/geshi.php',
        'Tar'                   => DOKU_INC.'inc/Tar.class.php',
        'TarLib'                => DOKU_INC.'inc/TarLib.class.php',
        'ZipLib'                => DOKU_INC.'inc/ZipLib.class.php',
        'DokuWikiFeedCreator'   => DOKU_INC.'inc/feedcreator.class.php',
        'Doku_Parser_Mode'      => DOKU_INC.'inc/parser/parser.php',
        'SafeFN'                => DOKU_INC.'inc/SafeFN.class.php',
        'Sitemapper'            => DOKU_INC.'inc/Sitemapper.php',
        'PassHash'              => DOKU_INC.'inc/PassHash.class.php',
        'Mailer'                => DOKU_INC.'inc/Mailer.class.php',
        'RemoteAPI'             => DOKU_INC.'inc/remote.php',
        'RemoteAPICore'         => DOKU_INC.'inc/RemoteAPICore.php',
        'Subscription'          => DOKU_INC.'inc/subscription.php',
<<<<<<< HEAD
        'Crypt_Base'            => DOKU_INC.'inc/phpseclib/Crypt_Base.php',
        'Crypt_Rijndael'        => DOKU_INC.'inc/phpseclib/Crypt_Rijndael.php',
        'Crypt_AES'             => DOKU_INC.'inc/phpseclib/Crypt_AES.php',
        'Crypt_Hash'            => DOKU_INC.'inc/phpseclib/Crypt_Hash.php',
=======
        'lessc'                 => DOKU_INC.'inc/lessc.inc.php',
>>>>>>> 72a66eb7

        'DokuWiki_Action_Plugin' => DOKU_PLUGIN.'action.php',
        'DokuWiki_Admin_Plugin'  => DOKU_PLUGIN.'admin.php',
        'DokuWiki_Syntax_Plugin' => DOKU_PLUGIN.'syntax.php',
        'DokuWiki_Remote_Plugin' => DOKU_PLUGIN.'remote.php',
    	'DokuWiki_Auth_Plugin'   => DOKU_PLUGIN.'auth.php',

    );

    if(isset($classes[$name])){
        require_once($classes[$name]);
        return;
    }

    // Plugin loading
    if(preg_match('/^(auth|helper|syntax|action|admin|renderer|remote)_plugin_('.DOKU_PLUGIN_NAME_REGEX.')(?:_([^_]+))?$/',
                  $name, $m)) {
        // try to load the wanted plugin file
        $c = ((count($m) === 4) ? "/{$m[3]}" : '');
        $plg = DOKU_PLUGIN . "{$m[2]}/{$m[1]}$c.php";
        if(@file_exists($plg)){
            include_once DOKU_PLUGIN . "{$m[2]}/{$m[1]}$c.php";
        }
        return;
    }
}
<|MERGE_RESOLUTION|>--- conflicted
+++ resolved
@@ -82,20 +82,17 @@
         'RemoteAPI'             => DOKU_INC.'inc/remote.php',
         'RemoteAPICore'         => DOKU_INC.'inc/RemoteAPICore.php',
         'Subscription'          => DOKU_INC.'inc/subscription.php',
-<<<<<<< HEAD
         'Crypt_Base'            => DOKU_INC.'inc/phpseclib/Crypt_Base.php',
         'Crypt_Rijndael'        => DOKU_INC.'inc/phpseclib/Crypt_Rijndael.php',
         'Crypt_AES'             => DOKU_INC.'inc/phpseclib/Crypt_AES.php',
         'Crypt_Hash'            => DOKU_INC.'inc/phpseclib/Crypt_Hash.php',
-=======
         'lessc'                 => DOKU_INC.'inc/lessc.inc.php',
->>>>>>> 72a66eb7
 
         'DokuWiki_Action_Plugin' => DOKU_PLUGIN.'action.php',
         'DokuWiki_Admin_Plugin'  => DOKU_PLUGIN.'admin.php',
         'DokuWiki_Syntax_Plugin' => DOKU_PLUGIN.'syntax.php',
         'DokuWiki_Remote_Plugin' => DOKU_PLUGIN.'remote.php',
-    	'DokuWiki_Auth_Plugin'   => DOKU_PLUGIN.'auth.php',
+        'DokuWiki_Auth_Plugin'   => DOKU_PLUGIN.'auth.php',
 
     );
 
