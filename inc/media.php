--- conflicted
+++ resolved
@@ -636,19 +636,11 @@
 /**
  * List all files in a given Media namespace
  *
-<<<<<<< HEAD
- * @param string      $ns
+ * @param string      $ns             namespace
  * @param null|int    $auth           permission level
  * @param string      $jump           id
  * @param bool        $fullscreenview
- * @param bool|string $sort           sorting order
-=======
- * @param string        $ns             namespace
- * @param null|int      $auth           permission level
- * @param string        $jump
- * @param bool          $fullscreenview
- * @param bool|string   $sort           sorting, false skips sorting
->>>>>>> 9a0ca2cf
+ * @param bool|string $sort           sorting order, false skips sorting
  */
 function media_filelist($ns,$auth=null,$jump='',$fullscreenview=false,$sort=false){
     global $conf;
