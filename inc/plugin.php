--- conflicted
+++ resolved
@@ -30,15 +30,9 @@
      * desc   - Short description of the plugin (Text only)
      * url    - Website with more information on the plugin (eg. syntax description)
      */
-<<<<<<< HEAD
     public function getInfo(){
-        $parts = explode('_',get_class($this));
-        $info  = DOKU_PLUGIN.'/'.$parts[2].'/plugin.info.txt';
-=======
-    function getInfo() {
         $parts = explode('_', get_class($this));
         $info = DOKU_PLUGIN . '/' . $parts[2] . '/plugin.info.txt';
->>>>>>> da957271
         if(@file_exists($info)) return confToHash($info);
 
         msg(
