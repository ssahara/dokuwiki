<?php
/**
 * HTML output functions
 *
 * @license    GPL 2 (http://www.gnu.org/licenses/gpl.html)
 * @author     Andreas Gohr <andi@splitbrain.org>
 */

if(!defined('DOKU_INC')) die('meh.');
if(!defined('NL')) define('NL',"\n");

/**
 * Convenience function to quickly build a wikilink
 *
 * @author Andreas Gohr <andi@splitbrain.org>
 * @param string  $id      id of the target page
 * @param string  $name    the name of the link, i.e. the text that is displayed
 * @param string|array  $search  search string(s) that shall be highlighted in the target page
 * @return string the HTML code of the link
 */
function html_wikilink($id,$name=null,$search=''){
    /** @var Doku_Renderer_xhtml $xhtml_renderer */
    static $xhtml_renderer = null;
    if(is_null($xhtml_renderer)){
        $xhtml_renderer = p_get_renderer('xhtml');
    }

    return $xhtml_renderer->internallink($id,$name,$search,true,'navigation');
}

/**
 * The loginform
 *
 * @author   Andreas Gohr <andi@splitbrain.org>
 */
function html_login(){
    global $lang;
    global $conf;
    global $ID;
    global $INPUT;

    print p_locale_xhtml('login');
    print '<div class="centeralign">'.NL;
    $form = new Doku_Form(array('id' => 'dw__login'));
    $form->startFieldset($lang['btn_login']);
    $form->addHidden('id', $ID);
    $form->addHidden('do', 'login');
    $form->addElement(form_makeTextField('u', ((!$INPUT->bool('http_credentials')) ? $INPUT->str('u') : ''), $lang['user'], 'focus__this', 'block'));
    $form->addElement(form_makePasswordField('p', $lang['pass'], '', 'block'));
    if($conf['rememberme']) {
        $form->addElement(form_makeCheckboxField('r', '1', $lang['remember'], 'remember__me', 'simple'));
    }
    $form->addElement(form_makeButton('submit', '', $lang['btn_login']));
    $form->endFieldset();

    if(actionOK('register')){
        $form->addElement('<p>'.$lang['reghere'].': '.tpl_actionlink('register','','','',true).'</p>');
    }

    if (actionOK('resendpwd')) {
        $form->addElement('<p>'.$lang['pwdforget'].': '.tpl_actionlink('resendpwd','','','',true).'</p>');
    }

    html_form('login', $form);
    print '</div>'.NL;
}


/**
 * Denied page content
 *
 * @return string html
 */
function html_denied() {
    print p_locale_xhtml('denied');

    if(!$_SERVER['REMOTE_USER']){
        html_login();
    }
}

/**
 * inserts section edit buttons if wanted or removes the markers
 *
 * @author Andreas Gohr <andi@splitbrain.org>
 */
function html_secedit($text,$show=true){
    global $INFO;

    $regexp = '#<!-- EDIT(\d+) ([A-Z_]+) (?:"([^"]*)" )?\[(\d+-\d*)\] -->#';

    if(!$INFO['writable'] || !$show || $INFO['rev']){
        return preg_replace($regexp,'',$text);
    }

    return preg_replace_callback($regexp,
                'html_secedit_button', $text);
}

/**
 * prepares section edit button data for event triggering
 * used as a callback in html_secedit
 *
 * @triggers HTML_SECEDIT_BUTTON
 * @author Andreas Gohr <andi@splitbrain.org>
 */
function html_secedit_button($matches){
    $data = array('secid'  => $matches[1],
                  'target' => strtolower($matches[2]),
                  'range'  => $matches[count($matches) - 1]);
    if (count($matches) === 5) {
        $data['name'] = $matches[3];
    }

    return trigger_event('HTML_SECEDIT_BUTTON', $data,
                         'html_secedit_get_button');
}

/**
 * prints a section editing button
 * used as default action form HTML_SECEDIT_BUTTON
 *
 * @author Adrian Lang <lang@cosmocode.de>
 */
function html_secedit_get_button($data) {
    global $ID;
    global $INFO;

    if (!isset($data['name']) || $data['name'] === '') return '';

    $name = $data['name'];
    unset($data['name']);

    $secid = $data['secid'];
    unset($data['secid']);

    return "<div class='secedit editbutton_" . $data['target'] .
                       " editbutton_" . $secid . "'>" .
           html_btn('secedit', $ID, '',
                    array_merge(array('do'  => 'edit',
                                      'rev' => $INFO['lastmod'],
                                      'summary' => '['.$name.'] '), $data),
                    'post', $name) . '</div>';
}

/**
 * Just the back to top button (in its own form)
 *
 * @author Andreas Gohr <andi@splitbrain.org>
 */
function html_topbtn(){
    global $lang;

    $ret  = '<a class="nolink" href="#dokuwiki__top"><input type="button" class="button" value="'.$lang['btn_top'].'" onclick="window.scrollTo(0, 0)" title="'.$lang['btn_top'].'" /></a>';

    return $ret;
}

/**
 * Displays a button (using its own form)
 * If tooltip exists, the access key tooltip is replaced.
 *
 * @author Andreas Gohr <andi@splitbrain.org>
 */
function html_btn($name,$id,$akey,$params,$method='get',$tooltip='',$label=false){
    global $conf;
    global $lang;

    if (!$label)
        $label = $lang['btn_'.$name];

    $ret = '';

    //filter id (without urlencoding)
    $id = idfilter($id,false);

    //make nice URLs even for buttons
    if($conf['userewrite'] == 2){
        $script = DOKU_BASE.DOKU_SCRIPT.'/'.$id;
    }elseif($conf['userewrite']){
        $script = DOKU_BASE.$id;
    }else{
        $script = DOKU_BASE.DOKU_SCRIPT;
        $params['id'] = $id;
    }

    $ret .= '<form class="button btn_'.$name.'" method="'.$method.'" action="'.$script.'"><div class="no">';

    if(is_array($params)){
        reset($params);
        while (list($key, $val) = each($params)) {
            $ret .= '<input type="hidden" name="'.$key.'" ';
            $ret .= 'value="'.htmlspecialchars($val).'" />';
        }
    }

    if ($tooltip!='') {
        $tip = htmlspecialchars($tooltip);
    }else{
        $tip = htmlspecialchars($label);
    }

    $ret .= '<input type="submit" value="'.hsc($label).'" class="button" ';
    if($akey){
        $tip .= ' ['.strtoupper($akey).']';
        $ret .= 'accesskey="'.$akey.'" ';
    }
    $ret .= 'title="'.$tip.'" ';
    $ret .= '/>';
    $ret .= '</div></form>';

    return $ret;
}

/**
 * show a wiki page
 *
 * @author Andreas Gohr <andi@splitbrain.org>
 */
function html_show($txt=null){
    global $ID;
    global $REV;
    global $HIGH;
    global $INFO;
    //disable section editing for old revisions or in preview
    if($txt || $REV){
        $secedit = false;
    }else{
        $secedit = true;
    }

    if (!is_null($txt)){
        //PreviewHeader
        echo '<br id="scroll__here" />';
        echo p_locale_xhtml('preview');
        echo '<div class="preview"><div class="pad">';
        $html = html_secedit(p_render('xhtml',p_get_instructions($txt),$info),$secedit);
        if($INFO['prependTOC']) $html = tpl_toc(true).$html;
        echo $html;
        echo '<div class="clearer"></div>';
        echo '</div></div>';

    }else{
        if ($REV) print p_locale_xhtml('showrev');
        $html = p_wiki_xhtml($ID,$REV,true);
        $html = html_secedit($html,$secedit);
        if($INFO['prependTOC']) $html = tpl_toc(true).$html;
        $html = html_hilight($html,$HIGH);
        echo $html;
    }
}

/**
 * ask the user about how to handle an exisiting draft
 *
 * @author Andreas Gohr <andi@splitbrain.org>
 */
function html_draft(){
    global $INFO;
    global $ID;
    global $lang;
    $draft = unserialize(io_readFile($INFO['draft'],false));
    $text  = cleanText(con($draft['prefix'],$draft['text'],$draft['suffix'],true));

    print p_locale_xhtml('draft');
    $form = new Doku_Form(array('id' => 'dw__editform'));
    $form->addHidden('id', $ID);
    $form->addHidden('date', $draft['date']);
    $form->addElement(form_makeWikiText($text, array('readonly'=>'readonly')));
    $form->addElement(form_makeOpenTag('div', array('id'=>'draft__status')));
    $form->addElement($lang['draftdate'].' '. dformat(filemtime($INFO['draft'])));
    $form->addElement(form_makeCloseTag('div'));
    $form->addElement(form_makeButton('submit', 'recover', $lang['btn_recover'], array('tabindex'=>'1')));
    $form->addElement(form_makeButton('submit', 'draftdel', $lang['btn_draftdel'], array('tabindex'=>'2')));
    $form->addElement(form_makeButton('submit', 'show', $lang['btn_cancel'], array('tabindex'=>'3')));
    html_form('draft', $form);
}

/**
 * Highlights searchqueries in HTML code
 *
 * @author Andreas Gohr <andi@splitbrain.org>
 * @author Harry Fuecks <hfuecks@gmail.com>
 */
function html_hilight($html,$phrases){
    $phrases = (array) $phrases;
    $phrases = array_map('preg_quote_cb', $phrases);
    $phrases = array_map('ft_snippet_re_preprocess', $phrases);
    $phrases = array_filter($phrases);
    $regex = join('|',$phrases);

    if ($regex === '') return $html;
    if (!utf8_check($regex)) return $html;
    $html = @preg_replace_callback("/((<[^>]*)|$regex)/ui",'html_hilight_callback',$html);
    return $html;
}

/**
 * Callback used by html_hilight()
 *
 * @author Harry Fuecks <hfuecks@gmail.com>
 */
function html_hilight_callback($m) {
    $hlight = unslash($m[0]);
    if ( !isset($m[2])) {
        $hlight = '<span class="search_hit">'.$hlight.'</span>';
    }
    return $hlight;
}

/**
 * Run a search and display the result
 *
 * @author Andreas Gohr <andi@splitbrain.org>
 */
function html_search(){
    global $QUERY;
    global $lang;

    $intro = p_locale_xhtml('searchpage');
    // allow use of placeholder in search intro
    $intro = str_replace(
                array('@QUERY@','@SEARCH@'),
                array(hsc(rawurlencode($QUERY)),hsc($QUERY)),
                $intro);
    echo $intro;
    flush();

    //show progressbar
    print '<div id="dw__loading">'.NL;
    print '<script type="text/javascript">/*<![CDATA[*/'.NL;
    print 'showLoadBar();'.NL;
    print '/*!]]>*/</script>'.NL;
    print '</div>'.NL;
    flush();

    //do quick pagesearch
    $data = ft_pageLookup($QUERY,true,useHeading('navigation'));
    if(count($data)){
        print '<div class="search_quickresult">';
        print '<h3>'.$lang['quickhits'].':</h3>';
        print '<ul class="search_quickhits">';
        foreach($data as $id => $title){
            print '<li> ';
            if (useHeading('navigation')) {
                $name = $title;
            }else{
                $ns = getNS($id);
                if($ns){
                    $name = shorten(noNS($id), ' ('.$ns.')',30);
                }else{
                    $name = $id;
                }
            }
            print html_wikilink(':'.$id,$name);
            print '</li> ';
        }
        print '</ul> ';
        //clear float (see http://www.complexspiral.com/publications/containing-floats/)
        print '<div class="clearer"></div>';
        print '</div>';
    }
    flush();

    //do fulltext search
    $data = ft_pageSearch($QUERY,$regex);
    if(count($data)){
        print '<dl class="search_results">';
        $num = 1;
        foreach($data as $id => $cnt){
            print '<dt>';
            print html_wikilink(':'.$id,useHeading('navigation')?null:$id,$regex);
            if($cnt !== 0){
                print ': '.$cnt.' '.$lang['hits'].'';
            }
            print '</dt>';
            if($cnt !== 0){
                if($num < FT_SNIPPET_NUMBER){ // create snippets for the first number of matches only
                    print '<dd>'.ft_snippet($id,$regex).'</dd>';
                }
                $num++;
            }
            flush();
        }
        print '</dl>';
    }else{
        print '<div class="nothing">'.$lang['nothingfound'].'</div>';
    }

    //hide progressbar
    print '<script type="text/javascript">/*<![CDATA[*/'.NL;
    print 'hideLoadBar("dw__loading");'.NL;
    print '/*!]]>*/</script>'.NL;
    flush();
}

/**
 * Display error on locked pages
 *
 * @author Andreas Gohr <andi@splitbrain.org>
 */
function html_locked(){
    global $ID;
    global $conf;
    global $lang;
    global $INFO;

    $locktime = filemtime(wikiLockFN($ID));
    $expire = dformat($locktime + $conf['locktime']);
    $min    = round(($conf['locktime'] - (time() - $locktime) )/60);

    print p_locale_xhtml('locked');
    print '<ul>';
    print '<li><div class="li"><strong>'.$lang['lockedby'].':</strong> '.editorinfo($INFO['locked']).'</div></li>';
    print '<li><div class="li"><strong>'.$lang['lockexpire'].':</strong> '.$expire.' ('.$min.' min)</div></li>';
    print '</ul>';
}

/**
 * list old revisions
 *
 * @author Andreas Gohr <andi@splitbrain.org>
 * @author Ben Coburn <btcoburn@silicodon.net>
 * @author Kate Arzamastseva <pshns@ukr.net>
 */
function html_revisions($first=0, $media_id = false){
    global $ID;
    global $INFO;
    global $conf;
    global $lang;
    $id = $ID;
    if ($media_id) {
        $id = $media_id;
        $changelog = new MediaChangeLog($id);
    } else {
        $changelog = new PageChangeLog($id);
    }

    /* we need to get one additional log entry to be able to
     * decide if this is the last page or is there another one.
     * see html_recent()
     */

    $revisions = $changelog->getRevisions($first, $conf['recent']+1);

    if(count($revisions)==0 && $first!=0){
        $first=0;
        $revisions = $changelog->getRevisions($first, $conf['recent']+1);
    }
    $hasNext = false;
    if (count($revisions)>$conf['recent']) {
        $hasNext = true;
        array_pop($revisions); // remove extra log entry
    }

    if (!$media_id) $date = dformat($INFO['lastmod']);
    else $date = dformat(@filemtime(mediaFN($id)));

    if (!$media_id) print p_locale_xhtml('revisions');

    $params = array('id' => 'page__revisions', 'class' => 'changes');
    if ($media_id) $params['action'] = media_managerURL(array('image' => $media_id), '&');

    $form = new Doku_Form($params);
    $form->addElement(form_makeOpenTag('ul'));

    if (!$media_id) $exists = $INFO['exists'];
    else $exists = @file_exists(mediaFN($id));

    $display_name = (!$media_id && useHeading('navigation')) ? hsc(p_get_first_heading($id)) : $id;
    if (!$display_name) $display_name = $id;

    if($exists && $first==0){
        if (!$media_id && isset($INFO['meta']) && isset($INFO['meta']['last_change']) && $INFO['meta']['last_change']['type']===DOKU_CHANGE_TYPE_MINOR_EDIT)
            $form->addElement(form_makeOpenTag('li', array('class' => 'minor')));
        else
            $form->addElement(form_makeOpenTag('li'));
        $form->addElement(form_makeOpenTag('div', array('class' => 'li')));
        $form->addElement(form_makeTag('input', array(
                        'type' => 'checkbox',
                        'name' => 'rev2[]',
                        'value' => 'current')));

        $form->addElement(form_makeOpenTag('span', array('class' => 'date')));
        $form->addElement($date);
        $form->addElement(form_makeCloseTag('span'));

        $form->addElement('<img src="'.DOKU_BASE.'lib/images/blank.gif" width="15" height="11" alt="" />');

        if (!$media_id) $href = wl($id);
        else $href = media_managerURL(array('image' => $id, 'tab_details' => 'view'), '&');
        $form->addElement(form_makeOpenTag('a', array(
                        'class' => 'wikilink1',
                        'href'  => $href)));
        $form->addElement($display_name);
        $form->addElement(form_makeCloseTag('a'));

        if ($media_id) $form->addElement(form_makeOpenTag('div'));

        if (!$media_id) {
            $form->addElement(form_makeOpenTag('span', array('class' => 'sum')));
            $form->addElement(' – ');
            $form->addElement(htmlspecialchars($INFO['sum']));
            $form->addElement(form_makeCloseTag('span'));
        }

        $changelog->setChunkSize(1024);

        $form->addElement(form_makeOpenTag('span', array('class' => 'user')));
        if($media_id) {
            $revinfo = $changelog->getRevisionInfo(@filemtime(fullpath(mediaFN($id))));
            if($revinfo['user']) {
                $editor = $revinfo['user'];
            } else {
                $editor = $revinfo['ip'];
            }
        } else {
            $editor = $INFO['editor'];
        }
        $form->addElement((empty($editor))?('('.$lang['external_edit'].')'):editorinfo($editor));
        $form->addElement(form_makeCloseTag('span'));

        $form->addElement('('.$lang['current'].')');

        if ($media_id) $form->addElement(form_makeCloseTag('div'));

        $form->addElement(form_makeCloseTag('div'));
        $form->addElement(form_makeCloseTag('li'));
    }

    foreach($revisions as $rev){
        $date = dformat($rev);
        $info = $changelog->getRevisionInfo($rev);
        if($media_id) {
            $exists = @file_exists(mediaFN($id, $rev));
        } else {
            $exists = page_exists($id, $rev);
        }

        if ($info['type']===DOKU_CHANGE_TYPE_MINOR_EDIT)
            $form->addElement(form_makeOpenTag('li', array('class' => 'minor')));
        else
            $form->addElement(form_makeOpenTag('li'));
        $form->addElement(form_makeOpenTag('div', array('class' => 'li')));
        if($exists){
            $form->addElement(form_makeTag('input', array(
                            'type' => 'checkbox',
                            'name' => 'rev2[]',
                            'value' => $rev)));
        }else{
            $form->addElement('<img src="'.DOKU_BASE.'lib/images/blank.gif" width="15" height="11" alt="" />');
        }

        $form->addElement(form_makeOpenTag('span', array('class' => 'date')));
        $form->addElement($date);
        $form->addElement(form_makeCloseTag('span'));

        if($exists){
            if (!$media_id) $href = wl($id,"rev=$rev,do=diff", false, '&');
            else $href = media_managerURL(array('image' => $id, 'rev' => $rev, 'mediado' => 'diff'), '&');
            $form->addElement(form_makeOpenTag('a', array('href' => $href, 'class' => 'diff_link')));
            $form->addElement(form_makeTag('img', array(
                            'src'    => DOKU_BASE.'lib/images/diff.png',
                            'width'  => 15,
                            'height' => 11,
                            'title'  => $lang['diff'],
                            'alt'    => $lang['diff'])));
            $form->addElement(form_makeCloseTag('a'));
            if (!$media_id) $href = wl($id,"rev=$rev",false,'&');
            else $href = media_managerURL(array('image' => $id, 'tab_details' => 'view', 'rev' => $rev), '&');
            $form->addElement(form_makeOpenTag('a', array('href' => $href, 'class' => 'wikilink1')));
            $form->addElement($display_name);
            $form->addElement(form_makeCloseTag('a'));
        }else{
            $form->addElement('<img src="'.DOKU_BASE.'lib/images/blank.gif" width="15" height="11" alt="" />');
            $form->addElement($display_name);
        }

        if ($media_id) $form->addElement(form_makeOpenTag('div'));

        if ($info['sum']) {
            $form->addElement(form_makeOpenTag('span', array('class' => 'sum')));
            if (!$media_id) $form->addElement(' – ');
            $form->addElement('<bdi>'.htmlspecialchars($info['sum']).'</bdi>');
            $form->addElement(form_makeCloseTag('span'));
        }

        $form->addElement(form_makeOpenTag('span', array('class' => 'user')));
        if($info['user']){
            $form->addElement('<bdi>'.editorinfo($info['user']).'</bdi>');
            if(auth_ismanager()){
                $form->addElement(' <bdo dir="ltr">('.$info['ip'].')</bdo>');
            }
        }else{
            $form->addElement('<bdo dir="ltr">'.$info['ip'].'</bdo>');
        }
        $form->addElement(form_makeCloseTag('span'));

        if ($media_id) $form->addElement(form_makeCloseTag('div'));

        $form->addElement(form_makeCloseTag('div'));
        $form->addElement(form_makeCloseTag('li'));
    }
    $form->addElement(form_makeCloseTag('ul'));
    if (!$media_id) {
        $form->addElement(form_makeButton('submit', 'diff', $lang['diff2']));
    } else {
        $form->addHidden('mediado', 'diff');
        $form->addElement(form_makeButton('submit', '', $lang['diff2']));
    }
    html_form('revisions', $form);

    print '<div class="pagenav">';
    $last = $first + $conf['recent'];
    if ($first > 0) {
        $first -= $conf['recent'];
        if ($first < 0) $first = 0;
        print '<div class="pagenav-prev">';
        if ($media_id) {
            print html_btn('newer',$media_id,"p",media_managerURL(array('first' => $first), '&amp;', false, true));
        } else {
            print html_btn('newer',$id,"p",array('do' => 'revisions', 'first' => $first));
        }
        print '</div>';
    }
    if ($hasNext) {
        print '<div class="pagenav-next">';
        if ($media_id) {
            print html_btn('older',$media_id,"n",media_managerURL(array('first' => $last), '&amp;', false, true));
        } else {
            print html_btn('older',$id,"n",array('do' => 'revisions', 'first' => $last));
        }
        print '</div>';
    }
    print '</div>';

}

/**
 * display recent changes
 *
 * @author Andreas Gohr <andi@splitbrain.org>
 * @author Matthias Grimm <matthiasgrimm@users.sourceforge.net>
 * @author Ben Coburn <btcoburn@silicodon.net>
 * @author Kate Arzamastseva <pshns@ukr.net>
 */
function html_recent($first=0, $show_changes='both'){
    global $conf;
    global $lang;
    global $ID;
    /* we need to get one additionally log entry to be able to
     * decide if this is the last page or is there another one.
     * This is the cheapest solution to get this information.
     */
    $flags = 0;
    if ($show_changes == 'mediafiles' && $conf['mediarevisions']) {
        $flags = RECENTS_MEDIA_CHANGES;
    } elseif ($show_changes == 'pages') {
        $flags = 0;
    } elseif ($conf['mediarevisions']) {
        $show_changes = 'both';
        $flags = RECENTS_MEDIA_PAGES_MIXED;
    }

    $recents = getRecents($first,$conf['recent'] + 1,getNS($ID),$flags);
    if(count($recents) == 0 && $first != 0){
        $first=0;
        $recents = getRecents($first,$conf['recent'] + 1,getNS($ID),$flags);
    }
    $hasNext = false;
    if (count($recents)>$conf['recent']) {
        $hasNext = true;
        array_pop($recents); // remove extra log entry
    }

    print p_locale_xhtml('recent');

    if (getNS($ID) != '')
        print '<div class="level1"><p>' . sprintf($lang['recent_global'], getNS($ID), wl('', 'do=recent')) . '</p></div>';

    $form = new Doku_Form(array('id' => 'dw__recent', 'method' => 'GET', 'class' => 'changes'));
    $form->addHidden('sectok', null);
    $form->addHidden('do', 'recent');
    $form->addHidden('id', $ID);

    if ($conf['mediarevisions']) {
        $form->addElement('<div class="changeType">');
        $form->addElement(form_makeListboxField(
                    'show_changes',
                    array(
                        'pages'      => $lang['pages_changes'],
                        'mediafiles' => $lang['media_changes'],
                        'both'       => $lang['both_changes']),
                    $show_changes,
                    $lang['changes_type'],
                    '','',
                    array('class'=>'quickselect')));

        $form->addElement(form_makeButton('submit', 'recent', $lang['btn_apply']));
        $form->addElement('</div>');
    }

    $form->addElement(form_makeOpenTag('ul'));

    foreach($recents as $recent){
        $date = dformat($recent['date']);
        if ($recent['type']===DOKU_CHANGE_TYPE_MINOR_EDIT)
            $form->addElement(form_makeOpenTag('li', array('class' => 'minor')));
        else
            $form->addElement(form_makeOpenTag('li'));

        $form->addElement(form_makeOpenTag('div', array('class' => 'li')));

        if (!empty($recent['media'])) {
            $form->addElement(media_printicon($recent['id']));
        } else {
            $icon = DOKU_BASE.'lib/images/fileicons/file.png';
            $form->addElement('<img src="'.$icon.'" alt="'.$recent['id'].'" class="icon" />');
        }

        $form->addElement(form_makeOpenTag('span', array('class' => 'date')));
        $form->addElement($date);
        $form->addElement(form_makeCloseTag('span'));

        $diff = false;
        $href = '';

<<<<<<< HEAD
        if ($recent['media']) {
            $medialog = new MediaChangeLog($recent['id']);
            $diff = (count($medialog->getRevisions(0, 1)) && @file_exists(mediaFN($recent['id'])));
=======
        if (!empty($recent['media'])) {
            $diff = (count(getRevisions($recent['id'], 0, 1, 8192, true)) && @file_exists(mediaFN($recent['id'])));
>>>>>>> 1359eacb
            if ($diff) {
                $href = media_managerURL(array('tab_details' => 'history',
                    'mediado' => 'diff', 'image' => $recent['id'], 'ns' => getNS($recent['id'])), '&');
            }
        } else {
            $href = wl($recent['id'],"do=diff", false, '&');
        }

        if (!empty($recent['media']) && !$diff) {
            $form->addElement('<img src="'.DOKU_BASE.'lib/images/blank.gif" width="15" height="11" alt="" />');
        } else {
            $form->addElement(form_makeOpenTag('a', array('class' => 'diff_link', 'href' => $href)));
            $form->addElement(form_makeTag('img', array(
                            'src'   => DOKU_BASE.'lib/images/diff.png',
                            'width' => 15,
                            'height'=> 11,
                            'title' => $lang['diff'],
                            'alt'   => $lang['diff']
                            )));
            $form->addElement(form_makeCloseTag('a'));
        }

        if (!empty($recent['media'])) {
            $href = media_managerURL(array('tab_details' => 'history',
                'image' => $recent['id'], 'ns' => getNS($recent['id'])), '&');
        } else {
            $href = wl($recent['id'],"do=revisions",false,'&');
        }
        $form->addElement(form_makeOpenTag('a', array('class' => 'revisions_link', 'href' => $href)));
        $form->addElement(form_makeTag('img', array(
                        'src'   => DOKU_BASE.'lib/images/history.png',
                        'width' => 12,
                        'height'=> 14,
                        'title' => $lang['btn_revs'],
                        'alt'   => $lang['btn_revs']
                        )));
        $form->addElement(form_makeCloseTag('a'));

        if (!empty($recent['media'])) {
            $href = media_managerURL(array('tab_details' => 'view', 'image' => $recent['id'], 'ns' => getNS($recent['id'])), '&');
            $class = (file_exists(mediaFN($recent['id']))) ? 'wikilink1' : $class = 'wikilink2';
            $form->addElement(form_makeOpenTag('a', array('class' => $class, 'href' => $href)));
            $form->addElement($recent['id']);
            $form->addElement(form_makeCloseTag('a'));
        } else {
            $form->addElement(html_wikilink(':'.$recent['id'],useHeading('navigation')?null:$recent['id']));
        }
        $form->addElement(form_makeOpenTag('span', array('class' => 'sum')));
        $form->addElement(' – '.htmlspecialchars($recent['sum']));
        $form->addElement(form_makeCloseTag('span'));

        $form->addElement(form_makeOpenTag('span', array('class' => 'user')));
        if($recent['user']){
            $form->addElement('<bdi>'.editorinfo($recent['user']).'</bdi>');
            if(auth_ismanager()){
                $form->addElement(' <bdo dir="ltr">('.$recent['ip'].')</bdo>');
            }
        }else{
            $form->addElement('<bdo dir="ltr">'.$recent['ip'].'</bdo>');
        }
        $form->addElement(form_makeCloseTag('span'));

        $form->addElement(form_makeCloseTag('div'));
        $form->addElement(form_makeCloseTag('li'));
    }
    $form->addElement(form_makeCloseTag('ul'));

    $form->addElement(form_makeOpenTag('div', array('class' => 'pagenav')));
    $last = $first + $conf['recent'];
    if ($first > 0) {
        $first -= $conf['recent'];
        if ($first < 0) $first = 0;
        $form->addElement(form_makeOpenTag('div', array('class' => 'pagenav-prev')));
        $form->addElement(form_makeTag('input', array(
                    'type'  => 'submit',
                    'name'  => 'first['.$first.']',
                    'value' => $lang['btn_newer'],
                    'accesskey' => 'n',
                    'title' => $lang['btn_newer'].' [N]',
                    'class' => 'button show'
                    )));
        $form->addElement(form_makeCloseTag('div'));
    }
    if ($hasNext) {
        $form->addElement(form_makeOpenTag('div', array('class' => 'pagenav-next')));
        $form->addElement(form_makeTag('input', array(
                        'type'  => 'submit',
                        'name'  => 'first['.$last.']',
                        'value' => $lang['btn_older'],
                        'accesskey' => 'p',
                        'title' => $lang['btn_older'].' [P]',
                        'class' => 'button show'
                        )));
        $form->addElement(form_makeCloseTag('div'));
    }
    $form->addElement(form_makeCloseTag('div'));
    html_form('recent', $form);
}

/**
 * Display page index
 *
 * @author Andreas Gohr <andi@splitbrain.org>
 */
function html_index($ns){
    global $conf;
    global $ID;
    $ns  = cleanID($ns);
    #fixme use appropriate function
    if(empty($ns)){
        $ns = dirname(str_replace(':','/',$ID));
        if($ns == '.') $ns ='';
    }
    $ns  = utf8_encodeFN(str_replace(':','/',$ns));

    echo p_locale_xhtml('index');
    echo '<div id="index__tree">';

    $data = array();
    search($data,$conf['datadir'],'search_index',array('ns' => $ns));
    echo html_buildlist($data,'idx','html_list_index','html_li_index');

    echo '</div>';
}

/**
 * Index item formatter
 *
 * User function for html_buildlist()
 *
 * @author Andreas Gohr <andi@splitbrain.org>
 */
function html_list_index($item){
    global $ID, $conf;

    // prevent searchbots needlessly following links
    $nofollow = ($ID != $conf['start'] || $conf['sitemap']) ? ' rel="nofollow"' : '';

    $ret = '';
    $base = ':'.$item['id'];
    $base = substr($base,strrpos($base,':')+1);
    if($item['type']=='d'){
        // FS#2766, no need for search bots to follow namespace links in the index
        $ret .= '<a href="'.wl($ID,'idx='.rawurlencode($item['id'])).'" title="' . $item['id'] . '" class="idx_dir"' . $nofollow . '><strong>';
        $ret .= $base;
        $ret .= '</strong></a>';
    }else{
        // default is noNSorNS($id), but we want noNS($id) when useheading is off FS#2605
        $ret .= html_wikilink(':'.$item['id'], useHeading('navigation') ? null : noNS($item['id']));
    }
    return $ret;
}

/**
 * Index List item
 *
 * This user function is used in html_buildlist to build the
 * <li> tags for namespaces when displaying the page index
 * it gives different classes to opened or closed "folders"
 *
 * @author Andreas Gohr <andi@splitbrain.org>
 */
function html_li_index($item){
    if($item['type'] == "f"){
        return '<li class="level'.$item['level'].'">';
    }elseif($item['open']){
        return '<li class="open">';
    }else{
        return '<li class="closed">';
    }
}

/**
 * Default List item
 *
 * @author Andreas Gohr <andi@splitbrain.org>
 */
function html_li_default($item){
    return '<li class="level'.$item['level'].'">';
}

/**
 * Build an unordered list
 *
 * Build an unordered list from the given $data array
 * Each item in the array has to have a 'level' property
 * the item itself gets printed by the given $func user
 * function. The second and optional function is used to
 * print the <li> tag. Both user function need to accept
 * a single item.
 *
 * Both user functions can be given as array to point to
 * a member of an object.
 *
 * @author Andreas Gohr <andi@splitbrain.org>
 */
function html_buildlist($data,$class,$func,$lifunc='html_li_default',$forcewrapper=false){
    if (count($data) === 0) {
        return '';
    }

    $start_level = $data[0]['level'];
    $level = $start_level;
    $ret   = '';
    $open  = 0;

    foreach ($data as $item){

        if( $item['level'] > $level ){
            //open new list
            for($i=0; $i<($item['level'] - $level); $i++){
                if ($i) $ret .= "<li class=\"clear\">";
                $ret .= "\n<ul class=\"$class\">\n";
                $open++;
            }
            $level = $item['level'];

        }elseif( $item['level'] < $level ){
            //close last item
            $ret .= "</li>\n";
            while( $level > $item['level'] && $open > 0 ){
                //close higher lists
                $ret .= "</ul>\n</li>\n";
                $level--;
                $open--;
            }
        } elseif ($ret !== '') {
            //close previous item
            $ret .= "</li>\n";
        }

        //print item
        $ret .= call_user_func($lifunc,$item);
        $ret .= '<div class="li">';

        $ret .= call_user_func($func,$item);
        $ret .= '</div>';
    }

    //close remaining items and lists
    $ret .= "</li>\n";
    while($open-- > 0) {
        $ret .= "</ul></li>\n";
    }

    if ($forcewrapper || $start_level < 2) {
        // Trigger building a wrapper ul if the first level is
        // 0 (we have a root object) or 1 (just the root content)
        $ret = "\n<ul class=\"$class\">\n".$ret."</ul>\n";
    }

    return $ret;
}

/**
 * display backlinks
 *
 * @author Andreas Gohr <andi@splitbrain.org>
 * @author Michael Klier <chi@chimeric.de>
 */
function html_backlinks(){
    global $ID;
    global $lang;

    print p_locale_xhtml('backlinks');

    $data = ft_backlinks($ID);

    if(!empty($data)) {
        print '<ul class="idx">';
        foreach($data as $blink){
            print '<li><div class="li">';
            print html_wikilink(':'.$blink,useHeading('navigation')?null:$blink);
            print '</div></li>';
        }
        print '</ul>';
    } else {
        print '<div class="level1"><p>' . $lang['nothingfound'] . '</p></div>';
    }
}

/**
 * Get header of diff HTML
 * @param string $l_rev   Left revisions
 * @param string $r_rev   Right revision
 * @param string $id      Page id, if null $ID is used
 * @param bool   $media   If it is for media files
 * @param bool   $inline  Return the header on a single line
 * @return array HTML snippets for diff header
 */
function html_diff_head($l_rev, $r_rev, $id = null, $media = false, $inline = false) {
    global $lang;
    if ($id === null) {
        global $ID;
        $id = $ID;
    }
    $head_separator = $inline ? ' ' : '<br />';
    $media_or_wikiFN = $media ? 'mediaFN' : 'wikiFN';
    $ml_or_wl = $media ? 'ml' : 'wl';
    $l_minor = $r_minor = '';

    if($media) {
        $changelog = new MediaChangeLog($id);
    } else {
        $changelog = new PageChangeLog($id);
    }
    if(!$l_rev){
        $l_head = '&mdash;';
    }else{
        $l_info   = $changelog->getRevisionInfo($l_rev);
        if($l_info['user']){
            $l_user = '<bdi>'.editorinfo($l_info['user']).'</bdi>';
            if(auth_ismanager()) $l_user .= ' <bdo dir="ltr">('.$l_info['ip'].')</bdo>';
        } else {
            $l_user = '<bdo dir="ltr">'.$l_info['ip'].'</bdo>';
        }
        $l_user  = '<span class="user">'.$l_user.'</span>';
        $l_sum   = ($l_info['sum']) ? '<span class="sum"><bdi>'.hsc($l_info['sum']).'</bdi></span>' : '';
        if ($l_info['type']===DOKU_CHANGE_TYPE_MINOR_EDIT) $l_minor = 'class="minor"';

        $l_head_title = ($media) ? dformat($l_rev) : $id.' ['.dformat($l_rev).']';
        $l_head = '<bdi><a class="wikilink1" href="'.$ml_or_wl($id,"rev=$l_rev").'">'.
        $l_head_title.'</a></bdi>'.
        $head_separator.$l_user.' '.$l_sum;
    }

    if($r_rev){
        $r_info   = $changelog->getRevisionInfo($r_rev);
        if($r_info['user']){
            $r_user = '<bdi>'.editorinfo($r_info['user']).'</bdi>';
            if(auth_ismanager()) $r_user .= ' <bdo dir="ltr">('.$r_info['ip'].')</bdo>';
        } else {
            $r_user = '<bdo dir="ltr">'.$r_info['ip'].'</bdo>';
        }
        $r_user = '<span class="user">'.$r_user.'</span>';
        $r_sum  = ($r_info['sum']) ? '<span class="sum"><bdi>'.hsc($r_info['sum']).'</bdi></span>' : '';
        if ($r_info['type']===DOKU_CHANGE_TYPE_MINOR_EDIT) $r_minor = 'class="minor"';

        $r_head_title = ($media) ? dformat($r_rev) : $id.' ['.dformat($r_rev).']';
        $r_head = '<bdi><a class="wikilink1" href="'.$ml_or_wl($id,"rev=$r_rev").'">'.
        $r_head_title.'</a></bdi>'.
        $head_separator.$r_user.' '.$r_sum;
    }elseif($_rev = @filemtime($media_or_wikiFN($id))){
        $_info   = $changelog->getRevisionInfo($_rev);
        if($_info['user']){
            $_user = '<bdi>'.editorinfo($_info['user']).'</bdi>';
            if(auth_ismanager()) $_user .= ' <bdo dir="ltr">('.$_info['ip'].')</bdo>';
        } else {
            $_user = '<bdo dir="ltr">'.$_info['ip'].'</bdo>';
        }
        $_user = '<span class="user">'.$_user.'</span>';
        $_sum  = ($_info['sum']) ? '<span class="sum"><bdi>'.hsc($_info['sum']).'</span></bdi>' : '';
        if ($_info['type']===DOKU_CHANGE_TYPE_MINOR_EDIT) $r_minor = 'class="minor"';

        $r_head_title = ($media) ? dformat($_rev) : $id.' ['.dformat($_rev).']';
        $r_head  = '<bdi><a class="wikilink1" href="'.$ml_or_wl($id).'">'.
        $r_head_title.'</a></bdi> '.
        '('.$lang['current'].')'.
        $head_separator.$_user.' '.$_sum;
    }else{
        $r_head = '&mdash; ('.$lang['current'].')';
    }

    return array($l_head, $r_head, $l_minor, $r_minor);
}

/**
 * Show diff
 * between current page version and provided $text
 * or between the revisions provided via GET or POST
 *
 * @author Andreas Gohr <andi@splitbrain.org>
 * @param  string $text  when non-empty: compare with this text with most current version
 * @param  bool   $intro display the intro text
 * @param  string $type  type of the diff (inline or sidebyside)
 */
function html_diff($text = '', $intro = true, $type = null) {
    global $ID;
    global $REV;
    global $lang;
    global $INPUT;
    global $INFO;
    $pagelog = new PageChangeLog($ID);

    /*
     * Determine diff type
     */
    if(!$type) {
        $type = $INPUT->str('difftype');
        if(empty($type)) {
            $type = get_doku_pref('difftype', $type);
            if(empty($type) && $INFO['ismobile']) {
                $type = 'inline';
            }
        }
    }
    if($type != 'inline') $type = 'sidebyside';

    /*
     * Determine requested revision(s)
     */
    // we're trying to be clever here, revisions to compare can be either
    // given as rev and rev2 parameters, with rev2 being optional. Or in an
    // array in rev2.
    $rev1 = $REV;

    $rev2 = $INPUT->ref('rev2');
    if(is_array($rev2)) {
        $rev1 = (int) $rev2[0];
        $rev2 = (int) $rev2[1];

        if(!$rev1) {
            $rev1 = $rev2;
            unset($rev2);
        }
    } else {
        $rev2 = $INPUT->int('rev2');
    }

    /*
     * Determine left and right revision, its texts and the header
     */
    $r_minor = '';
    $l_minor = '';

    if($text) { // compare text to the most current revision
        $l_rev = '';
        $l_text = rawWiki($ID, '');
        $l_head = '<a class="wikilink1" href="' . wl($ID) . '">' .
            $ID . ' ' . dformat((int) @filemtime(wikiFN($ID))) . '</a> ' .
            $lang['current'];

        $r_rev = '';
        $r_text = cleanText($text);
        $r_head = $lang['yours'];
    } else {
        if($rev1 && isset($rev2) && $rev2) { // two specific revisions wanted
            // make sure order is correct (older on the left)
            if($rev1 < $rev2) {
                $l_rev = $rev1;
                $r_rev = $rev2;
            } else {
                $l_rev = $rev2;
                $r_rev = $rev1;
            }
        } elseif($rev1) { // single revision given, compare to current
            $r_rev = '';
            $l_rev = $rev1;
        } else { // no revision was given, compare previous to current
            $r_rev = '';
            $revs = $pagelog->getRevisions(0, 1);
            $l_rev = $revs[0];
            $REV = $l_rev; // store revision back in $REV
        }

        // when both revisions are empty then the page was created just now
        if(!$l_rev && !$r_rev) {
            $l_text = '';
        } else {
            $l_text = rawWiki($ID, $l_rev);
        }
        $r_text = rawWiki($ID, $r_rev);

        list($l_head, $r_head, $l_minor, $r_minor) = html_diff_head($l_rev, $r_rev, null, false, $type == 'inline');
    }

    /*
     * Build navigation
     */
    $l_nav = '';
    $r_nav = '';
    if(!$text) {
        list($l_nav, $r_nav) = html_diff_navigation($pagelog, $type, $l_rev, $r_rev);
    }
    /*
     * Create diff object and the formatter
     */
    $diff = new Diff(explode("\n", $l_text), explode("\n", $r_text));

    if($type == 'inline') {
        $diffformatter = new InlineDiffFormatter();
    } else {
        $diffformatter = new TableDiffFormatter();
    }
    /*
     * Display intro
     */
    if($intro) print p_locale_xhtml('diff');

    /*
     * Display type and exact reference
     */
    if(!$text) {
        ptln('<div class="diffoptions group">');


        $form = new Doku_Form(array('action' => wl()));
        $form->addHidden('id', $ID);
        $form->addHidden('rev2[0]', $l_rev);
        $form->addHidden('rev2[1]', $r_rev);
        $form->addHidden('do', 'diff');
        $form->addElement(
             form_makeListboxField(
                 'difftype',
                 array(
                     'sidebyside' => $lang['diff_side'],
                     'inline' => $lang['diff_inline']
                 ),
                 $type,
                 $lang['diff_type'],
                 '', '',
                 array('class' => 'quickselect')
             )
        );
        $form->addElement(form_makeButton('submit', 'diff', 'Go'));
        $form->printForm();

        ptln('<p>');
        // link to exactly this view FS#2835
        echo html_diff_navigationlink($type, 'difflink', $l_rev, $r_rev ? $r_rev : $INFO['currentrev']);
        ptln('</p>');

        ptln('</div>'); // .diffoptions
    }

    /*
     * Display diff view table
     */
    ?>
    <div class="table">
    <table class="diff diff_<?php echo $type ?>">

        <?php
        //navigation and header
        if($type == 'inline') {
            if(!$text) { ?>
                <tr>
                    <td class="diff-lineheader">-</td>
                    <td class="diffnav"><?php echo $l_nav ?></td>
                </tr>
                <tr>
                    <th class="diff-lineheader">-</th>
                    <th <?php echo $l_minor ?>>
                        <?php echo $l_head ?>
                    </th>
                </tr>
            <?php } ?>
            <tr>
                <td class="diff-lineheader">+</td>
                <td class="diffnav"><?php echo $r_nav ?></td>
            </tr>
            <tr>
                <th class="diff-lineheader">+</th>
                <th <?php echo $r_minor ?>>
                    <?php echo $r_head ?>
                </th>
            </tr>
        <?php } else {
            if(!$text) { ?>
                <tr>
                    <td colspan="2" class="diffnav"><?php echo $l_nav ?></td>
                    <td colspan="2" class="diffnav"><?php echo $r_nav ?></td>
                </tr>
            <?php } ?>
            <tr>
                <th colspan="2" <?php echo $l_minor ?>>
                    <?php echo $l_head ?>
                </th>
                <th colspan="2" <?php echo $r_minor ?>>
                    <?php echo $r_head ?>
                </th>
            </tr>
        <?php }

        //diff view
        echo html_insert_softbreaks($diffformatter->format($diff)); ?>

    </table>
    </div>
<?php
}

/**
 * Create html for revision navigation
 *
 * @param PageChangeLog $pagelog changelog object of current page
 * @param string        $type    inline vs sidebyside
 * @param int           $l_rev   left revision timestamp
 * @param int           $r_rev   right revision timestamp
 * @return string[] html of left and right navigation elements
 */
function html_diff_navigation($pagelog, $type, $l_rev, $r_rev) {
    global $INFO, $ID;

    // last timestamp is not in changelog, retrieve timestamp from metadata
    // note: when page is removed, the metadata timestamp is zero
    $r_rev = $r_rev ? $r_rev : $INFO['meta']['last_change']['date'];

    //retrieve revisions with additional info
    list($l_revs, $r_revs) = $pagelog->getRevisionsAround($l_rev, $r_rev);
    $l_revisions = array();
    if(!$l_rev) {
        $l_revisions[0] = array(0, "", false); //no left revision given, add dummy
    }
    foreach($l_revs as $rev) {
        $info = $pagelog->getRevisionInfo($rev);
        $l_revisions[$rev] = array(
            $rev,
            dformat($info['date']) . ' ' . editorinfo($info['user']) . ' ' . $info['sum'],
            $r_rev ? $rev >= $r_rev : false //disable?
        );
    }
    $r_revisions = array();
    if(!$r_rev) {
        $r_revisions[0] = array(0, "", false); //no right revision given, add dummy
    }
    foreach($r_revs as $rev) {
        $info = $pagelog->getRevisionInfo($rev);
        $r_revisions[$rev] = array(
            $rev,
            dformat($info['date']) . ' ' . editorinfo($info['user']) . ' ' . $info['sum'],
            $rev <= $l_rev //disable?
        );
    }

    //determine previous/next revisions
    $l_index = array_search($l_rev, $l_revs);
    $l_prev = $l_revs[$l_index + 1];
    $l_next = $l_revs[$l_index - 1];
    if($r_rev) {
        $r_index = array_search($r_rev, $r_revs);
        $r_prev = $r_revs[$r_index + 1];
        $r_next = $r_revs[$r_index - 1];
    } else {
        //removed page
        if($l_next) {
            $r_prev = $r_revs[0];
        } else {
            $r_prev = null;
        }
        $r_next = null;
    }

    /*
     * Left side:
     */
    $l_nav = '';
    //move back
    if($l_prev) {
        $l_nav .= html_diff_navigationlink($type, 'diffbothprevrev', $l_prev, $r_prev);
        $l_nav .= html_diff_navigationlink($type, 'diffprevrev', $l_prev, $r_rev);
    }
    //dropdown
    $form = new Doku_Form(array('action' => wl()));
    $form->addHidden('id', $ID);
    $form->addHidden('difftype', $type);
    $form->addHidden('rev2[1]', $r_rev);
    $form->addHidden('do', 'diff');
    $form->addElement(
         form_makeListboxField(
             'rev2[0]',
             $l_revisions,
             $l_rev,
             '', '', '',
             array('class' => 'quickselect')
         )
    );
    $form->addElement(form_makeButton('submit', 'diff', 'Go'));
    $l_nav .= $form->getForm();
    //move forward
    if($l_next && ($l_next < $r_rev || !$r_rev)) {
        $l_nav .= html_diff_navigationlink($type, 'diffnextrev', $l_next, $r_rev);
    }

    /*
     * Right side:
     */
    $r_nav = '';
    //move back
    if($l_rev < $r_prev) {
        $r_nav .= html_diff_navigationlink($type, 'diffprevrev', $l_rev, $r_prev);
    }
    //dropdown
    $form = new Doku_Form(array('action' => wl()));
    $form->addHidden('id', $ID);
    $form->addHidden('rev2[0]', $l_rev);
    $form->addHidden('difftype', $type);
    $form->addHidden('do', 'diff');
    $form->addElement(
         form_makeListboxField(
             'rev2[1]',
             $r_revisions,
             $r_rev,
             '', '', '',
             array('class' => 'quickselect')
         )
    );
    $form->addElement(form_makeButton('submit', 'diff', 'Go'));
    $r_nav .= $form->getForm();
    //move forward
    if($r_next) {
        if($pagelog->isCurrentRevision($r_next)) {
            $r_nav .= html_diff_navigationlink($type, 'difflastrev', $l_rev); //last revision is diff with current page
        } else {
            $r_nav .= html_diff_navigationlink($type, 'diffnextrev', $l_rev, $r_next);
        }
        $r_nav .= html_diff_navigationlink($type, 'diffbothnextrev', $l_next, $r_next);
    }
    return array($l_nav, $r_nav);
}

/**
 * Create html link to a diff defined by two revisions
 *
 * @param string $difftype display type
 * @param string $linktype
 * @param int $lrev oldest revision
 * @param int $rrev newest revision or null for diff with current revision
 * @return string html of link to a diff
 */
function html_diff_navigationlink($difftype, $linktype, $lrev, $rrev = null) {
    global $ID, $lang;
    if(!$rrev) {
        $urlparam = array(
            'do' => 'diff',
            'rev' => $lrev,
            'difftype' => $difftype,
        );
    } else {
        $urlparam = array(
            'do' => 'diff',
            'rev2[0]' => $lrev,
            'rev2[1]' => $rrev,
            'difftype' => $difftype,
        );
    }
    return  '<a class="' . $linktype . '" href="' . wl($ID, $urlparam) . '" title="' . $lang[$linktype] . '">' .
                '<span>' . $lang[$linktype] . '</span>' .
            '</a>' . "\n";
}

/**
 * Insert soft breaks in diff html
 *
 * @param $diffhtml
 * @return string
 */
function html_insert_softbreaks($diffhtml) {
    // search the diff html string for both:
    // - html tags, so these can be ignored
    // - long strings of characters without breaking characters
    return preg_replace_callback('/<[^>]*>|[^<> ]{12,}/','html_softbreak_callback',$diffhtml);
}

/**
 * callback which adds softbreaks
 *
 * @param array $match array with first the complete match
 * @return string the replacement
 */
function html_softbreak_callback($match){
    // if match is an html tag, return it intact
    if ($match[0]{0} == '<') return $match[0];

    // its a long string without a breaking character,
    // make certain characters into breaking characters by inserting a
    // breaking character (zero length space, U+200B / #8203) in front them.
    $regex = <<< REGEX
(?(?=                                 # start a conditional expression with a positive look ahead ...
&\#?\\w{1,6};)                        # ... for html entities - we don't want to split them (ok to catch some invalid combinations)
&\#?\\w{1,6};                         # yes pattern - a quicker match for the html entity, since we know we have one
|
[?/,&\#;:]                            # no pattern - any other group of 'special' characters to insert a breaking character after
)+                                    # end conditional expression
REGEX;

    return preg_replace('<'.$regex.'>xu','\0&#8203;',$match[0]);
}

/**
 * show warning on conflict detection
 *
 * @author Andreas Gohr <andi@splitbrain.org>
 */
function html_conflict($text,$summary){
    global $ID;
    global $lang;

    print p_locale_xhtml('conflict');
    $form = new Doku_Form(array('id' => 'dw__editform'));
    $form->addHidden('id', $ID);
    $form->addHidden('wikitext', $text);
    $form->addHidden('summary', $summary);
    $form->addElement(form_makeButton('submit', 'save', $lang['btn_save'], array('accesskey'=>'s')));
    $form->addElement(form_makeButton('submit', 'cancel', $lang['btn_cancel']));
    html_form('conflict', $form);
    print '<br /><br /><br /><br />'.NL;
}

/**
 * Prints the global message array
 *
 * @author Andreas Gohr <andi@splitbrain.org>
 */
function html_msgarea(){
    global $MSG, $MSG_shown;
    /** @var array $MSG */
    // store if the global $MSG has already been shown and thus HTML output has been started
    $MSG_shown = true;

    if(!isset($MSG)) return;

    $shown = array();
    foreach($MSG as $msg){
        $hash = md5($msg['msg']);
        if(isset($shown[$hash])) continue; // skip double messages
        if(info_msg_allowed($msg)){
            print '<div class="'.$msg['lvl'].'">';
            print $msg['msg'];
            print '</div>';
        }
        $shown[$hash] = 1;
    }

    unset($GLOBALS['MSG']);
}

/**
 * Prints the registration form
 *
 * @author Andreas Gohr <andi@splitbrain.org>
 */
function html_register(){
    global $lang;
    global $conf;
    global $INPUT;

    $base_attrs = array('size'=>50,'required'=>'required');
    $email_attrs = $base_attrs + array('type'=>'email','class'=>'edit');

    print p_locale_xhtml('register');
    print '<div class="centeralign">'.NL;
    $form = new Doku_Form(array('id' => 'dw__register'));
    $form->startFieldset($lang['btn_register']);
    $form->addHidden('do', 'register');
    $form->addHidden('save', '1');
    $form->addElement(form_makeTextField('login', $INPUT->post->str('login'), $lang['user'], '', 'block', $base_attrs));
    if (!$conf['autopasswd']) {
        $form->addElement(form_makePasswordField('pass', $lang['pass'], '', 'block', $base_attrs));
        $form->addElement(form_makePasswordField('passchk', $lang['passchk'], '', 'block', $base_attrs));
    }
    $form->addElement(form_makeTextField('fullname', $INPUT->post->str('fullname'), $lang['fullname'], '', 'block', $base_attrs));
    $form->addElement(form_makeField('email','email', $INPUT->post->str('email'), $lang['email'], '', 'block', $email_attrs));
    $form->addElement(form_makeButton('submit', '', $lang['btn_register']));
    $form->endFieldset();
    html_form('register', $form);

    print '</div>'.NL;
}

/**
 * Print the update profile form
 *
 * @author Christopher Smith <chris@jalakai.co.uk>
 * @author Andreas Gohr <andi@splitbrain.org>
 */
function html_updateprofile(){
    global $lang;
    global $conf;
    global $INPUT;
    global $INFO;
    /** @var DokuWiki_Auth_Plugin $auth */
    global $auth;

    print p_locale_xhtml('updateprofile');
    print '<div class="centeralign">'.NL;

    $fullname = $INPUT->post->str('fullname', $INFO['userinfo']['name'], true);
    $email = $INPUT->post->str('email', $INFO['userinfo']['mail'], true);
    $form = new Doku_Form(array('id' => 'dw__register'));
    $form->startFieldset($lang['profile']);
    $form->addHidden('do', 'profile');
    $form->addHidden('save', '1');
    $form->addElement(form_makeTextField('login', $_SERVER['REMOTE_USER'], $lang['user'], '', 'block', array('size'=>'50', 'disabled'=>'disabled')));
    $attr = array('size'=>'50');
    if (!$auth->canDo('modName')) $attr['disabled'] = 'disabled';
    $form->addElement(form_makeTextField('fullname', $fullname, $lang['fullname'], '', 'block', $attr));
    $attr = array('size'=>'50', 'class'=>'edit');
    if (!$auth->canDo('modMail')) $attr['disabled'] = 'disabled';
    $form->addElement(form_makeField('email','email', $email, $lang['email'], '', 'block', $attr));
    $form->addElement(form_makeTag('br'));
    if ($auth->canDo('modPass')) {
        $form->addElement(form_makePasswordField('newpass', $lang['newpass'], '', 'block', array('size'=>'50')));
        $form->addElement(form_makePasswordField('passchk', $lang['passchk'], '', 'block', array('size'=>'50')));
    }
    if ($conf['profileconfirm']) {
        $form->addElement(form_makeTag('br'));
        $form->addElement(form_makePasswordField('oldpass', $lang['oldpass'], '', 'block', array('size'=>'50', 'required' => 'required')));
    }
    $form->addElement(form_makeButton('submit', '', $lang['btn_save']));
    $form->addElement(form_makeButton('reset', '', $lang['btn_reset']));

    $form->endFieldset();
    html_form('updateprofile', $form);

    if ($auth->canDo('delUser') && actionOK('profile_delete')) {
        $form_profiledelete = new Doku_Form(array('id' => 'dw__profiledelete'));
        $form_profiledelete->startFieldset($lang['profdeleteuser']);
        $form_profiledelete->addHidden('do', 'profile_delete');
        $form_profiledelete->addHidden('delete', '1');
        $form_profiledelete->addElement(form_makeCheckboxField('confirm_delete', '1', $lang['profconfdelete'],'dw__confirmdelete','', array('required' => 'required')));
        if ($conf['profileconfirm']) {
            $form_profiledelete->addElement(form_makeTag('br'));
            $form_profiledelete->addElement(form_makePasswordField('oldpass', $lang['oldpass'], '', 'block', array('size'=>'50', 'required' => 'required')));
        }
        $form_profiledelete->addElement(form_makeButton('submit', '', $lang['btn_deleteuser']));
        $form_profiledelete->endFieldset();

        html_form('profiledelete', $form_profiledelete);
    }

    print '</div>'.NL;
}

/**
 * Preprocess edit form data
 *
 * @author   Andreas Gohr <andi@splitbrain.org>
 *
 * @triggers HTML_EDITFORM_OUTPUT
 */
function html_edit(){
    global $INPUT;
    global $ID;
    global $REV;
    global $DATE;
    global $PRE;
    global $SUF;
    global $INFO;
    global $SUM;
    global $lang;
    global $conf;
    global $TEXT;
    global $RANGE;

    if ($INPUT->has('changecheck')) {
        $check = $INPUT->str('changecheck');
    } elseif(!$INFO['exists']){
        // $TEXT has been loaded from page template
        $check = md5('');
    } else {
        $check = md5($TEXT);
    }
    $mod = md5($TEXT) !== $check;

    $wr = $INFO['writable'] && !$INFO['locked'];
    $include = 'edit';
    if($wr){
        if ($REV) $include = 'editrev';
    }else{
        // check pseudo action 'source'
        if(!actionOK('source')){
            msg('Command disabled: source',-1);
            return;
        }
        $include = 'read';
    }

    global $license;

    $form = new Doku_Form(array('id' => 'dw__editform'));
    $form->addHidden('id', $ID);
    $form->addHidden('rev', $REV);
    $form->addHidden('date', $DATE);
    $form->addHidden('prefix', $PRE . '.');
    $form->addHidden('suffix', $SUF);
    $form->addHidden('changecheck', $check);

    $data = array('form' => $form,
                  'wr'   => $wr,
                  'media_manager' => true,
                  'target' => ($INPUT->has('target') && $wr) ? $INPUT->str('target') : 'section',
                  'intro_locale' => $include);

    if ($data['target'] !== 'section') {
        // Only emit event if page is writable, section edit data is valid and
        // edit target is not section.
        trigger_event('HTML_EDIT_FORMSELECTION', $data, 'html_edit_form', true);
    } else {
        html_edit_form($data);
    }
    if (isset($data['intro_locale'])) {
        echo p_locale_xhtml($data['intro_locale']);
    }

    $form->addHidden('target', $data['target']);
    $form->addElement(form_makeOpenTag('div', array('id'=>'wiki__editbar', 'class'=>'editBar')));
    $form->addElement(form_makeOpenTag('div', array('id'=>'size__ctl')));
    $form->addElement(form_makeCloseTag('div'));
    if ($wr) {
        $form->addElement(form_makeOpenTag('div', array('class'=>'editButtons')));
        $form->addElement(form_makeButton('submit', 'save', $lang['btn_save'], array('id'=>'edbtn__save', 'accesskey'=>'s', 'tabindex'=>'4')));
        $form->addElement(form_makeButton('submit', 'preview', $lang['btn_preview'], array('id'=>'edbtn__preview', 'accesskey'=>'p', 'tabindex'=>'5')));
        $form->addElement(form_makeButton('submit', 'draftdel', $lang['btn_cancel'], array('tabindex'=>'6')));
        $form->addElement(form_makeCloseTag('div'));
        $form->addElement(form_makeOpenTag('div', array('class'=>'summary')));
        $form->addElement(form_makeTextField('summary', $SUM, $lang['summary'], 'edit__summary', 'nowrap', array('size'=>'50', 'tabindex'=>'2')));
        $elem = html_minoredit();
        if ($elem) $form->addElement($elem);
        $form->addElement(form_makeCloseTag('div'));
    }
    $form->addElement(form_makeCloseTag('div'));
    if($wr && $conf['license']){
        $form->addElement(form_makeOpenTag('div', array('class'=>'license')));
        $out  = $lang['licenseok'];
        $out .= ' <a href="'.$license[$conf['license']]['url'].'" rel="license" class="urlextern"';
        if($conf['target']['extern']) $out .= ' target="'.$conf['target']['extern'].'"';
        $out .= '>'.$license[$conf['license']]['name'].'</a>';
        $form->addElement($out);
        $form->addElement(form_makeCloseTag('div'));
    }

    if ($wr) {
        // sets changed to true when previewed
        echo '<script type="text/javascript">/*<![CDATA[*/'. NL;
        echo 'textChanged = ' . ($mod ? 'true' : 'false');
        echo '/*!]]>*/</script>' . NL;
    } ?>
    <div class="editBox" role="application">

    <div class="toolbar group">
        <div id="draft__status"><?php if(!empty($INFO['draft'])) echo $lang['draftdate'].' '.dformat();?></div>
        <div id="tool__bar"><?php if ($wr && $data['media_manager']){?><a href="<?php echo DOKU_BASE?>lib/exe/mediamanager.php?ns=<?php echo $INFO['namespace']?>"
            target="_blank"><?php echo $lang['mediaselect'] ?></a><?php }?></div>
    </div>
    <?php

    html_form('edit', $form);
    print '</div>'.NL;
}

/**
 * Display the default edit form
 *
 * Is the default action for HTML_EDIT_FORMSELECTION.
 * @param mixed[] $param
 */
function html_edit_form($param) {
    global $TEXT;

    if ($param['target'] !== 'section') {
        msg('No editor for edit target ' . hsc($param['target']) . ' found.', -1);
    }

    $attr = array('tabindex'=>'1');
    if (!$param['wr']) $attr['readonly'] = 'readonly';

    $param['form']->addElement(form_makeWikiText($TEXT, $attr));
}

/**
 * Adds a checkbox for minor edits for logged in users
 *
 * @author Andreas Gohr <andi@splitbrain.org>
 */
function html_minoredit(){
    global $conf;
    global $lang;
    global $INPUT;
    // minor edits are for logged in users only
    if(!$conf['useacl'] || !$_SERVER['REMOTE_USER']){
        return false;
    }

    $p = array();
    $p['tabindex'] = 3;
    if($INPUT->bool('minor')) $p['checked']='checked';
    return form_makeCheckboxField('minor', '1', $lang['minoredit'], 'minoredit', 'nowrap', $p);
}

/**
 * prints some debug info
 *
 * @author Andreas Gohr <andi@splitbrain.org>
 */
function html_debug(){
    global $conf;
    global $lang;
    /** @var DokuWiki_Auth_Plugin $auth */
    global $auth;
    global $INFO;

    //remove sensitive data
    $cnf = $conf;
    debug_guard($cnf);
    $nfo = $INFO;
    debug_guard($nfo);
    $ses = $_SESSION;
    debug_guard($ses);

    print '<html><body>';

    print '<p>When reporting bugs please send all the following ';
    print 'output as a mail to andi@splitbrain.org ';
    print 'The best way to do this is to save this page in your browser</p>';

    print '<b>$INFO:</b><pre>';
    print_r($nfo);
    print '</pre>';

    print '<b>$_SERVER:</b><pre>';
    print_r($_SERVER);
    print '</pre>';

    print '<b>$conf:</b><pre>';
    print_r($cnf);
    print '</pre>';

    print '<b>DOKU_BASE:</b><pre>';
    print DOKU_BASE;
    print '</pre>';

    print '<b>abs DOKU_BASE:</b><pre>';
    print DOKU_URL;
    print '</pre>';

    print '<b>rel DOKU_BASE:</b><pre>';
    print dirname($_SERVER['PHP_SELF']).'/';
    print '</pre>';

    print '<b>PHP Version:</b><pre>';
    print phpversion();
    print '</pre>';

    print '<b>locale:</b><pre>';
    print setlocale(LC_ALL,0);
    print '</pre>';

    print '<b>encoding:</b><pre>';
    print $lang['encoding'];
    print '</pre>';

    if($auth){
        print '<b>Auth backend capabilities:</b><pre>';
        foreach ($auth->getCapabilities() as $cando){
            print '   '.str_pad($cando,16) . ' => ' . (int)$auth->canDo($cando) . NL;
        }
        print '</pre>';
    }

    print '<b>$_SESSION:</b><pre>';
    print_r($ses);
    print '</pre>';

    print '<b>Environment:</b><pre>';
    print_r($_ENV);
    print '</pre>';

    print '<b>PHP settings:</b><pre>';
    $inis = ini_get_all();
    print_r($inis);
    print '</pre>';

    if (function_exists('apache_get_version')) {
        $apache['version'] = apache_get_version();

        if (function_exists('apache_get_modules')) {
            $apache['modules'] = apache_get_modules();
        }
        print '<b>Apache</b><pre>';
        print_r($apache);
        print '</pre>';
    }

    print '</body></html>';
}

/**
 * List available Administration Tasks
 *
 * @author Andreas Gohr <andi@splitbrain.org>
 * @author Håkan Sandell <hakan.sandell@home.se>
 */
function html_admin(){
    global $ID;
    global $INFO;
    global $conf;
    /** @var DokuWiki_Auth_Plugin $auth */
    global $auth;

    // build menu of admin functions from the plugins that handle them
    $pluginlist = plugin_list('admin');
    $menu = array();
    foreach ($pluginlist as $p) {
        /** @var DokuWiki_Admin_Plugin $obj */
        if(($obj = plugin_load('admin',$p)) === null) continue;

        // check permissions
        if($obj->forAdminOnly() && !$INFO['isadmin']) continue;

        $menu[$p] = array('plugin' => $p,
                'prompt' => $obj->getMenuText($conf['lang']),
                'sort' => $obj->getMenuSort()
                );
    }

    // data security check
    // simple check if the 'savedir' is relative and accessible when appended to DOKU_URL
    // it verifies either:
    //   'savedir' has been moved elsewhere, or
    //   has protection to prevent the webserver serving files from it
    if (substr($conf['savedir'],0,2) == './'){
        echo '<a style="border:none; float:right;"
                href="http://www.dokuwiki.org/security#web_access_security">
                <img src="'.DOKU_URL.$conf['savedir'].'/security.png" alt="Your data directory seems to be protected properly."
                onerror="this.parentNode.style.display=\'none\'" /></a>';
    }

    print p_locale_xhtml('admin');

    // Admin Tasks
    if($INFO['isadmin']){
        ptln('<ul class="admin_tasks">');

        if($menu['usermanager'] && $auth && $auth->canDo('getUsers')){
            ptln('  <li class="admin_usermanager"><div class="li">'.
                    '<a href="'.wl($ID, array('do' => 'admin','page' => 'usermanager')).'">'.
                    $menu['usermanager']['prompt'].'</a></div></li>');
        }
        unset($menu['usermanager']);

        if($menu['acl']){
            ptln('  <li class="admin_acl"><div class="li">'.
                    '<a href="'.wl($ID, array('do' => 'admin','page' => 'acl')).'">'.
                    $menu['acl']['prompt'].'</a></div></li>');
        }
        unset($menu['acl']);

        if($menu['extension']){
            ptln('  <li class="admin_plugin"><div class="li">'.
                    '<a href="'.wl($ID, array('do' => 'admin','page' => 'extension')).'">'.
                    $menu['extension']['prompt'].'</a></div></li>');
        }
        unset($menu['extension']);

        if($menu['config']){
            ptln('  <li class="admin_config"><div class="li">'.
                    '<a href="'.wl($ID, array('do' => 'admin','page' => 'config')).'">'.
                    $menu['config']['prompt'].'</a></div></li>');
        }
        unset($menu['config']);
    }
    ptln('</ul>');

    // Manager Tasks
    ptln('<ul class="admin_tasks">');

    if($menu['revert']){
        ptln('  <li class="admin_revert"><div class="li">'.
                '<a href="'.wl($ID, array('do' => 'admin','page' => 'revert')).'">'.
                $menu['revert']['prompt'].'</a></div></li>');
    }
    unset($menu['revert']);

    if($menu['popularity']){
        ptln('  <li class="admin_popularity"><div class="li">'.
                '<a href="'.wl($ID, array('do' => 'admin','page' => 'popularity')).'">'.
                $menu['popularity']['prompt'].'</a></div></li>');
    }
    unset($menu['popularity']);

    // print DokuWiki version:
    ptln('</ul>');
    echo '<div id="admin__version">';
    echo getVersion();
    echo '</div>';

    // print the rest as sorted list
    if(count($menu)){
        usort($menu, 'p_sort_modes');
        // output the menu
        ptln('<div class="clearer"></div>');
        print p_locale_xhtml('adminplugins');
        ptln('<ul>');
        foreach ($menu as $item) {
            if (!$item['prompt']) continue;
            ptln('  <li><div class="li"><a href="'.wl($ID, 'do=admin&amp;page='.$item['plugin']).'">'.$item['prompt'].'</a></div></li>');
        }
        ptln('</ul>');
    }
}

/**
 * Form to request a new password for an existing account
 *
 * @author Benoit Chesneau <benoit@bchesneau.info>
 * @author Andreas Gohr <gohr@cosmocode.de>
 */
function html_resendpwd() {
    global $lang;
    global $conf;
    global $INPUT;

    $token = preg_replace('/[^a-f0-9]+/','',$INPUT->str('pwauth'));

    if(!$conf['autopasswd'] && $token){
        print p_locale_xhtml('resetpwd');
        print '<div class="centeralign">'.NL;
        $form = new Doku_Form(array('id' => 'dw__resendpwd'));
        $form->startFieldset($lang['btn_resendpwd']);
        $form->addHidden('token', $token);
        $form->addHidden('do', 'resendpwd');

        $form->addElement(form_makePasswordField('pass', $lang['pass'], '', 'block', array('size'=>'50')));
        $form->addElement(form_makePasswordField('passchk', $lang['passchk'], '', 'block', array('size'=>'50')));

        $form->addElement(form_makeButton('submit', '', $lang['btn_resendpwd']));
        $form->endFieldset();
        html_form('resendpwd', $form);
        print '</div>'.NL;
    }else{
        print p_locale_xhtml('resendpwd');
        print '<div class="centeralign">'.NL;
        $form = new Doku_Form(array('id' => 'dw__resendpwd'));
        $form->startFieldset($lang['resendpwd']);
        $form->addHidden('do', 'resendpwd');
        $form->addHidden('save', '1');
        $form->addElement(form_makeTag('br'));
        $form->addElement(form_makeTextField('login', $INPUT->post->str('login'), $lang['user'], '', 'block'));
        $form->addElement(form_makeTag('br'));
        $form->addElement(form_makeTag('br'));
        $form->addElement(form_makeButton('submit', '', $lang['btn_resendpwd']));
        $form->endFieldset();
        html_form('resendpwd', $form);
        print '</div>'.NL;
    }
}

/**
 * Return the TOC rendered to XHTML
 *
 * @author Andreas Gohr <andi@splitbrain.org>
 */
function html_TOC($toc){
    if(!count($toc)) return '';
    global $lang;
    $out  = '<!-- TOC START -->'.DOKU_LF;
    $out .= '<div id="dw__toc">'.DOKU_LF;
    $out .= '<h3 class="toggle">';
    $out .= $lang['toc'];
    $out .= '</h3>'.DOKU_LF;
    $out .= '<div>'.DOKU_LF;
    $out .= html_buildlist($toc,'toc','html_list_toc','html_li_default',true);
    $out .= '</div>'.DOKU_LF.'</div>'.DOKU_LF;
    $out .= '<!-- TOC END -->'.DOKU_LF;
    return $out;
}

/**
 * Callback for html_buildlist
 */
function html_list_toc($item){
    if(isset($item['hid'])){
        $link = '#'.$item['hid'];
    }else{
        $link = $item['link'];
    }

    return '<a href="'.$link.'">'.hsc($item['title']).'</a>';
}

/**
 * Helper function to build TOC items
 *
 * Returns an array ready to be added to a TOC array
 *
 * @param string $link  - where to link (if $hash set to '#' it's a local anchor)
 * @param string $text  - what to display in the TOC
 * @param int    $level - nesting level
 * @param string $hash  - is prepended to the given $link, set blank if you want full links
 * @return array the toc item
 */
function html_mktocitem($link, $text, $level, $hash='#'){
    return  array( 'link'  => $hash.$link,
            'title' => $text,
            'type'  => 'ul',
            'level' => $level);
}

/**
 * Output a Doku_Form object.
 * Triggers an event with the form name: HTML_{$name}FORM_OUTPUT
 *
 * @author Tom N Harris <tnharris@whoopdedo.org>
 * @param string     $name The name of the form
 * @param Doku_Form  $form The form
 */
function html_form($name, &$form) {
    // Safety check in case the caller forgets.
    $form->endFieldset();
    trigger_event('HTML_'.strtoupper($name).'FORM_OUTPUT', $form, 'html_form_output', false);
}

/**
 * Form print function.
 * Just calls printForm() on the data object.
 * @param Doku_Form $data The form
 */
function html_form_output($data) {
    $data->printForm();
}

/**
 * Embed a flash object in HTML
 *
 * This will create the needed HTML to embed a flash movie in a cross browser
 * compatble way using valid XHTML
 *
 * The parameters $params, $flashvars and $atts need to be associative arrays.
 * No escaping needs to be done for them. The alternative content *has* to be
 * escaped because it is used as is. If no alternative content is given
 * $lang['noflash'] is used.
 *
 * @author Andreas Gohr <andi@splitbrain.org>
 * @link   http://latrine.dgx.cz/how-to-correctly-insert-a-flash-into-xhtml
 *
 * @param string $swf      - the SWF movie to embed
 * @param int $width       - width of the flash movie in pixels
 * @param int $height      - height of the flash movie in pixels
 * @param array $params    - additional parameters (<param>)
 * @param array $flashvars - parameters to be passed in the flashvar parameter
 * @param array $atts      - additional attributes for the <object> tag
 * @param string $alt      - alternative content (is NOT automatically escaped!)
 * @return string         - the XHTML markup
 */
function html_flashobject($swf,$width,$height,$params=null,$flashvars=null,$atts=null,$alt=''){
    global $lang;

    $out = '';

    // prepare the object attributes
    if(is_null($atts)) $atts = array();
    $atts['width']  = (int) $width;
    $atts['height'] = (int) $height;
    if(!$atts['width'])  $atts['width']  = 425;
    if(!$atts['height']) $atts['height'] = 350;

    // add object attributes for standard compliant browsers
    $std = $atts;
    $std['type'] = 'application/x-shockwave-flash';
    $std['data'] = $swf;

    // add object attributes for IE
    $ie  = $atts;
    $ie['classid'] = 'clsid:D27CDB6E-AE6D-11cf-96B8-444553540000';

    // open object (with conditional comments)
    $out .= '<!--[if !IE]> -->'.NL;
    $out .= '<object '.buildAttributes($std).'>'.NL;
    $out .= '<!-- <![endif]-->'.NL;
    $out .= '<!--[if IE]>'.NL;
    $out .= '<object '.buildAttributes($ie).'>'.NL;
    $out .= '    <param name="movie" value="'.hsc($swf).'" />'.NL;
    $out .= '<!--><!-- -->'.NL;

    // print params
    if(is_array($params)) foreach($params as $key => $val){
        $out .= '  <param name="'.hsc($key).'" value="'.hsc($val).'" />'.NL;
    }

    // add flashvars
    if(is_array($flashvars)){
        $out .= '  <param name="FlashVars" value="'.buildURLparams($flashvars).'" />'.NL;
    }

    // alternative content
    if($alt){
        $out .= $alt.NL;
    }else{
        $out .= $lang['noflash'].NL;
    }

    // finish
    $out .= '</object>'.NL;
    $out .= '<!-- <![endif]-->'.NL;

    return $out;
}

/**
 * Prints HTML code for the given tab structure
 *
 * @param array  $tabs        tab structure
 * @param string $current_tab the current tab id
 */
function html_tabs($tabs, $current_tab = null) {
    echo '<ul class="tabs">'.NL;

    foreach($tabs as $id => $tab) {
        html_tab($tab['href'], $tab['caption'], $id === $current_tab);
    }

    echo '</ul>'.NL;
}
/**
 * Prints a single tab
 *
 * @author Kate Arzamastseva <pshns@ukr.net>
 * @author Adrian Lang <mail@adrianlang.de>
 *
 * @param string $href - tab href
 * @param string $caption - tab caption
 * @param boolean $selected - is tab selected
 */

function html_tab($href, $caption, $selected=false) {
    $tab = '<li>';
    if ($selected) {
        $tab .= '<strong>';
    } else {
        $tab .= '<a href="' . hsc($href) . '">';
    }
    $tab .= hsc($caption)
         .  '</' . ($selected ? 'strong' : 'a') . '>'
         .  '</li>'.NL;
    echo $tab;
}
<|MERGE_RESOLUTION|>--- conflicted
+++ resolved
@@ -725,14 +725,8 @@
         $diff = false;
         $href = '';
 
-<<<<<<< HEAD
-        if ($recent['media']) {
-            $medialog = new MediaChangeLog($recent['id']);
-            $diff = (count($medialog->getRevisions(0, 1)) && @file_exists(mediaFN($recent['id'])));
-=======
         if (!empty($recent['media'])) {
             $diff = (count(getRevisions($recent['id'], 0, 1, 8192, true)) && @file_exists(mediaFN($recent['id'])));
->>>>>>> 1359eacb
             if ($diff) {
                 $href = media_managerURL(array('tab_details' => 'history',
                     'mediado' => 'diff', 'image' => $recent['id'], 'ns' => getNS($recent['id'])), '&');
