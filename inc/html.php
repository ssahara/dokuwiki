--- conflicted
+++ resolved
@@ -262,10 +262,7 @@
  * @return string html
  */
 function html_hilight($html, $phrases) {
-<<<<<<< HEAD
     $FulltextSearch = new FulltextSearch();
-=======
->>>>>>> f36f35af
     $phrases = (array) $phrases;
     $phrases = array_map('preg_quote_cb', $phrases);
     $phrases = array_map([$FulltextSearch, 'snippetRePreprocess'], $phrases);
@@ -273,14 +270,7 @@
     $regex = implode('|', $phrases);
 
     if ($regex === '') return $html;
-<<<<<<< HEAD
     if (!Utf8\Clean::isUtf8($regex)) return $html;
-    $html = @preg_replace_callback("/((<[^>]*)|$regex)/ui",'html_hilight_callback', $html);
-    return $html;
-}
-=======
-    if (!\dokuwiki\Utf8\Clean::isUtf8($regex)) return $html;
->>>>>>> f36f35af
 
     $html = @preg_replace_callback("/((<[^>]*)|$regex)/ui", function ($match) {
         $hlight = unslash($match[0]);
@@ -491,31 +481,9 @@
  * @author Michael Klier <chi@chimeric.de>
  * @deprecated 2020-07-18
  */
-<<<<<<< HEAD
-function html_backlinks(){
-    global $ID;
-    global $lang;
-
-    print p_locale_xhtml('backlinks');
-
-    $data = (new MetadataIndex())->backlinks($ID);
-
-    if(!empty($data)) {
-        print '<ul class="idx">';
-        foreach($data as $blink){
-            print '<li><div class="li">';
-            print html_wikilink(':'.$blink,useHeading('navigation')?null:$blink);
-            print '</div></li>';
-        }
-        print '</ul>';
-    } else {
-        print '<div class="level1"><p>' . $lang['nothingfound'] . '</p></div>';
-    }
-=======
 function html_backlinks() {
     dbg_deprecated(\dokuwiki\Ui\Backlinks::class .'::show()');
     (new dokuwiki\Ui\Backlinks)->show();
->>>>>>> f36f35af
 }
 
 /**
