--- conflicted
+++ resolved
@@ -64,13 +64,8 @@
  * Let the webserver send the given file via x-sendfile method
  *
  * @author Chris Smith <chris@jalakai.co.uk>
-<<<<<<< HEAD
  * @param string $file absolute path of file to send
- * @returns  void or exits with previously header() commands executed
-=======
- * @param $file
- * @returns bool or exits with previously header() commands executed
->>>>>>> 709fd925
+ * @returns  void or exits with previous header() commands executed
  */
 function http_sendfile($file) {
     global $conf;
