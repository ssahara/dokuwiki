--- conflicted
+++ resolved
@@ -2,6 +2,11 @@
 
 namespace dokuwiki;
 
+/**
+ * Class StyleUtils
+ *
+ * Reads and applies the template's style.ini settings
+ */
 class StyleUtils
 {
 
@@ -64,60 +69,11 @@
         $stylesheets = array(); // mode, file => base
 
         // guaranteed placeholder => value
-<<<<<<< HEAD
-        $replacements = array(
-            '__text__' => "#000",
-            '__background__' => "#fff",
-            '__text_alt__' => "#999",
-            '__background_alt__' => "#eee",
-            '__text_neu__' => "#666",
-            '__background_neu__' => "#ddd",
-            '__border__' => "#ccc",
-            '__highlight__' => "#ff9",
-            '__link__' => "#00f",
-        );
-
-        // load template's style.ini
-        $incbase = tpl_incdir($tpl);
-        $webbase = tpl_basedir($tpl);
-        $ini = $incbase.'style.ini';
-        if(file_exists($ini)){
-            $data = parse_ini_file($ini, true);
-
-            // stylesheets
-            if(is_array($data['stylesheets'])) foreach($data['stylesheets'] as $file => $mode){
-                if (!file_exists($incbase . $file)) {
-                    list($extension, $basename) = array_map('strrev', explode('.', strrev($file), 2));
-                    $newExtension = $extension === 'css' ? 'less' : 'css';
-                    if (file_exists($incbase . $basename . '.' . $newExtension)) {
-                        $stylesheets[$mode][$incbase . $basename . '.' . $newExtension] = $webbase;
-                        if ($conf['allowdebug']) {
-                            msg(
-                                "Stylesheet $file not found, using $basename.$newExtension instead.  
-                                Please contact developer of \"{$conf['template']}\" template.",
-                                2
-                            );
-                        }
-                        continue;
-                    }
-                }
-                $stylesheets[$mode][$incbase . $file] = $webbase;
-            }
-
-            // replacements
-            if(is_array($data['replacements'])){
-                $replacements = array_merge(
-                    $replacements,
-                    $this->cssFixreplacementurls($data['replacements'], $webbase)
-                );
-            }
-=======
         $replacements = $this->defaultReplacements;
 
         // merge all styles from config cascade
         if (!is_array($config_cascade['styleini'])) {
             trigger_error('Missing config cascade for styleini', E_USER_WARNING);
->>>>>>> 5b677669
         }
 
         // allow replacement overwrites in preview mode
@@ -125,36 +81,6 @@
             $config_cascade['styleini']['local'][] = $conf['cachedir'] . '/preview.ini';
         }
 
-<<<<<<< HEAD
-            // stylesheets
-            if(isset($data['stylesheets']) && is_array($data['stylesheets'])) {
-                foreach($data['stylesheets'] as $file => $mode) {
-                    $stylesheets[$mode][$incbase . $file] = $webbase;
-                }
-            }
-
-            // replacements
-            if(isset($data['replacements']) && is_array($data['replacements'])){
-                $replacements = array_merge(
-                    $replacements,
-                    $this->cssFixreplacementurls($data['replacements'], $webbase)
-                );
-            }
-        }
-
-        // allow replacement overwrites in preview mode
-        if($preview) {
-            $webbase = DOKU_BASE;
-            $ini     = $conf['cachedir'].'/preview.ini';
-            if(file_exists($ini)) {
-                $data = parse_ini_file($ini, true);
-                // replacements
-                if(is_array($data['replacements'])) {
-                    $replacements = array_merge(
-                        $replacements,
-                        $this->cssFixreplacementurls($data['replacements'], $webbase)
-                    );
-=======
         $combined['stylesheets'] = [];
         $combined['replacements'] = [];
 
@@ -174,22 +100,26 @@
                     $config = parse_ini_file($inifile, true);
 
                     if (is_array($config['stylesheets'])) {
-
                         foreach ($config['stylesheets'] as $inifile => $mode) {
                             // validate and include style files
-                            $stylesheets = array_merge($stylesheets, $this->getValidatedStyles($stylesheets, $inifile, $mode, $incbase, $webbase));
+                            $stylesheets = array_merge(
+                                $stylesheets,
+                                $this->getValidatedStyles($stylesheets, $inifile, $mode, $incbase, $webbase)
+                            );
                             $combined['stylesheets'] = array_merge($combined['stylesheets'], $stylesheets);
                         }
                     }
 
                     if (is_array($config['replacements'])) {
-                        $replacements = array_replace($replacements, $this->cssFixreplacementurls($config['replacements'], $webbase));
+                        $replacements = array_replace(
+                            $replacements,
+                            $this->cssFixreplacementurls($config['replacements'], $webbase)
+                        );
                         $combined['replacements'] = array_merge($combined['replacements'], $replacements);
                     }
                 }
             }
         }
-
 
         return $combined;
     }
@@ -213,8 +143,8 @@
             if (file_exists($incbase . $basename . '.' . $newExtension)) {
                 $stylesheets[$mode][$incbase . $basename . '.' . $newExtension] = $webbase;
                 if ($conf['allowdebug']) {
-                    msg("Stylesheet $file not found, using $basename.$newExtension instead. Please contact developer of \"$this->tpl\" template.", 2);
->>>>>>> 5b677669
+                    msg("Stylesheet $file not found, using $basename.$newExtension instead. " .
+                        "Please contact developer of \"$this->tpl\" template.", 2);
                 }
             } elseif ($conf['allowdebug']) {
                 msg("Stylesheet $file not found, please contact the developer of \"$this->tpl\" template.", 2);
@@ -250,20 +180,14 @@
      * @param string $location
      * @return array
      */
-<<<<<<< HEAD
-    protected function cssFixreplacementurls($replacements, $location) {
-        foreach($replacements as $key => $value) {
+    protected function cssFixreplacementurls($replacements, $location)
+    {
+        foreach ($replacements as $key => $value) {
             $replacements[$key] = preg_replace(
                 '#(url\([ \'"]*)(?!/|data:|http://|https://| |\'|")#',
                 '\\1' . $location,
                 $value
             );
-=======
-    protected function cssFixreplacementurls($replacements, $location)
-    {
-        foreach ($replacements as $key => $value) {
-            $replacements[$key] = preg_replace('#(url\([ \'"]*)(?!/|data:|http://|https://| |\'|")#', '\\1' . $location, $value);
->>>>>>> 5b677669
         }
         return $replacements;
     }
