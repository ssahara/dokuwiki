<?php
/**
 * The MetaData Renderer
 *
 * Metadata is additional information about a DokuWiki page that gets extracted mainly from the page's content
 * but also it's own filesystem data (like the creation time). All metadata is stored in the fields $meta and
 * $persistent.
 *
 * Some simplified rendering to $doc is done to gather the page's (text-only) abstract.
 *
 * @author Esther Brunner <wikidesign@gmail.com>
 */
class Doku_Renderer_metadata extends Doku_Renderer {
    /** the approximate byte lenght to capture for the abstract */
    const ABSTRACT_LEN = 250;

    /** the maximum UTF8 character length for the abstract */
    const ABSTRACT_MAX = 500;

    /** @var array transient meta data, will be reset on each rendering */
    public $meta = array();

    /** @var array persistent meta data, will be kept until explicitly deleted */
    public $persistent = array();

    /** @var array the list of headers used to create unique link ids */
    protected $headers = array();

    /** @var string temporary $doc store */
    protected $store = '';

    /** @var string keeps the first image reference */
    protected $firstimage = '';

    /** @var bool whether or not data is being captured for the abstract, public to be accessible by plugins */
    public $capturing = true;

    /** @var bool determines if enough data for the abstract was collected, yet */
    public $capture = true;

    /** @var int number of bytes captured for abstract */
    protected $captured = 0;

    /**
     * Returns the format produced by this renderer.
     *
     * @return string always 'metadata'
     */
    public function getFormat() {
        return 'metadata';
    }

    /**
     * Initialize the document
     *
     * Sets up some of the persistent info about the page if it doesn't exist, yet.
     */
    public function document_start() {
        global $ID;

        $this->headers = array();

        // external pages are missing create date
        if(!$this->persistent['date']['created']) {
            $this->persistent['date']['created'] = filectime(wikiFN($ID));
        }
        if(!isset($this->persistent['user'])) {
            $this->persistent['user'] = '';
        }
        if(!isset($this->persistent['creator'])) {
            $this->persistent['creator'] = '';
        }
        // reset metadata to persistent values
        $this->meta = $this->persistent;
    }

    /**
     * Finalize the document
     *
     * Stores collected data in the metadata
     */
    public function document_end() {
        global $ID;

        // store internal info in metadata (notoc,nocache)
        $this->meta['internal'] = $this->info;

        if(!isset($this->meta['description']['abstract'])) {
            // cut off too long abstracts
            $this->doc = trim($this->doc);
            if(strlen($this->doc) > self::ABSTRACT_MAX) {
                $this->doc = utf8_substr($this->doc, 0, self::ABSTRACT_MAX).'…';
            }
            $this->meta['description']['abstract'] = $this->doc;
        }

        $this->meta['relation']['firstimage'] = $this->firstimage;

        if(!isset($this->meta['date']['modified'])) {
            $this->meta['date']['modified'] = filemtime(wikiFN($ID));
        }

    }

    /**
     * Render plain text data
     *
     * This function takes care of the amount captured data and will stop capturing when
     * enough abstract data is available
     *
     * @param $text
     */
<<<<<<< HEAD
    public function cdata($text) {
        if(!$this->capture) return;
=======
    function cdata($text) {
        if(!$this->capture || !$this->capturing) return;
>>>>>>> 289179d7

        $this->doc .= $text;

        $this->captured += strlen($text);
        if($this->captured > self::ABSTRACT_LEN) $this->capture = false;
    }

    /**
     * Add an item to the TOC
     *
     * @param string $id       the hash link
     * @param string $text     the text to display
     * @param int    $level    the nesting level
     */
    public function toc_additem($id, $text, $level) {
        global $conf;

        //only add items within configured levels
        if($level >= $conf['toptoclevel'] && $level <= $conf['maxtoclevel']) {
            // the TOC is one of our standard ul list arrays ;-)
            $this->meta['description']['tableofcontents'][] = array(
                'hid'   => $id,
                'title' => $text,
                'type'  => 'ul',
                'level' => $level - $conf['toptoclevel'] + 1
            );
        }

    }

    /**
     * Render a heading
     *
     * @param string $text  the text to display
     * @param int    $level header level
     * @param int    $pos   byte position in the original source
     */
    public function header($text, $level, $pos) {
        if(!isset($this->meta['title'])) $this->meta['title'] = $text;

        // add the header to the TOC
        $hid = $this->_headerToLink($text, true);
        $this->toc_additem($hid, $text, $level);

        // add to summary
        $this->cdata(DOKU_LF.$text.DOKU_LF);
    }

    /**
     * Open a paragraph
     */
    public function p_open() {
        $this->cdata(DOKU_LF);
    }

    /**
     * Close a paragraph
     */
    public function p_close() {
        $this->cdata(DOKU_LF);
    }

    /**
     * Create a line break
     */
    public function linebreak() {
        $this->cdata(DOKU_LF);
    }

    /**
     * Create a horizontal line
     */
    public function hr() {
        $this->cdata(DOKU_LF.'----------'.DOKU_LF);
    }

    /**
     * Callback for footnote start syntax
     *
     * All following content will go to the footnote instead of
     * the document. To achieve this the previous rendered content
     * is moved to $store and $doc is cleared
     *
     * @author Andreas Gohr <andi@splitbrain.org>
     */
    public function footnote_open() {
        if($this->capture) {
            // move current content to store
            // this is required to ensure safe behaviour of plugins accessed within footnotes
            $this->store = $this->doc;
            $this->doc   = '';

            // disable capturing
            $this->capturing = false;
        }
    }

    /**
     * Callback for footnote end syntax
     *
     * All content rendered whilst within footnote syntax mode is discarded,
     * the previously rendered content is restored and capturing is re-enabled.
     *
     * @author Andreas Gohr
     */
    public function footnote_close() {
        if($this->capture) {
            // re-enable capturing
            $this->capturing = true;
            // restore previously rendered content
            $this->doc   = $this->store;
            $this->store = '';
        }
    }

    /**
     * Open an unordered list
     */
    public function listu_open() {
        $this->cdata(DOKU_LF);
    }

    /**
     * Open an ordered list
     */
    public function listo_open() {
        $this->cdata(DOKU_LF);
    }

    /**
     * Open a list item
     *
     * @param int $level the nesting level
     * @param bool $node true when a node; false when a leaf
     */
    public function listitem_open($level,$node=false) {
        $this->cdata(str_repeat(DOKU_TAB, $level).'* ');
    }

    /**
     * Close a list item
     */
    public function listitem_close() {
        $this->cdata(DOKU_LF);
    }

    /**
     * Output preformatted text
     *
     * @param string $text
     */
    public function preformatted($text) {
        $this->cdata($text);
    }

    /**
     * Start a block quote
     */
    public function quote_open() {
        $this->cdata(DOKU_LF.DOKU_TAB.'"');
    }

    /**
     * Stop a block quote
     */
    public function quote_close() {
        $this->cdata('"'.DOKU_LF);
    }

    /**
     * Display text as file content, optionally syntax highlighted
     *
     * @param string $text text to show
     * @param string $lang programming language to use for syntax highlighting
     * @param string $file file path label
     */
    public function file($text, $lang = null, $file = null) {
        $this->cdata(DOKU_LF.$text.DOKU_LF);
    }

    /**
     * Display text as code content, optionally syntax highlighted
     *
     * @param string $text     text to show
     * @param string $language programming language to use for syntax highlighting
     * @param string $file     file path label
     */
    public function code($text, $language = null, $file = null) {
        $this->cdata(DOKU_LF.$text.DOKU_LF);
    }

    /**
     * Format an acronym
     *
     * Uses $this->acronyms
     *
     * @param string $acronym
     */
    public function acronym($acronym) {
        $this->cdata($acronym);
    }

    /**
     * Format a smiley
     *
     * Uses $this->smiley
     *
     * @param string $smiley
     */
    public function smiley($smiley) {
        $this->cdata($smiley);
    }

    /**
     * Format an entity
     *
     * Entities are basically small text replacements
     *
     * Uses $this->entities
     *
     * @param string $entity
     */
    public function entity($entity) {
        $this->cdata($entity);
    }

    /**
     * Typographically format a multiply sign
     *
     * Example: ($x=640, $y=480) should result in "640×480"
     *
     * @param string|int $x first value
     * @param string|int $y second value
     */
    public function multiplyentity($x, $y) {
        $this->cdata($x.'×'.$y);
    }

    /**
     * Render an opening single quote char (language specific)
     */
    public function singlequoteopening() {
        global $lang;
        $this->cdata($lang['singlequoteopening']);
    }

    /**
     * Render a closing single quote char (language specific)
     */
    public function singlequoteclosing() {
        global $lang;
        $this->cdata($lang['singlequoteclosing']);
    }

    /**
     * Render an apostrophe char (language specific)
     */
    public function apostrophe() {
        global $lang;
        $this->cdata($lang['apostrophe']);
    }

    /**
     * Render an opening double quote char (language specific)
     */
    public function doublequoteopening() {
        global $lang;
        $this->cdata($lang['doublequoteopening']);
    }

    /**
     * Render an closinging double quote char (language specific)
     */
    public function doublequoteclosing() {
        global $lang;
        $this->cdata($lang['doublequoteclosing']);
    }

    /**
     * Render a CamelCase link
     *
     * @param string $link The link name
     * @see http://en.wikipedia.org/wiki/CamelCase
     */
    public function camelcaselink($link) {
        $this->internallink($link, $link);
    }

    /**
     * Render a page local link
     *
     * @param string $hash hash link identifier
     * @param string $name name for the link
     */
    public function locallink($hash, $name = null) {
        if(is_array($name)) {
            $this->_firstimage($name['src']);
            if($name['type'] == 'internalmedia') $this->_recordMediaUsage($name['src']);
        }
    }

    /**
     * keep track of internal links in $this->meta['relation']['references']
     *
     * @param string            $id   page ID to link to. eg. 'wiki:syntax'
     * @param string|array|null $name name for the link, array for media file
     */
    public function internallink($id, $name = null) {
        global $ID;

        if(is_array($name)) {
            $this->_firstimage($name['src']);
            if($name['type'] == 'internalmedia') $this->_recordMediaUsage($name['src']);
        }

        $parts = explode('?', $id, 2);
        if(count($parts) === 2) {
            $id = $parts[0];
        }

        $default = $this->_simpleTitle($id);

        // first resolve and clean up the $id
        resolve_pageid(getNS($ID), $id, $exists);
        @list($page) = explode('#', $id, 2);

        // set metadata
        $this->meta['relation']['references'][$page] = $exists;
        // $data = array('relation' => array('isreferencedby' => array($ID => true)));
        // p_set_metadata($id, $data);

        // add link title to summary
        if($this->capture) {
            $name = $this->_getLinkTitle($name, $default, $id);
            $this->doc .= $name;
        }
    }

    /**
     * Render an external link
     *
     * @param string            $url  full URL with scheme
     * @param string|array|null $name name for the link, array for media file
     */
    public function externallink($url, $name = null) {
        if(is_array($name)) {
            $this->_firstimage($name['src']);
            if($name['type'] == 'internalmedia') $this->_recordMediaUsage($name['src']);
        }

        if($this->capture) {
            $this->doc .= $this->_getLinkTitle($name, '<'.$url.'>');
        }
    }

    /**
     * Render an interwiki link
     *
     * You may want to use $this->_resolveInterWiki() here
     *
     * @param string       $match     original link - probably not much use
     * @param string|array $name      name for the link, array for media file
     * @param string       $wikiName  indentifier (shortcut) for the remote wiki
     * @param string       $wikiUri   the fragment parsed from the original link
     */
    public function interwikilink($match, $name, $wikiName, $wikiUri) {
        if(is_array($name)) {
            $this->_firstimage($name['src']);
            if($name['type'] == 'internalmedia') $this->_recordMediaUsage($name['src']);
        }

        if($this->capture) {
            list($wikiUri) = explode('#', $wikiUri, 2);
            $name = $this->_getLinkTitle($name, $wikiUri);
            $this->doc .= $name;
        }
    }

    /**
     * Link to windows share
     *
     * @param string       $url  the link
     * @param string|array $name name for the link, array for media file
     */
    public function windowssharelink($url, $name = null) {
        if(is_array($name)) {
            $this->_firstimage($name['src']);
            if($name['type'] == 'internalmedia') $this->_recordMediaUsage($name['src']);
        }

        if($this->capture) {
            if($name) $this->doc .= $name;
            else $this->doc .= '<'.$url.'>';
        }
    }

    /**
     * Render a linked E-Mail Address
     *
     * Should honor $conf['mailguard'] setting
     *
     * @param string       $address Email-Address
     * @param string|array $name    name for the link, array for media file
     */
    public function emaillink($address, $name = null) {
        if(is_array($name)) {
            $this->_firstimage($name['src']);
            if($name['type'] == 'internalmedia') $this->_recordMediaUsage($name['src']);
        }

        if($this->capture) {
            if($name) $this->doc .= $name;
            else $this->doc .= '<'.$address.'>';
        }
    }

    /**
     * Render an internal media file
     *
     * @param string $src     media ID
     * @param string $title   descriptive text
     * @param string $align   left|center|right
     * @param int    $width   width of media in pixel
     * @param int    $height  height of media in pixel
     * @param string $cache   cache|recache|nocache
     * @param string $linking linkonly|detail|nolink
     */
    public function internalmedia($src, $title = null, $align = null, $width = null,
                           $height = null, $cache = null, $linking = null) {
        if($this->capture && $title) $this->doc .= '['.$title.']';
        $this->_firstimage($src);
        $this->_recordMediaUsage($src);
    }

    /**
     * Render an external media file
     *
     * @param string $src     full media URL
     * @param string $title   descriptive text
     * @param string $align   left|center|right
     * @param int    $width   width of media in pixel
     * @param int    $height  height of media in pixel
     * @param string $cache   cache|recache|nocache
     * @param string $linking linkonly|detail|nolink
     */
    public function externalmedia($src, $title = null, $align = null, $width = null,
                           $height = null, $cache = null, $linking = null) {
        if($this->capture && $title) $this->doc .= '['.$title.']';
        $this->_firstimage($src);
    }

    /**
     * Render the output of an RSS feed
     *
     * @param string $url    URL of the feed
     * @param array  $params Finetuning of the output
     */
    public function rss($url, $params) {
        $this->meta['relation']['haspart'][$url] = true;

        $this->meta['date']['valid']['age'] =
            isset($this->meta['date']['valid']['age']) ?
                min($this->meta['date']['valid']['age'], $params['refresh']) :
                $params['refresh'];
    }

    #region Utils

    /**
     * Removes any Namespace from the given name but keeps
     * casing and special chars
     *
     * @author Andreas Gohr <andi@splitbrain.org>
     *
     * @param string $name
     *
     * @return mixed|string
     */
    public function _simpleTitle($name) {
        global $conf;

        if(is_array($name)) return '';

        if($conf['useslash']) {
            $nssep = '[:;/]';
        } else {
            $nssep = '[:;]';
        }
        $name = preg_replace('!.*'.$nssep.'!', '', $name);
        //if there is a hash we use the anchor name only
        $name = preg_replace('!.*#!', '', $name);
        return $name;
    }

    /**
     * Construct a title and handle images in titles
     *
     * @author Harry Fuecks <hfuecks@gmail.com>
     * @param string|array|null $title    either string title or media array
     * @param string            $default  default title if nothing else is found
     * @param null|string       $id       linked page id (used to extract title from first heading)
     * @return string title text
     */
    public function _getLinkTitle($title, $default, $id = null) {
        if(is_array($title)) {
            if($title['title']) {
                return '['.$title['title'].']';
            } else {
                return $default;
            }
        } else if(is_null($title) || trim($title) == '') {
            if(useHeading('content') && $id) {
                $heading = p_get_first_heading($id, METADATA_DONT_RENDER);
                if($heading) return $heading;
            }
            return $default;
        } else {
            return $title;
        }
    }

    /**
     * Remember first image
     *
     * @param string $src image URL or ID
     */
    protected function _firstimage($src) {
        if($this->firstimage) return;
        global $ID;

        list($src) = explode('#', $src, 2);
        if(!media_isexternal($src)) {
            resolve_mediaid(getNS($ID), $src, $exists);
        }
        if(preg_match('/.(jpe?g|gif|png)$/i', $src)) {
            $this->firstimage = $src;
        }
    }

    /**
     * Store list of used media files in metadata
     *
     * @param string $src media ID
     */
    protected function _recordMediaUsage($src) {
        global $ID;

        list ($src) = explode('#', $src, 2);
        if(media_isexternal($src)) return;
        resolve_mediaid(getNS($ID), $src, $exists);
        $this->meta['relation']['media'][$src] = $exists;
    }

    #endregion
}

//Setup VIM: ex: et ts=4 :<|MERGE_RESOLUTION|>--- conflicted
+++ resolved
@@ -110,13 +110,8 @@
      *
      * @param $text
      */
-<<<<<<< HEAD
-    public function cdata($text) {
-        if(!$this->capture) return;
-=======
     function cdata($text) {
         if(!$this->capture || !$this->capturing) return;
->>>>>>> 289179d7
 
         $this->doc .= $text;
 
