--- conflicted
+++ resolved
@@ -780,13 +780,8 @@
         $this->doc .= $this->_formatLink($link);
     }
 
-<<<<<<< HEAD
-    function internalmedia ($src, $title=NULL, $align=NULL, $width=NULL,
-                            $height=NULL, $cache=NULL, $linking=NULL, $return=NULL) {
-=======
     function internalmedia ($src, $title=null, $align=null, $width=null,
-                            $height=null, $cache=null, $linking=null) {
->>>>>>> 38d74b12
+                            $height=null, $cache=null, $linking=null, $return=NULL) {
         global $ID;
         list($src,$hash) = explode('#',$src,2);
         resolve_mediaid(getNS($ID),$src, $exists);
