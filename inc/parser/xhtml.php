<?php
/**
 * Renderer for XHTML output
 *
 * @author Harry Fuecks <hfuecks@gmail.com>
 * @author Andreas Gohr <andi@splitbrain.org>
 */
if(!defined('DOKU_INC')) die('meh.');

if(!defined('DOKU_LF')) {
    // Some whitespace to help View > Source
    define ('DOKU_LF', "\n");
}

if(!defined('DOKU_TAB')) {
    // Some whitespace to help View > Source
    define ('DOKU_TAB', "\t");
}

/**
 * The XHTML Renderer
 *
 * This is DokuWiki's main renderer used to display page content in the wiki
 */
class Doku_Renderer_xhtml extends Doku_Renderer {
    /** @var array store the table of contents */
    public $toc = array();

    /** @var array A stack of section edit data */
    protected $sectionedits = array();
    var $date_at = '';    // link pages and media against this revision

    /** @var int last section edit id, used by startSectionEdit */
    protected $lastsecid = 0;

    /** @var array the list of headers used to create unique link ids */
    protected $headers = array();

    /** @var array a list of footnotes, list starts at 1! */
    protected $footnotes = array();

    /** @var int current section level */
    protected $lastlevel = 0;
    /** @var array section node tracker */
    protected $node = array(0, 0, 0, 0, 0);

    /** @var string temporary $doc store */
    protected $store = '';

    /** @var array global counter, for table classes etc. */
    protected $_counter = array(); //

    /** @var int counts the code and file blocks, used to provide download links */
    protected $_codeblock = 0;

    /** @var array list of allowed URL schemes */
    protected $schemes = null;

    /**
     * Register a new edit section range
     *
     * @param int    $start  The byte position for the edit start
     * @param array  $data   Associative array with section data:
     *                       Key 'name': the section name/title
     *                       Key 'target': the target for the section edit,
     *                                     e.g. 'section' or 'table'
     *                       Key 'hid': header id
     *                       Key 'codeblockOffset': actual code block index
     *                       Key 'start': set in startSectionEdit(),
     *                                    do not set yourself
     *                       Key 'range': calculated from 'start' and
     *                                    $key in finishSectionEdit(),
     *                                    do not set yourself
     * @return string  A marker class for the starting HTML element
     *
     * @author Adrian Lang <lang@cosmocode.de>
     */
    public function startSectionEdit($start, $data) {
        if (!is_array($data)) {
            msg(
                sprintf(
                    'startSectionEdit: $data "%s" is NOT an array! One of your plugins needs an update.',
                    hsc((string) $data)
                ), -1
            );

            // @deprecated 2018-04-14, backward compatibility
            $args = func_get_args();
            $data = array();
            if(isset($args[1])) $data['target'] = $args[1];
            if(isset($args[2])) $data['name'] = $args[2];
            if(isset($args[3])) $data['hid'] = $args[3];
        }
        $data['secid'] = ++$this->lastsecid;
        $data['start'] = $start;
        $this->sectionedits[] = $data;
        return 'sectionedit'.$data['secid'];
    }

    /**
     * Finish an edit section range
     *
     * @param int  $end     The byte position for the edit end; null for the rest of the page
     *
     * @author Adrian Lang <lang@cosmocode.de>
     */
    public function finishSectionEdit($end = null, $hid = null) {
        $data = array_pop($this->sectionedits);
        if(!is_null($end) && $end <= $data['start']) {
            return;
        }
        if(!is_null($hid)) {
            $data['hid'] .= $hid;
        }
        $data['range'] = $data['start'].'-'.(is_null($end) ? '' : $end);
        unset($data['start']);
        $this->doc .= '<!-- EDIT'.hsc(json_encode ($data)).' -->';
    }

    /**
     * Returns the format produced by this renderer.
     *
     * @return string always 'xhtml'
     */
    function getFormat() {
        return 'xhtml';
    }

    /**
     * Initialize the document
     */
    function document_start() {
        //reset some internals
        $this->toc     = array();
        $this->headers = array();
    }

    /**
     * Finalize the document
     */
    function document_end() {
        // Finish open section edits.
        while(count($this->sectionedits) > 0) {
            if($this->sectionedits[count($this->sectionedits) - 1]['start'] <= 1) {
                // If there is only one section, do not write a section edit
                // marker.
                array_pop($this->sectionedits);
            } else {
                $this->finishSectionEdit();
            }
        }

        if(count($this->footnotes) > 0) {
            $this->doc .= '<div class="footnotes">'.DOKU_LF;

            foreach($this->footnotes as $id => $footnote) {
                // check its not a placeholder that indicates actual footnote text is elsewhere
                if(substr($footnote, 0, 5) != "@@FNT") {

                    // open the footnote and set the anchor and backlink
                    $this->doc .= '<div class="fn">';
                    $this->doc .= '<sup><a href="#fnt__'.$id.'" id="fn__'.$id.'" class="fn_bot">';
                    $this->doc .= $id.')</a></sup> '.DOKU_LF;

                    // get any other footnotes that use the same markup
                    $alt = array_keys($this->footnotes, "@@FNT$id");

                    if(count($alt)) {
                        foreach($alt as $ref) {
                            // set anchor and backlink for the other footnotes
                            $this->doc .= ', <sup><a href="#fnt__'.($ref).'" id="fn__'.($ref).'" class="fn_bot">';
                            $this->doc .= ($ref).')</a></sup> '.DOKU_LF;
                        }
                    }

                    // add footnote markup and close this footnote
                    $this->doc .= '<div class="content">'.$footnote.'</div>';
                    $this->doc .= '</div>'.DOKU_LF;
                }
            }
            $this->doc .= '</div>'.DOKU_LF;
        }

        // Prepare the TOC
        global $conf;
        if($this->info['toc'] && is_array($this->toc) && $conf['tocminheads'] && count($this->toc) >= $conf['tocminheads']) {
            global $TOC;
            $TOC = $this->toc;
        }

        // make sure there are no empty paragraphs
        $this->doc = preg_replace('#<p>\s*</p>#', '', $this->doc);
    }

    /**
     * Add an item to the TOC
     *
     * @param string $id       the hash link
     * @param string $text     the text to display
     * @param int    $level    the nesting level
     */
    function toc_additem($id, $text, $level) {
        global $conf;

        //handle TOC
        if($level >= $conf['toptoclevel'] && $level <= $conf['maxtoclevel']) {
            $this->toc[] = html_mktocitem($id, $text, $level - $conf['toptoclevel'] + 1);
        }
    }

    /**
     * Render a heading
     *
     * @param string $text  the text to display
     * @param int    $level header level
     * @param int    $pos   byte position in the original source
     */
    function header($text, $level, $pos) {
        global $conf;

        if(blank($text)) return; //skip empty headlines

        $hid = $this->_headerToLink($text, true);

        //only add items within configured levels
        $this->toc_additem($hid, $text, $level);

        // adjust $node to reflect hierarchy of levels
        $this->node[$level - 1]++;
        if($level < $this->lastlevel) {
            for($i = 0; $i < $this->lastlevel - $level; $i++) {
                $this->node[$this->lastlevel - $i - 1] = 0;
            }
        }
        $this->lastlevel = $level;

        if($level <= $conf['maxseclevel'] &&
            count($this->sectionedits) > 0 &&
            $this->sectionedits[count($this->sectionedits) - 1]['target'] === 'section'
        ) {
            $this->finishSectionEdit($pos - 1);
        }

        // write the header
        $this->doc .= DOKU_LF.'<h'.$level;
        if($level <= $conf['maxseclevel']) {
            $data = array();
            $data['target'] = 'section';
            $data['name'] = $text;
            $data['hid'] = $hid;
            $data['codeblockOffset'] = $this->_codeblock;
            $this->doc .= ' class="'.$this->startSectionEdit($pos, $data).'"';
        }
        $this->doc .= ' id="'.$hid.'">';
        $this->doc .= $this->_xmlEntities($text);
        $this->doc .= "</h$level>".DOKU_LF;
    }

    /**
     * Open a new section
     *
     * @param int $level section level (as determined by the previous header)
     */
    function section_open($level) {
        $this->doc .= '<div class="level'.$level.'">'.DOKU_LF;
    }

    /**
     * Close the current section
     */
    function section_close() {
        $this->doc .= DOKU_LF.'</div>'.DOKU_LF;
    }

    /**
     * Render plain text data
     *
     * @param $text
     */
    function cdata($text) {
        $this->doc .= $this->_xmlEntities($text);
    }

    /**
     * Open a paragraph
     */
    function p_open() {
        $this->doc .= DOKU_LF.'<p>'.DOKU_LF;
    }

    /**
     * Close a paragraph
     */
    function p_close() {
        $this->doc .= DOKU_LF.'</p>'.DOKU_LF;
    }

    /**
     * Create a line break
     */
    function linebreak() {
        $this->doc .= '<br/>'.DOKU_LF;
    }

    /**
     * Create a horizontal line
     */
    function hr() {
        $this->doc .= '<hr />'.DOKU_LF;
    }

    /**
     * Start strong (bold) formatting
     */
    function strong_open() {
        $this->doc .= '<strong>';
    }

    /**
     * Stop strong (bold) formatting
     */
    function strong_close() {
        $this->doc .= '</strong>';
    }

    /**
     * Start emphasis (italics) formatting
     */
    function emphasis_open() {
        $this->doc .= '<em>';
    }

    /**
     * Stop emphasis (italics) formatting
     */
    function emphasis_close() {
        $this->doc .= '</em>';
    }

    /**
     * Start underline formatting
     */
    function underline_open() {
        $this->doc .= '<em class="u">';
    }

    /**
     * Stop underline formatting
     */
    function underline_close() {
        $this->doc .= '</em>';
    }

    /**
     * Start monospace formatting
     */
    function monospace_open() {
        $this->doc .= '<code>';
    }

    /**
     * Stop monospace formatting
     */
    function monospace_close() {
        $this->doc .= '</code>';
    }

    /**
     * Start a subscript
     */
    function subscript_open() {
        $this->doc .= '<sub>';
    }

    /**
     * Stop a subscript
     */
    function subscript_close() {
        $this->doc .= '</sub>';
    }

    /**
     * Start a superscript
     */
    function superscript_open() {
        $this->doc .= '<sup>';
    }

    /**
     * Stop a superscript
     */
    function superscript_close() {
        $this->doc .= '</sup>';
    }

    /**
     * Start deleted (strike-through) formatting
     */
    function deleted_open() {
        $this->doc .= '<del>';
    }

    /**
     * Stop deleted (strike-through) formatting
     */
    function deleted_close() {
        $this->doc .= '</del>';
    }

    /**
     * Callback for footnote start syntax
     *
     * All following content will go to the footnote instead of
     * the document. To achieve this the previous rendered content
     * is moved to $store and $doc is cleared
     *
     * @author Andreas Gohr <andi@splitbrain.org>
     */
    function footnote_open() {

        // move current content to store and record footnote
        $this->store = $this->doc;
        $this->doc   = '';
    }

    /**
     * Callback for footnote end syntax
     *
     * All rendered content is moved to the $footnotes array and the old
     * content is restored from $store again
     *
     * @author Andreas Gohr
     */
    function footnote_close() {
        /** @var $fnid int takes track of seen footnotes, assures they are unique even across multiple docs FS#2841 */
        static $fnid = 0;
        // assign new footnote id (we start at 1)
        $fnid++;

        // recover footnote into the stack and restore old content
        $footnote    = $this->doc;
        $this->doc   = $this->store;
        $this->store = '';

        // check to see if this footnote has been seen before
        $i = array_search($footnote, $this->footnotes);

        if($i === false) {
            // its a new footnote, add it to the $footnotes array
            $this->footnotes[$fnid] = $footnote;
        } else {
            // seen this one before, save a placeholder
            $this->footnotes[$fnid] = "@@FNT".($i);
        }

        // output the footnote reference and link
        $this->doc .= '<sup><a href="#fn__'.$fnid.'" id="fnt__'.$fnid.'" class="fn_top">'.$fnid.')</a></sup>';
    }

    /**
     * Open an unordered list
     *
     * @param string|string[] $classes css classes - have to be valid, do not pass unfiltered user input
     */
    function listu_open($classes = null) {
        $class = '';
        if($classes !== null) {
            if(is_array($classes)) $classes = join(' ', $classes);
            $class = " class=\"$classes\"";
        }
        $this->doc .= "<ul$class>".DOKU_LF;
    }

    /**
     * Close an unordered list
     */
    function listu_close() {
        $this->doc .= '</ul>'.DOKU_LF;
    }

    /**
     * Open an ordered list
     *
     * @param string|string[] $classes css classes - have to be valid, do not pass unfiltered user input
     */
    function listo_open($classes = null) {
        $class = '';
        if($classes !== null) {
            if(is_array($classes)) $classes = join(' ', $classes);
            $class = " class=\"$classes\"";
        }
        $this->doc .= "<ol$class>".DOKU_LF;
    }

    /**
     * Close an ordered list
     */
    function listo_close() {
        $this->doc .= '</ol>'.DOKU_LF;
    }

    /**
     * Open a list item
     *
     * @param int $level the nesting level
     * @param bool $node true when a node; false when a leaf
     */
    function listitem_open($level, $node=false) {
        $branching = $node ? ' node' : '';
        $this->doc .= '<li class="level'.$level.$branching.'">';
    }

    /**
     * Close a list item
     */
    function listitem_close() {
        $this->doc .= '</li>'.DOKU_LF;
    }

    /**
     * Start the content of a list item
     */
    function listcontent_open() {
        $this->doc .= '<div class="li">';
    }

    /**
     * Stop the content of a list item
     */
    function listcontent_close() {
        $this->doc .= '</div>'.DOKU_LF;
    }

    /**
     * Output unformatted $text
     *
     * Defaults to $this->cdata()
     *
     * @param string $text
     */
    function unformatted($text) {
        $this->doc .= $this->_xmlEntities($text);
    }

    /**
     * Execute PHP code if allowed
     *
     * @param  string $text      PHP code that is either executed or printed
     * @param  string $wrapper   html element to wrap result if $conf['phpok'] is okff
     *
     * @author Andreas Gohr <andi@splitbrain.org>
     */
    function php($text, $wrapper = 'code') {
        global $conf;

        if($conf['phpok']) {
            ob_start();
            eval($text);
            $this->doc .= ob_get_contents();
            ob_end_clean();
        } else {
            $this->doc .= p_xhtml_cached_geshi($text, 'php', $wrapper);
        }
    }

    /**
     * Output block level PHP code
     *
     * If $conf['phpok'] is true this should evaluate the given code and append the result
     * to $doc
     *
     * @param string $text The PHP code
     */
    function phpblock($text) {
        $this->php($text, 'pre');
    }

    /**
     * Insert HTML if allowed
     *
     * @param  string $text      html text
     * @param  string $wrapper   html element to wrap result if $conf['htmlok'] is okff
     *
     * @author Andreas Gohr <andi@splitbrain.org>
     */
    function html($text, $wrapper = 'code') {
        global $conf;

        if($conf['htmlok']) {
            $this->doc .= $text;
        } else {
            $this->doc .= p_xhtml_cached_geshi($text, 'html4strict', $wrapper);
        }
    }

    /**
     * Output raw block-level HTML
     *
     * If $conf['htmlok'] is true this should add the code as is to $doc
     *
     * @param string $text The HTML
     */
    function htmlblock($text) {
        $this->html($text, 'pre');
    }

    /**
     * Start a block quote
     */
    function quote_open() {
        $this->doc .= '<blockquote><div class="no">'.DOKU_LF;
    }

    /**
     * Stop a block quote
     */
    function quote_close() {
        $this->doc .= '</div></blockquote>'.DOKU_LF;
    }

    /**
     * Output preformatted text
     *
     * @param string $text
     */
    function preformatted($text) {
        $this->doc .= '<pre class="code">'.trim($this->_xmlEntities($text), "\n\r").'</pre>'.DOKU_LF;
    }

    /**
     * Display text as file content, optionally syntax highlighted
     *
     * @param string $text     text to show
     * @param string $language programming language to use for syntax highlighting
     * @param string $filename file path label
     * @param array  $options  assoziative array with additional geshi options
     */
    function file($text, $language = null, $filename = null, $options=null) {
        $this->_highlight('file', $text, $language, $filename, $options);
    }

    /**
     * Display text as code content, optionally syntax highlighted
     *
     * @param string $text     text to show
     * @param string $language programming language to use for syntax highlighting
     * @param string $filename file path label
     * @param array  $options  assoziative array with additional geshi options
     */
    function code($text, $language = null, $filename = null, $options=null) {
        $this->_highlight('code', $text, $language, $filename, $options);
    }

    /**
     * Use GeSHi to highlight language syntax in code and file blocks
     *
     * @author Andreas Gohr <andi@splitbrain.org>
     * @param string $type     code|file
     * @param string $text     text to show
     * @param string $language programming language to use for syntax highlighting
     * @param string $filename file path label
     * @param array  $options  assoziative array with additional geshi options
     */
    function _highlight($type, $text, $language = null, $filename = null, $options = null) {
        global $ID;
        global $lang;
        global $INPUT;

        $language = preg_replace(PREG_PATTERN_VALID_LANGUAGE, '', $language);

        if($filename) {
            // add icon
            list($ext) = mimetype($filename, false);
            $class = preg_replace('/[^_\-a-z0-9]+/i', '_', $ext);
            $class = 'mediafile mf_'.$class;

            $offset = 0;
            if ($INPUT->has('codeblockOffset')) {
                $offset = $INPUT->str('codeblockOffset');
            }
            $this->doc .= '<dl class="'.$type.'">'.DOKU_LF;
            $this->doc .= '<dt><a href="'.exportlink($ID, 'code', array('codeblock' => $offset+$this->_codeblock)).'" title="'.$lang['download'].'" class="'.$class.'">';
            $this->doc .= hsc($filename);
            $this->doc .= '</a></dt>'.DOKU_LF.'<dd>';
        }

        if($text{0} == "\n") {
            $text = substr($text, 1);
        }
        if(substr($text, -1) == "\n") {
            $text = substr($text, 0, -1);
        }

        if(empty($language)) { // empty is faster than is_null and can prevent '' string
            $this->doc .= '<pre class="'.$type.'">'.$this->_xmlEntities($text).'</pre>'.DOKU_LF;
        } else {
            $class = 'code'; //we always need the code class to make the syntax highlighting apply
            if($type != 'code') $class .= ' '.$type;

            $this->doc .= "<pre class=\"$class $language\">".p_xhtml_cached_geshi($text, $language, '', $options).'</pre>'.DOKU_LF;
        }

        if($filename) {
            $this->doc .= '</dd></dl>'.DOKU_LF;
        }

        $this->_codeblock++;
    }

    /**
     * Format an acronym
     *
     * Uses $this->acronyms
     *
     * @param string $acronym
     */
    function acronym($acronym) {

        if(array_key_exists($acronym, $this->acronyms)) {

            $title = $this->_xmlEntities($this->acronyms[$acronym]);

            $this->doc .= '<abbr title="'.$title
                .'">'.$this->_xmlEntities($acronym).'</abbr>';

        } else {
            $this->doc .= $this->_xmlEntities($acronym);
        }
    }

    /**
     * Format a smiley
     *
     * Uses $this->smiley
     *
     * @param string $smiley
     */
    function smiley($smiley) {
        if(array_key_exists($smiley, $this->smileys)) {
            $this->doc .= '<img src="'.DOKU_BASE.'lib/images/smileys/'.$this->smileys[$smiley].
                '" class="icon" alt="'.
                $this->_xmlEntities($smiley).'" />';
        } else {
            $this->doc .= $this->_xmlEntities($smiley);
        }
    }

    /**
     * Format an entity
     *
     * Entities are basically small text replacements
     *
     * Uses $this->entities
     *
     * @param string $entity
     */
    function entity($entity) {
        if(array_key_exists($entity, $this->entities)) {
            $this->doc .= $this->entities[$entity];
        } else {
            $this->doc .= $this->_xmlEntities($entity);
        }
    }

    /**
     * Typographically format a multiply sign
     *
     * Example: ($x=640, $y=480) should result in "640×480"
     *
     * @param string|int $x first value
     * @param string|int $y second value
     */
    function multiplyentity($x, $y) {
        $this->doc .= "$x&times;$y";
    }

    /**
     * Render an opening single quote char (language specific)
     */
    function singlequoteopening() {
        global $lang;
        $this->doc .= $lang['singlequoteopening'];
    }

    /**
     * Render a closing single quote char (language specific)
     */
    function singlequoteclosing() {
        global $lang;
        $this->doc .= $lang['singlequoteclosing'];
    }

    /**
     * Render an apostrophe char (language specific)
     */
    function apostrophe() {
        global $lang;
        $this->doc .= $lang['apostrophe'];
    }

    /**
     * Render an opening double quote char (language specific)
     */
    function doublequoteopening() {
        global $lang;
        $this->doc .= $lang['doublequoteopening'];
    }

    /**
     * Render an closinging double quote char (language specific)
     */
    function doublequoteclosing() {
        global $lang;
        $this->doc .= $lang['doublequoteclosing'];
    }

    /**
     * Render a CamelCase link
     *
     * @param string $link       The link name
     * @param bool   $returnonly whether to return html or write to doc attribute
     * @return void|string writes to doc attribute or returns html depends on $returnonly
     *
     * @see http://en.wikipedia.org/wiki/CamelCase
     */
    function camelcaselink($link, $returnonly = false) {
        if($returnonly) {
          return $this->internallink($link, $link, null, true);
        } else {
          $this->internallink($link, $link);
        }
    }

    /**
     * Render a page local link
     *
     * @param string $hash       hash link identifier
     * @param string $name       name for the link
     * @param bool   $returnonly whether to return html or write to doc attribute
     * @return void|string writes to doc attribute or returns html depends on $returnonly
     */
    function locallink($hash, $name = null, $returnonly = false) {
        global $ID;
        $name  = $this->_getLinkTitle($name, $hash, $isImage);
        $hash  = $this->_headerToLink($hash);
        $title = $ID.' ↵';

        $doc = '<a href="#'.$hash.'" title="'.$title.'" class="wikilink1">';
        $doc .= $name;
        $doc .= '</a>';

        if($returnonly) {
          return $doc;
        } else {
          $this->doc .= $doc;
        }
    }

    /**
     * Render an internal Wiki Link
     *
     * $search,$returnonly & $linktype are not for the renderer but are used
     * elsewhere - no need to implement them in other renderers
     *
     * @author Andreas Gohr <andi@splitbrain.org>
     * @param string      $id         pageid
     * @param string|null $name       link name
     * @param string|null $search     adds search url param
     * @param bool        $returnonly whether to return html or write to doc attribute
     * @param string      $linktype   type to set use of headings
     * @return void|string writes to doc attribute or returns html depends on $returnonly
     */
    function internallink($id, $name = null, $search = null, $returnonly = false, $linktype = 'content') {
        global $conf;
        global $ID;
        global $INFO;

        $params = '';
        $parts  = explode('?', $id, 2);
        if(count($parts) === 2) {
            $id     = $parts[0];
            $params = $parts[1];
        }

        // For empty $id we need to know the current $ID
        // We need this check because _simpleTitle needs
        // correct $id and resolve_pageid() use cleanID($id)
        // (some things could be lost)
        if($id === '') {
            $id = $ID;
        }

        // default name is based on $id as given
        $default = $this->_simpleTitle($id);

        // now first resolve and clean up the $id
        if ($conf['rev_handle'] == 'only_media') {
            $date_at = '';
        } else {
            $date_at = $this->date_at;
        }
        resolve_pageid(getNS($ID), $id, $exists, $date_at, true);

        $link = array();
        $name = $this->_getLinkTitle($name, $default, $isImage, $id, $linktype);
        if(!$isImage) {
            if($exists) {
                $class = 'wikilink1';
            } else {
                $class       = 'wikilink2';
                $link['rel'] = 'nofollow';
            }
        } else {
            $class = 'media';
        }

        //keep hash anchor
        @list($id, $hash) = explode('#', $id, 2);
        if(!empty($hash)) $hash = $this->_headerToLink($hash);

        //prepare for formating
        $link['target'] = $conf['target']['wiki'];
        $link['style']  = '';
        $link['pre']    = '';
        $link['suf']    = '';
        // highlight link to current page
        if($id == $INFO['id']) {
            $link['pre'] = '<span class="curid">';
            $link['suf'] = '</span>';
        }
        $link['more']   = '';
        $link['class']  = $class;
<<<<<<< HEAD
        if($this->date_at) {
            $params = $params.'&at='.rawurlencode($this->date_at);
=======
        if($this->date_at && $conf['rev_handle'] != 'only_media') {
            $params['at'] = $this->date_at;
>>>>>>> 70fa7d20
        }
        $link['url']    = wl($id, $params);
        $link['name']   = $name;
        $link['title']  = $id;
        //add search string
        if($search) {
            ($conf['userewrite']) ? $link['url'] .= '?' : $link['url'] .= '&amp;';
            if(is_array($search)) {
                $search = array_map('rawurlencode', $search);
                $link['url'] .= 's[]='.join('&amp;s[]=', $search);
            } else {
                $link['url'] .= 's='.rawurlencode($search);
            }
        }

        //keep hash
        if($hash) $link['url'] .= '#'.$hash;

        //output formatted
        if($returnonly) {
            return $this->_formatLink($link);
        } else {
            $this->doc .= $this->_formatLink($link);
        }
    }

    /**
     * Render an external link
     *
     * @param string       $url        full URL with scheme
     * @param string|array $name       name for the link, array for media file
     * @param bool         $returnonly whether to return html or write to doc attribute
     * @return void|string writes to doc attribute or returns html depends on $returnonly
     */
    function externallink($url, $name = null, $returnonly = false) {
        global $conf;

        $name = $this->_getLinkTitle($name, $url, $isImage);

        // url might be an attack vector, only allow registered protocols
        if(is_null($this->schemes)) $this->schemes = getSchemes();
        list($scheme) = explode('://', $url);
        $scheme = strtolower($scheme);
        if(!in_array($scheme, $this->schemes)) $url = '';

        // is there still an URL?
        if(!$url) {
            if($returnonly) {
                return $name;
            } else {
                $this->doc .= $name;
            }
            return;
        }

        // set class
        if(!$isImage) {
            $class = 'urlextern';
        } else {
            $class = 'media';
        }

        //prepare for formating
        $link = array();
        $link['target'] = $conf['target']['extern'];
        $link['style']  = '';
        $link['pre']    = '';
        $link['suf']    = '';
        $link['more']   = '';
        $link['class']  = $class;
        $link['url']    = $url;
        $link['rel']    = '';

        $link['name']  = $name;
        $link['title'] = $this->_xmlEntities($url);
        if($conf['relnofollow']) $link['rel'] .= ' nofollow';
        if($conf['target']['extern']) $link['rel'] .= ' noopener';

        //output formatted
        if($returnonly) {
            return $this->_formatLink($link);
        } else {
            $this->doc .= $this->_formatLink($link);
        }
    }

    /**
     * Render an interwiki link
     *
     * You may want to use $this->_resolveInterWiki() here
     *
     * @param string       $match      original link - probably not much use
     * @param string|array $name       name for the link, array for media file
     * @param string       $wikiName   indentifier (shortcut) for the remote wiki
     * @param string       $wikiUri    the fragment parsed from the original link
     * @param bool         $returnonly whether to return html or write to doc attribute
     * @return void|string writes to doc attribute or returns html depends on $returnonly
     */
    function interwikilink($match, $name = null, $wikiName, $wikiUri, $returnonly = false) {
        global $conf;

        $link           = array();
        $link['target'] = $conf['target']['interwiki'];
        $link['pre']    = '';
        $link['suf']    = '';
        $link['more']   = '';
        $link['name']   = $this->_getLinkTitle($name, $wikiUri, $isImage);
        $link['rel']    = '';

        //get interwiki URL
        $exists = null;
        $url    = $this->_resolveInterWiki($wikiName, $wikiUri, $exists);

        if(!$isImage) {
            $class         = preg_replace('/[^_\-a-z0-9]+/i', '_', $wikiName);
            $link['class'] = "interwiki iw_$class";
        } else {
            $link['class'] = 'media';
        }

        //do we stay at the same server? Use local target
        if(strpos($url, DOKU_URL) === 0 OR strpos($url, DOKU_BASE) === 0) {
            $link['target'] = $conf['target']['wiki'];
        }
        if($exists !== null && !$isImage) {
            if($exists) {
                $link['class'] .= ' wikilink1';
            } else {
                $link['class'] .= ' wikilink2';
                $link['rel'] .= ' nofollow';
            }
        }
        if($conf['target']['interwiki']) $link['rel'] .= ' noopener';

        $link['url']   = $url;
        $link['title'] = htmlspecialchars($link['url']);

        //output formatted
        if($returnonly) {
            return $this->_formatLink($link);
        } else {
            $this->doc .= $this->_formatLink($link);
        }
    }

    /**
     * Link to windows share
     *
     * @param string       $url        the link
     * @param string|array $name       name for the link, array for media file
     * @param bool         $returnonly whether to return html or write to doc attribute
     * @return void|string writes to doc attribute or returns html depends on $returnonly
     */
    function windowssharelink($url, $name = null, $returnonly = false) {
        global $conf;

        //simple setup
        $link = array();
        $link['target'] = $conf['target']['windows'];
        $link['pre']    = '';
        $link['suf']    = '';
        $link['style']  = '';

        $link['name'] = $this->_getLinkTitle($name, $url, $isImage);
        if(!$isImage) {
            $link['class'] = 'windows';
        } else {
            $link['class'] = 'media';
        }

        $link['title'] = $this->_xmlEntities($url);
        $url           = str_replace('\\', '/', $url);
        $url           = 'file:///'.$url;
        $link['url']   = $url;

        //output formatted
        if($returnonly) {
            return $this->_formatLink($link);
        } else {
            $this->doc .= $this->_formatLink($link);
        }
    }

    /**
     * Render a linked E-Mail Address
     *
     * Honors $conf['mailguard'] setting
     *
     * @param string       $address    Email-Address
     * @param string|array $name       name for the link, array for media file
     * @param bool         $returnonly whether to return html or write to doc attribute
     * @return void|string writes to doc attribute or returns html depends on $returnonly
     */
    function emaillink($address, $name = null, $returnonly = false) {
        global $conf;
        //simple setup
        $link           = array();
        $link['target'] = '';
        $link['pre']    = '';
        $link['suf']    = '';
        $link['style']  = '';
        $link['more']   = '';

        $name = $this->_getLinkTitle($name, '', $isImage);
        if(!$isImage) {
            $link['class'] = 'mail';
        } else {
            $link['class'] = 'media';
        }

        $address = $this->_xmlEntities($address);
        $address = obfuscate($address);
        $title   = $address;

        if(empty($name)) {
            $name = $address;
        }

        if($conf['mailguard'] == 'visible') $address = rawurlencode($address);

        $link['url']   = 'mailto:'.$address;
        $link['name']  = $name;
        $link['title'] = $title;

        //output formatted
        if($returnonly) {
            return $this->_formatLink($link);
        } else {
            $this->doc .= $this->_formatLink($link);
        }
    }

    /**
     * Render an internal media file
     *
     * @param string $src       media ID
     * @param string $title     descriptive text
     * @param string $align     left|center|right
     * @param int    $width     width of media in pixel
     * @param int    $height    height of media in pixel
     * @param string $cache     cache|recache|nocache
     * @param string $linking   linkonly|detail|nolink
     * @param bool   $return    return HTML instead of adding to $doc
     * @return void|string writes to doc attribute or returns html depends on $return
     */
    function internalmedia($src, $title = null, $align = null, $width = null,
                           $height = null, $cache = null, $linking = null, $return = false) {
        global $ID;
        if (strpos($src, '#') !== false) {
            list($src, $hash) = explode('#', $src, 2);
        }
        resolve_mediaid(getNS($ID), $src, $exists, $this->date_at, true);

        $noLink = false;
        $render = ($linking == 'linkonly') ? false : true;
        $link   = $this->_getMediaLinkConf($src, $title, $align, $width, $height, $cache, $render);

        list($ext, $mime) = mimetype($src, false);
        if(substr($mime, 0, 5) == 'image' && $render) {
            $link['url'] = ml($src, array('id' => $ID, 'cache' => $cache, 'rev'=>$this->_getLastMediaRevisionAt($src)), ($linking == 'direct'));
        } elseif(($mime == 'application/x-shockwave-flash' || media_supportedav($mime)) && $render) {
            // don't link movies
            $noLink = true;
        } else {
            // add file icons
            $class = preg_replace('/[^_\-a-z0-9]+/i', '_', $ext);
            $link['class'] .= ' mediafile mf_'.$class;
            $link['url'] = ml($src, array('id' => $ID, 'cache' => $cache , 'rev'=>$this->_getLastMediaRevisionAt($src)), true);
            if($exists) $link['title'] .= ' ('.filesize_h(filesize(mediaFN($src))).')';
        }

        if (!empty($hash)) $link['url'] .= '#'.$hash;

        //markup non existing files
        if(!$exists) {
            $link['class'] .= ' wikilink2';
        }

        //output formatted
        if($return) {
            if($linking == 'nolink' || $noLink) return $link['name'];
            else return $this->_formatLink($link);
        } else {
            if($linking == 'nolink' || $noLink) $this->doc .= $link['name'];
            else $this->doc .= $this->_formatLink($link);
        }
    }

    /**
     * Render an external media file
     *
     * @param string $src     full media URL
     * @param string $title   descriptive text
     * @param string $align   left|center|right
     * @param int    $width   width of media in pixel
     * @param int    $height  height of media in pixel
     * @param string $cache   cache|recache|nocache
     * @param string $linking linkonly|detail|nolink
     * @param bool   $return  return HTML instead of adding to $doc
     * @return void|string writes to doc attribute or returns html depends on $return
     */
    function externalmedia($src, $title = null, $align = null, $width = null,
                           $height = null, $cache = null, $linking = null, $return = false) {
        if(link_isinterwiki($src)){
            list($shortcut, $reference) = explode('>', $src, 2);
            $exists = null;
            $src = $this->_resolveInterWiki($shortcut, $reference, $exists);
        }
        list($src, $hash) = explode('#', $src, 2);
        $noLink = false;
        $render = ($linking == 'linkonly') ? false : true;
        $link   = $this->_getMediaLinkConf($src, $title, $align, $width, $height, $cache, $render);

        $link['url'] = ml($src, array('cache' => $cache));

        list($ext, $mime) = mimetype($src, false);
        if(substr($mime, 0, 5) == 'image' && $render) {
            // link only jpeg images
            // if ($ext != 'jpg' && $ext != 'jpeg') $noLink = true;
        } elseif(($mime == 'application/x-shockwave-flash' || media_supportedav($mime)) && $render) {
            // don't link movies
            $noLink = true;
        } else {
            // add file icons
            $class = preg_replace('/[^_\-a-z0-9]+/i', '_', $ext);
            $link['class'] .= ' mediafile mf_'.$class;
        }

        if($hash) $link['url'] .= '#'.$hash;

        //output formatted
        if($return) {
            if($linking == 'nolink' || $noLink) return $link['name'];
            else return $this->_formatLink($link);
        } else {
            if($linking == 'nolink' || $noLink) $this->doc .= $link['name'];
            else $this->doc .= $this->_formatLink($link);
        }
    }

    /**
     * Renders an RSS feed
     *
     * @param string $url    URL of the feed
     * @param array  $params Finetuning of the output
     *
     * @author Andreas Gohr <andi@splitbrain.org>
     */
    function rss($url, $params) {
        global $lang;
        global $conf;

        require_once(DOKU_INC.'inc/FeedParser.php');
        $feed = new FeedParser();
        $feed->set_feed_url($url);

        //disable warning while fetching
        if(!defined('DOKU_E_LEVEL')) {
            $elvl = error_reporting(E_ERROR);
        }
        $rc = $feed->init();
        if(isset($elvl)) {
            error_reporting($elvl);
        }

        if($params['nosort']) $feed->enable_order_by_date(false);

        //decide on start and end
        if($params['reverse']) {
            $mod   = -1;
            $start = $feed->get_item_quantity() - 1;
            $end   = $start - ($params['max']);
            $end   = ($end < -1) ? -1 : $end;
        } else {
            $mod   = 1;
            $start = 0;
            $end   = $feed->get_item_quantity();
            $end   = ($end > $params['max']) ? $params['max'] : $end;
        }

        $this->doc .= '<ul class="rss">';
        if($rc) {
            for($x = $start; $x != $end; $x += $mod) {
                $item = $feed->get_item($x);
                $this->doc .= '<li><div class="li">';
                // support feeds without links
                $lnkurl = $item->get_permalink();
                if($lnkurl) {
                    // title is escaped by SimplePie, we unescape here because it
                    // is escaped again in externallink() FS#1705
                    $this->externallink(
                        $item->get_permalink(),
                        html_entity_decode($item->get_title(), ENT_QUOTES, 'UTF-8')
                    );
                } else {
                    $this->doc .= ' '.$item->get_title();
                }
                if($params['author']) {
                    $author = $item->get_author(0);
                    if($author) {
                        $name = $author->get_name();
                        if(!$name) $name = $author->get_email();
                        if($name) $this->doc .= ' '.$lang['by'].' '.hsc($name);
                    }
                }
                if($params['date']) {
                    $this->doc .= ' ('.$item->get_local_date($conf['dformat']).')';
                }
                if($params['details']) {
                    $this->doc .= '<div class="detail">';
                    if($conf['htmlok']) {
                        $this->doc .= $item->get_description();
                    } else {
                        $this->doc .= strip_tags($item->get_description());
                    }
                    $this->doc .= '</div>';
                }

                $this->doc .= '</div></li>';
            }
        } else {
            $this->doc .= '<li><div class="li">';
            $this->doc .= '<em>'.$lang['rssfailed'].'</em>';
            $this->externallink($url);
            if($conf['allowdebug']) {
                $this->doc .= '<!--'.hsc($feed->error).'-->';
            }
            $this->doc .= '</div></li>';
        }
        $this->doc .= '</ul>';
    }

    /**
     * Start a table
     *
     * @param int $maxcols maximum number of columns
     * @param int $numrows NOT IMPLEMENTED
     * @param int $pos byte position in the original source
     * @param string|string[] $classes css classes - have to be valid, do not pass unfiltered user input
     */
    function table_open($maxcols = null, $numrows = null, $pos = null, $classes = null) {
        // initialize the row counter used for classes
        $this->_counter['row_counter'] = 0;
        $class                         = 'table';
        if($classes !== null) {
            if(is_array($classes)) $classes = join(' ', $classes);
            $class .= ' ' . $classes;
        }
        if($pos !== null) {
            $hid = $this->_headerToLink($class, true);
            $data = array();
            $data['target'] = 'table';
            $data['name'] = '';
            $data['hid'] = $hid;
            $class .= ' '.$this->startSectionEdit($pos, $data);
        }
        $this->doc .= '<div class="'.$class.'"><table class="inline">'.
            DOKU_LF;
    }

    /**
     * Close a table
     *
     * @param int $pos byte position in the original source
     */
    function table_close($pos = null) {
        $this->doc .= '</table></div>'.DOKU_LF;
        if($pos !== null) {
            $this->finishSectionEdit($pos);
        }
    }

    /**
     * Open a table header
     */
    function tablethead_open() {
        $this->doc .= DOKU_TAB.'<thead>'.DOKU_LF;
    }

    /**
     * Close a table header
     */
    function tablethead_close() {
        $this->doc .= DOKU_TAB.'</thead>'.DOKU_LF;
    }

    /**
     * Open a table body
     */
    function tabletbody_open() {
        $this->doc .= DOKU_TAB.'<tbody>'.DOKU_LF;
    }

    /**
     * Close a table body
     */
    function tabletbody_close() {
        $this->doc .= DOKU_TAB.'</tbody>'.DOKU_LF;
    }

    /**
     * Open a table footer
     */
    function tabletfoot_open() {
        $this->doc .= DOKU_TAB.'<tfoot>'.DOKU_LF;
    }

    /**
     * Close a table footer
     */
    function tabletfoot_close() {
        $this->doc .= DOKU_TAB.'</tfoot>'.DOKU_LF;
    }

    /**
     * Open a table row
     *
     * @param string|string[] $classes css classes - have to be valid, do not pass unfiltered user input
     */
    function tablerow_open($classes = null) {
        // initialize the cell counter used for classes
        $this->_counter['cell_counter'] = 0;
        $class                          = 'row'.$this->_counter['row_counter']++;
        if($classes !== null) {
            if(is_array($classes)) $classes = join(' ', $classes);
            $class .= ' ' . $classes;
        }
        $this->doc .= DOKU_TAB.'<tr class="'.$class.'">'.DOKU_LF.DOKU_TAB.DOKU_TAB;
    }

    /**
     * Close a table row
     */
    function tablerow_close() {
        $this->doc .= DOKU_LF.DOKU_TAB.'</tr>'.DOKU_LF;
    }

    /**
     * Open a table header cell
     *
     * @param int    $colspan
     * @param string $align left|center|right
     * @param int    $rowspan
     * @param string|string[] $classes css classes - have to be valid, do not pass unfiltered user input
     */
    function tableheader_open($colspan = 1, $align = null, $rowspan = 1, $classes = null) {
        $class = 'class="col'.$this->_counter['cell_counter']++;
        if(!is_null($align)) {
            $class .= ' '.$align.'align';
        }
        if($classes !== null) {
            if(is_array($classes)) $classes = join(' ', $classes);
            $class .= ' ' . $classes;
        }
        $class .= '"';
        $this->doc .= '<th '.$class;
        if($colspan > 1) {
            $this->_counter['cell_counter'] += $colspan - 1;
            $this->doc .= ' colspan="'.$colspan.'"';
        }
        if($rowspan > 1) {
            $this->doc .= ' rowspan="'.$rowspan.'"';
        }
        $this->doc .= '>';
    }

    /**
     * Close a table header cell
     */
    function tableheader_close() {
        $this->doc .= '</th>';
    }

    /**
     * Open a table cell
     *
     * @param int       $colspan
     * @param string    $align left|center|right
     * @param int       $rowspan
     * @param string|string[]    $classes css classes - have to be valid, do not pass unfiltered user input
     */
    function tablecell_open($colspan = 1, $align = null, $rowspan = 1, $classes = null) {
        $class = 'class="col'.$this->_counter['cell_counter']++;
        if(!is_null($align)) {
            $class .= ' '.$align.'align';
        }
        if($classes !== null) {
            if(is_array($classes)) $classes = join(' ', $classes);
            $class .= ' ' . $classes;
        }
        $class .= '"';
        $this->doc .= '<td '.$class;
        if($colspan > 1) {
            $this->_counter['cell_counter'] += $colspan - 1;
            $this->doc .= ' colspan="'.$colspan.'"';
        }
        if($rowspan > 1) {
            $this->doc .= ' rowspan="'.$rowspan.'"';
        }
        $this->doc .= '>';
    }

    /**
     * Close a table cell
     */
    function tablecell_close() {
        $this->doc .= '</td>';
    }

    /**
     * Returns the current header level.
     * (required e.g. by the filelist plugin)
     *
     * @return int The current header level
     */
    function getLastlevel() {
        return $this->lastlevel;
    }

    #region Utility functions

    /**
     * Build a link
     *
     * Assembles all parts defined in $link returns HTML for the link
     *
     * @param array $link attributes of a link
     * @return string
     *
     * @author Andreas Gohr <andi@splitbrain.org>
     */
    function _formatLink($link) {
        //make sure the url is XHTML compliant (skip mailto)
        if(substr($link['url'], 0, 7) != 'mailto:') {
            $link['url'] = str_replace('&', '&amp;', $link['url']);
            $link['url'] = str_replace('&amp;amp;', '&amp;', $link['url']);
        }
        //remove double encodings in titles
        $link['title'] = str_replace('&amp;amp;', '&amp;', $link['title']);

        // be sure there are no bad chars in url or title
        // (we can't do this for name because it can contain an img tag)
        $link['url']   = strtr($link['url'], array('>' => '%3E', '<' => '%3C', '"' => '%22'));
        $link['title'] = strtr($link['title'], array('>' => '&gt;', '<' => '&lt;', '"' => '&quot;'));

        $ret = '';
        $ret .= $link['pre'];
        $ret .= '<a href="'.$link['url'].'"';
        if(!empty($link['class'])) $ret .= ' class="'.$link['class'].'"';
        if(!empty($link['target'])) $ret .= ' target="'.$link['target'].'"';
        if(!empty($link['title'])) $ret .= ' title="'.$link['title'].'"';
        if(!empty($link['style'])) $ret .= ' style="'.$link['style'].'"';
        if(!empty($link['rel'])) $ret .= ' rel="'.trim($link['rel']).'"';
        if(!empty($link['more'])) $ret .= ' '.$link['more'];
        $ret .= '>';
        $ret .= $link['name'];
        $ret .= '</a>';
        $ret .= $link['suf'];
        return $ret;
    }

    /**
     * Renders internal and external media
     *
     * @author Andreas Gohr <andi@splitbrain.org>
     * @param string $src       media ID
     * @param string $title     descriptive text
     * @param string $align     left|center|right
     * @param int    $width     width of media in pixel
     * @param int    $height    height of media in pixel
     * @param string $cache     cache|recache|nocache
     * @param bool   $render    should the media be embedded inline or just linked
     * @return string
     */
    function _media($src, $title = null, $align = null, $width = null,
                    $height = null, $cache = null, $render = true) {

        $ret = '';

        list($ext, $mime) = mimetype($src);
        if(substr($mime, 0, 5) == 'image') {
            // first get the $title
            if(!is_null($title)) {
                $title = $this->_xmlEntities($title);
            } elseif($ext == 'jpg' || $ext == 'jpeg') {
                //try to use the caption from IPTC/EXIF
                require_once(DOKU_INC.'inc/JpegMeta.php');
                $jpeg = new JpegMeta(mediaFN($src));
                if($jpeg !== false) $cap = $jpeg->getTitle();
                if(!empty($cap)) {
                    $title = $this->_xmlEntities($cap);
                }
            }
            if(!$render) {
                // if the picture is not supposed to be rendered
                // return the title of the picture
                if(!$title) {
                    // just show the sourcename
                    $title = $this->_xmlEntities(utf8_basename(noNS($src)));
                }
                return $title;
            }
            //add image tag
            $ret .= '<img src="'.ml($src, array('w' => $width, 'h' => $height, 'cache' => $cache, 'rev'=>$this->_getLastMediaRevisionAt($src))).'"';
            $ret .= ' class="media'.$align.'"';

            if($title) {
                $ret .= ' title="'.$title.'"';
                $ret .= ' alt="'.$title.'"';
            } else {
                $ret .= ' alt=""';
            }

            if(!is_null($width))
                $ret .= ' width="'.$this->_xmlEntities($width).'"';

            if(!is_null($height))
                $ret .= ' height="'.$this->_xmlEntities($height).'"';

            $ret .= ' />';

        } elseif(media_supportedav($mime, 'video') || media_supportedav($mime, 'audio')) {
            // first get the $title
            $title = !is_null($title) ? $this->_xmlEntities($title) : false;
            if(!$render) {
                // if the file is not supposed to be rendered
                // return the title of the file (just the sourcename if there is no title)
                return $title ? $title : $this->_xmlEntities(utf8_basename(noNS($src)));
            }

            $att          = array();
            $att['class'] = "media$align";
            if($title) {
                $att['title'] = $title;
            }

            if(media_supportedav($mime, 'video')) {
                //add video
                $ret .= $this->_video($src, $width, $height, $att);
            }
            if(media_supportedav($mime, 'audio')) {
                //add audio
                $ret .= $this->_audio($src, $att);
            }

        } elseif($mime == 'application/x-shockwave-flash') {
            if(!$render) {
                // if the flash is not supposed to be rendered
                // return the title of the flash
                if(!$title) {
                    // just show the sourcename
                    $title = utf8_basename(noNS($src));
                }
                return $this->_xmlEntities($title);
            }

            $att          = array();
            $att['class'] = "media$align";
            if($align == 'right') $att['align'] = 'right';
            if($align == 'left') $att['align'] = 'left';
            $ret .= html_flashobject(
                ml($src, array('cache' => $cache), true, '&'), $width, $height,
                array('quality' => 'high'),
                null,
                $att,
                $this->_xmlEntities($title)
            );
        } elseif($title) {
            // well at least we have a title to display
            $ret .= $this->_xmlEntities($title);
        } else {
            // just show the sourcename
            $ret .= $this->_xmlEntities(utf8_basename(noNS($src)));
        }

        return $ret;
    }

    /**
     * Escape string for output
     *
     * @param $string
     * @return string
     */
    function _xmlEntities($string) {
        return htmlspecialchars($string, ENT_QUOTES, 'UTF-8');
    }

    /**
     * Creates a linkid from a headline
     *
     * @author Andreas Gohr <andi@splitbrain.org>
     * @param string  $title   The headline title
     * @param boolean $create  Create a new unique ID?
     * @return string
     */
    function _headerToLink($title, $create = false) {
        if($create) {
            return sectionID($title, $this->headers);
        } else {
            $check = false;
            return sectionID($title, $check);
        }
    }

    /**
     * Construct a title and handle images in titles
     *
     * @author Harry Fuecks <hfuecks@gmail.com>
     * @param string|array $title    either string title or media array
     * @param string       $default  default title if nothing else is found
     * @param bool         $isImage  will be set to true if it's a media file
     * @param null|string  $id       linked page id (used to extract title from first heading)
     * @param string       $linktype content|navigation
     * @return string      HTML of the title, might be full image tag or just escaped text
     */
    function _getLinkTitle($title, $default, &$isImage, $id = null, $linktype = 'content') {
        $isImage = false;
        if(is_array($title)) {
            $isImage = true;
            return $this->_imageTitle($title);
        } elseif(is_null($title) || trim($title) == '') {
            if(useHeading($linktype) && $id) {
                $heading = p_get_first_heading($id);
                if(!blank($heading)) {
                    return $this->_xmlEntities($heading);
                }
            }
            return $this->_xmlEntities($default);
        } else {
            return $this->_xmlEntities($title);
        }
    }

    /**
     * Returns HTML code for images used in link titles
     *
     * @author Andreas Gohr <andi@splitbrain.org>
     * @param array $img
     * @return string HTML img tag or similar
     */
    function _imageTitle($img) {
        global $ID;

        // some fixes on $img['src']
        // see internalmedia() and externalmedia()
        list($img['src']) = explode('#', $img['src'], 2);
        if($img['type'] == 'internalmedia') {
            resolve_mediaid(getNS($ID), $img['src'], $exists ,$this->date_at, true);
        }

        return $this->_media(
            $img['src'],
            $img['title'],
            $img['align'],
            $img['width'],
            $img['height'],
            $img['cache']
        );
    }

    /**
     * helperfunction to return a basic link to a media
     *
     * used in internalmedia() and externalmedia()
     *
     * @author   Pierre Spring <pierre.spring@liip.ch>
     * @param string $src       media ID
     * @param string $title     descriptive text
     * @param string $align     left|center|right
     * @param int    $width     width of media in pixel
     * @param int    $height    height of media in pixel
     * @param string $cache     cache|recache|nocache
     * @param bool   $render    should the media be embedded inline or just linked
     * @return array associative array with link config
     */
    function _getMediaLinkConf($src, $title, $align, $width, $height, $cache, $render) {
        global $conf;

        $link           = array();
        $link['class']  = 'media';
        $link['style']  = '';
        $link['pre']    = '';
        $link['suf']    = '';
        $link['more']   = '';
        $link['target'] = $conf['target']['media'];
        if($conf['target']['media']) $link['rel'] = 'noopener';
        $link['title']  = $this->_xmlEntities($src);
        $link['name']   = $this->_media($src, $title, $align, $width, $height, $cache, $render);

        return $link;
    }

    /**
     * Embed video(s) in HTML
     *
     * @author Anika Henke <anika@selfthinker.org>
     * @author Schplurtz le Déboulonné <Schplurtz@laposte.net>
     *
     * @param string $src         - ID of video to embed
     * @param int    $width       - width of the video in pixels
     * @param int    $height      - height of the video in pixels
     * @param array  $atts        - additional attributes for the <video> tag
     * @return string
     */
    function _video($src, $width, $height, $atts = null) {
        // prepare width and height
        if(is_null($atts)) $atts = array();
        $atts['width']  = (int) $width;
        $atts['height'] = (int) $height;
        if(!$atts['width']) $atts['width'] = 320;
        if(!$atts['height']) $atts['height'] = 240;

        $posterUrl = '';
        $files = array();
        $tracks = array();
        $isExternal = media_isexternal($src);

        if ($isExternal) {
            // take direct source for external files
            list(/*ext*/, $srcMime) = mimetype($src);
            $files[$srcMime] = $src;
        } else {
            // prepare alternative formats
            $extensions   = array('webm', 'ogv', 'mp4');
            $files        = media_alternativefiles($src, $extensions);
            $poster       = media_alternativefiles($src, array('jpg', 'png'));
            $tracks       = media_trackfiles($src);
            if(!empty($poster)) {
                $posterUrl = ml(reset($poster), '', true, '&');
            }
        }

        $out = '';
        // open video tag
        $out .= '<video '.buildAttributes($atts).' controls="controls"';
        if($posterUrl) $out .= ' poster="'.hsc($posterUrl).'"';
        $out .= '>'.NL;
        $fallback = '';

        // output source for each alternative video format
        foreach($files as $mime => $file) {
            if ($isExternal) {
                $url = $file;
                $linkType = 'externalmedia';
            } else {
                $url = ml($file, '', true, '&');
                $linkType = 'internalmedia';
            }
            $title = $atts['title'] ? $atts['title'] : $this->_xmlEntities(utf8_basename(noNS($file)));

            $out .= '<source src="'.hsc($url).'" type="'.$mime.'" />'.NL;
            // alternative content (just a link to the file)
            $fallback .= $this->$linkType($file, $title, null, null, null, $cache = null, $linking = 'linkonly', $return = true);
        }

        // output each track if any
        foreach( $tracks as $trackid => $info ) {
            list( $kind, $srclang ) = array_map( 'hsc', $info );
            $out .= "<track kind=\"$kind\" srclang=\"$srclang\" ";
            $out .= "label=\"$srclang\" ";
            $out .= 'src="'.ml($trackid, '', true).'">'.NL;
        }

        // finish
        $out .= $fallback;
        $out .= '</video>'.NL;
        return $out;
    }

    /**
     * Embed audio in HTML
     *
     * @author Anika Henke <anika@selfthinker.org>
     *
     * @param string $src       - ID of audio to embed
     * @param array  $atts      - additional attributes for the <audio> tag
     * @return string
     */
    function _audio($src, $atts = array()) {
        $files = array();
        $isExternal = media_isexternal($src);

        if ($isExternal) {
            // take direct source for external files
            list(/*ext*/, $srcMime) = mimetype($src);
            $files[$srcMime] = $src;
        } else {
            // prepare alternative formats
            $extensions   = array('ogg', 'mp3', 'wav');
            $files        = media_alternativefiles($src, $extensions);
        }

        $out = '';
        // open audio tag
        $out .= '<audio '.buildAttributes($atts).' controls="controls">'.NL;
        $fallback = '';

        // output source for each alternative audio format
        foreach($files as $mime => $file) {
            if ($isExternal) {
                $url = $file;
                $linkType = 'externalmedia';
            } else {
                $url = ml($file, '', true, '&');
                $linkType = 'internalmedia';
            }
            $title = $atts['title'] ? $atts['title'] : $this->_xmlEntities(utf8_basename(noNS($file)));

            $out .= '<source src="'.hsc($url).'" type="'.$mime.'" />'.NL;
            // alternative content (just a link to the file)
            $fallback .= $this->$linkType($file, $title, null, null, null, $cache = null, $linking = 'linkonly', $return = true);
        }

        // finish
        $out .= $fallback;
        $out .= '</audio>'.NL;
        return $out;
    }

    /**
     * _getLastMediaRevisionAt is a helperfunction to internalmedia() and _media()
     * which returns an existing media revision less or equal to rev or date_at
     *
     * @author lisps
     * @param string $media_id
     * @access protected
     * @return string revision ('' for current)
     */
    function _getLastMediaRevisionAt($media_id){
        if(!$this->date_at || media_isexternal($media_id)) return '';
        $pagelog = new MediaChangeLog($media_id);
        return $pagelog->getLastRevisionAt($this->date_at);
    }

    #endregion
}

//Setup VIM: ex: et ts=4 :<|MERGE_RESOLUTION|>--- conflicted
+++ resolved
@@ -930,13 +930,8 @@
         }
         $link['more']   = '';
         $link['class']  = $class;
-<<<<<<< HEAD
-        if($this->date_at) {
+        if($this->date_at && $conf['rev_handle'] != 'only_media') {
             $params = $params.'&at='.rawurlencode($this->date_at);
-=======
-        if($this->date_at && $conf['rev_handle'] != 'only_media') {
-            $params['at'] = $this->date_at;
->>>>>>> 70fa7d20
         }
         $link['url']    = wl($id, $params);
         $link['name']   = $name;
