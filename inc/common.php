<?php
/**
 * Common DokuWiki functions
 *
 * @license    GPL 2 (http://www.gnu.org/licenses/gpl.html)
 * @author     Andreas Gohr <andi@splitbrain.org>
 */

use dokuwiki\Cache\CacheInstructions;
use dokuwiki\Cache\CacheRenderer;
use dokuwiki\ChangeLog\PageChangeLog;
use dokuwiki\Subscriptions\PageSubscriptionSender;
use dokuwiki\Subscriptions\SubscriberManager;
use dokuwiki\Extension\AuthPlugin;
use dokuwiki\Extension\Event;

/**
 * These constants are used with the recents function
 */
define('RECENTS_SKIP_DELETED', 2);
define('RECENTS_SKIP_MINORS', 4);
define('RECENTS_SKIP_SUBSPACES', 8);
define('RECENTS_MEDIA_CHANGES', 16);
define('RECENTS_MEDIA_PAGES_MIXED', 32);
define('RECENTS_ONLY_CREATION', 64);

/**
 * Wrapper around htmlspecialchars()
 *
 * @author Andreas Gohr <andi@splitbrain.org>
 * @see    htmlspecialchars()
 *
 * @param string $string the string being converted
 * @return string converted string
 */
function hsc($string) {
    return htmlspecialchars($string, ENT_QUOTES, 'UTF-8');
}

/**
 * Checks if the given input is blank
 *
 * This is similar to empty() but will return false for "0".
 *
 * Please note: when you pass uninitialized variables, they will implicitly be created
 * with a NULL value without warning.
 *
 * To avoid this it's recommended to guard the call with isset like this:
 *
 * (isset($foo) && !blank($foo))
 * (!isset($foo) || blank($foo))
 *
 * @param $in
 * @param bool $trim Consider a string of whitespace to be blank
 * @return bool
 */
function blank(&$in, $trim = false) {
    if(is_null($in)) return true;
    if(is_array($in)) return empty($in);
    if($in === "\0") return true;
    if($trim && trim($in) === '') return true;
    if(strlen($in) > 0) return false;
    return empty($in);
}

/**
 * print a newline terminated string
 *
 * You can give an indention as optional parameter
 *
 * @author Andreas Gohr <andi@splitbrain.org>
 *
 * @param string $string  line of text
 * @param int    $indent  number of spaces indention
 */
function ptln($string, $indent = 0) {
    echo str_repeat(' ', $indent)."$string\n";
}

/**
 * strips control characters (<32) from the given string
 *
 * @author Andreas Gohr <andi@splitbrain.org>
 *
 * @param string $string being stripped
 * @return string
 */
function stripctl($string) {
    return preg_replace('/[\x00-\x1F]+/s', '', $string);
}

/**
 * Return a secret token to be used for CSRF attack prevention
 *
 * @author  Andreas Gohr <andi@splitbrain.org>
 * @link    http://en.wikipedia.org/wiki/Cross-site_request_forgery
 * @link    http://christ1an.blogspot.com/2007/04/preventing-csrf-efficiently.html
 *
 * @return  string
 */
function getSecurityToken() {
    /** @var Input $INPUT */
    global $INPUT;

    $user = $INPUT->server->str('REMOTE_USER');
    $session = session_id();

    // CSRF checks are only for logged in users - do not generate for anonymous
    if(trim($user) == '' || trim($session) == '') return '';
    return \dokuwiki\PassHash::hmac('md5', $session.$user, auth_cookiesalt());
}

/**
 * Check the secret CSRF token
 *
 * @param null|string $token security token or null to read it from request variable
 * @return bool success if the token matched
 */
function checkSecurityToken($token = null) {
    /** @var Input $INPUT */
    global $INPUT;
    if(!$INPUT->server->str('REMOTE_USER')) return true; // no logged in user, no need for a check

    if(is_null($token)) $token = $INPUT->str('sectok');
    if(getSecurityToken() != $token) {
        msg('Security Token did not match. Possible CSRF attack.', -1);
        return false;
    }
    return true;
}

/**
 * Print a hidden form field with a secret CSRF token
 *
 * @author  Andreas Gohr <andi@splitbrain.org>
 *
 * @param bool $print  if true print the field, otherwise html of the field is returned
 * @return string html of hidden form field
 */
function formSecurityToken($print = true) {
    $ret = '<div class="no"><input type="hidden" name="sectok" value="'.getSecurityToken().'" /></div>'."\n";
    if($print) echo $ret;
    return $ret;
}

/**
 * Determine basic information for a request of $id
 *
 * @author Andreas Gohr <andi@splitbrain.org>
 * @author Chris Smith <chris@jalakai.co.uk>
 *
 * @param string $id         pageid
 * @param bool   $htmlClient add info about whether is mobile browser
 * @return array with info for a request of $id
 *
 */
function basicinfo($id, $htmlClient=true){
    global $USERINFO;
    /* @var Input $INPUT */
    global $INPUT;

    // set info about manager/admin status.
    $info = array();
    $info['isadmin']   = false;
    $info['ismanager'] = false;
    if($INPUT->server->has('REMOTE_USER')) {
        $info['userinfo']   = $USERINFO;
        $info['perm']       = auth_quickaclcheck($id);
        $info['client']     = $INPUT->server->str('REMOTE_USER');

        if($info['perm'] == AUTH_ADMIN) {
            $info['isadmin']   = true;
            $info['ismanager'] = true;
        } elseif(auth_ismanager()) {
            $info['ismanager'] = true;
        }

        // if some outside auth were used only REMOTE_USER is set
        if(!$info['userinfo']['name']) {
            $info['userinfo']['name'] = $INPUT->server->str('REMOTE_USER');
        }

    } else {
        $info['perm']       = auth_aclcheck($id, '', null);
        $info['client']     = clientIP(true);
    }

    $info['namespace'] = getNS($id);

    // mobile detection
    if ($htmlClient) {
        $info['ismobile'] = clientismobile();
    }

    return $info;
 }

/**
 * Return info about the current document as associative
 * array.
 *
 * @author Andreas Gohr <andi@splitbrain.org>
 *
 * @return array with info about current document
 */
function pageinfo() {
    global $ID;
    global $REV;
    global $RANGE;
    global $lang;
    /* @var Input $INPUT */
    global $INPUT;

    $info = basicinfo($ID);

    // include ID & REV not redundant, as some parts of DokuWiki may temporarily change $ID, e.g. p_wiki_xhtml
    // FIXME ... perhaps it would be better to ensure the temporary changes weren't necessary
    $info['id']  = $ID;
    $info['rev'] = $REV;

    $subManager = new SubscriberManager();
    $info['subscribed'] = $subManager->userSubscription();

    $info['locked']     = checklock($ID);
    $info['filepath']   = wikiFN($ID);
    $info['exists']     = file_exists($info['filepath']);
    $info['currentrev'] = @filemtime($info['filepath']);
    if($REV) {
        //check if current revision was meant
        if($info['exists'] && ($info['currentrev'] == $REV)) {
            $REV = '';
        } elseif($RANGE) {
            //section editing does not work with old revisions!
            $REV   = '';
            $RANGE = '';
            msg($lang['nosecedit'], 0);
        } else {
            //really use old revision
            $info['filepath'] = wikiFN($ID, $REV);
            $info['exists']   = file_exists($info['filepath']);
        }
    }
    $info['rev'] = $REV;
    if($info['exists']) {
        $info['writable'] = (is_writable($info['filepath']) &&
            ($info['perm'] >= AUTH_EDIT));
    } else {
        $info['writable'] = ($info['perm'] >= AUTH_CREATE);
    }
    $info['editable'] = ($info['writable'] && empty($info['locked']));
    $info['lastmod']  = @filemtime($info['filepath']);

    //load page meta data
    $info['meta'] = p_get_metadata($ID);

    //who's the editor
    $pagelog = new PageChangeLog($ID, 1024);
    if($REV) {
        $revinfo = $pagelog->getRevisionInfo($REV);
    } else {
        if(!empty($info['meta']['last_change']) && is_array($info['meta']['last_change'])) {
            $revinfo = $info['meta']['last_change'];
        } else {
            $revinfo = $pagelog->getRevisionInfo($info['lastmod']);
            // cache most recent changelog line in metadata if missing and still valid
            if($revinfo !== false) {
                $info['meta']['last_change'] = $revinfo;
                p_set_metadata($ID, array('last_change' => $revinfo));
            }
        }
    }
    //and check for an external edit
    if($revinfo !== false && $revinfo['date'] != $info['lastmod']) {
        // cached changelog line no longer valid
        $revinfo                     = false;
        $info['meta']['last_change'] = $revinfo;
        p_set_metadata($ID, array('last_change' => $revinfo));
    }

    if($revinfo !== false){
        $info['ip']   = $revinfo['ip'];
        $info['user'] = $revinfo['user'];
        $info['sum']  = $revinfo['sum'];
        // See also $INFO['meta']['last_change'] which is the most recent log line for page $ID.
        // Use $INFO['meta']['last_change']['type']===DOKU_CHANGE_TYPE_MINOR_EDIT in place of $info['minor'].

        if($revinfo['user']) {
            $info['editor'] = $revinfo['user'];
        } else {
            $info['editor'] = $revinfo['ip'];
        }
    }else{
        $info['ip']     = null;
        $info['user']   = null;
        $info['sum']    = null;
        $info['editor'] = null;
    }

    // draft
    $draft = new \dokuwiki\Draft($ID, $info['client']);
    if ($draft->isDraftAvailable()) {
        $info['draft'] = $draft->getDraftFilename();
    }

    return $info;
}

/**
 * Initialize and/or fill global $JSINFO with some basic info to be given to javascript
 */
function jsinfo() {
    global $JSINFO, $ID, $INFO, $ACT;

    if (!is_array($JSINFO)) {
        $JSINFO = [];
    }
    //export minimal info to JS, plugins can add more
    $JSINFO['id']                    = $ID;
    $JSINFO['namespace']             = isset($INFO) ? (string) $INFO['namespace'] : '';
    $JSINFO['ACT']                   = act_clean($ACT);
    $JSINFO['useHeadingNavigation']  = (int) useHeading('navigation');
    $JSINFO['useHeadingContent']     = (int) useHeading('content');
}

/**
 * Return information about the current media item as an associative array.
 *
 * @return array with info about current media item
 */
function mediainfo(){
    global $NS;
    global $IMG;

    $info = basicinfo("$NS:*");
    $info['image'] = $IMG;

    return $info;
}

/**
 * Build an string of URL parameters
 *
 * @author Andreas Gohr
 *
 * @param array  $params    array with key-value pairs
 * @param string $sep       series of pairs are separated by this character
 * @return string query string
 */
function buildURLparams($params, $sep = '&amp;') {
    $url = '';
    $amp = false;
    foreach($params as $key => $val) {
        if($amp) $url .= $sep;

        $url .= rawurlencode($key).'=';
        $url .= rawurlencode((string) $val);
        $amp = true;
    }
    return $url;
}

/**
 * Build an string of html tag attributes
 *
 * Skips keys starting with '_', values get HTML encoded
 *
 * @author Andreas Gohr
 *
 * @param array $params           array with (attribute name-attribute value) pairs
 * @param bool  $skipEmptyStrings skip empty string values?
 * @return string
 */
function buildAttributes($params, $skipEmptyStrings = false) {
    $url   = '';
    $white = false;
    foreach($params as $key => $val) {
        if($key[0] == '_') continue;
        if($val === '' && $skipEmptyStrings) continue;
        if($white) $url .= ' ';

        $url .= $key.'="';
        $url .= htmlspecialchars($val);
        $url .= '"';
        $white = true;
    }
    return $url;
}

/**
 * This builds the breadcrumb trail and returns it as array
 *
 * @author Andreas Gohr <andi@splitbrain.org>
 *
 * @return string[] with the data: array(pageid=>name, ... )
 */
function breadcrumbs() {
    // we prepare the breadcrumbs early for quick session closing
    static $crumbs = null;
    if($crumbs != null) return $crumbs;

    global $ID;
    global $ACT;
    global $conf;
    global $INFO;

    //first visit?
    $crumbs = isset($_SESSION[DOKU_COOKIE]['bc']) ? $_SESSION[DOKU_COOKIE]['bc'] : array();
    //we only save on show and existing visible readable wiki documents
    $file = wikiFN($ID);
    if($ACT != 'show' || $INFO['perm'] < AUTH_READ || isHiddenPage($ID) || !file_exists($file)) {
        $_SESSION[DOKU_COOKIE]['bc'] = $crumbs;
        return $crumbs;
    }

    // page names
    $name = noNSorNS($ID);
    if(useHeading('navigation')) {
        // get page title
        $title = p_get_first_heading($ID, METADATA_RENDER_USING_SIMPLE_CACHE);
        if($title) {
            $name = $title;
        }
    }

    //remove ID from array
    if(isset($crumbs[$ID])) {
        unset($crumbs[$ID]);
    }

    //add to array
    $crumbs[$ID] = $name;
    //reduce size
    while(count($crumbs) > $conf['breadcrumbs']) {
        array_shift($crumbs);
    }
    //save to session
    $_SESSION[DOKU_COOKIE]['bc'] = $crumbs;
    return $crumbs;
}

/**
 * Filter for page IDs
 *
 * This is run on a ID before it is outputted somewhere
 * currently used to replace the colon with something else
 * on Windows (non-IIS) systems and to have proper URL encoding
 *
 * See discussions at https://github.com/splitbrain/dokuwiki/pull/84 and
 * https://github.com/splitbrain/dokuwiki/pull/173 why we use a whitelist of
 * unaffected servers instead of blacklisting affected servers here.
 *
 * Urlencoding is ommitted when the second parameter is false
 *
 * @author Andreas Gohr <andi@splitbrain.org>
 *
 * @param string $id pageid being filtered
 * @param bool   $ue apply urlencoding?
 * @return string
 */
function idfilter($id, $ue = true) {
    global $conf;
    /* @var Input $INPUT */
    global $INPUT;

    if($conf['useslash'] && $conf['userewrite']) {
        $id = strtr($id, ':', '/');
    } elseif(strtoupper(substr(PHP_OS, 0, 3)) === 'WIN' &&
        $conf['userewrite'] &&
        strpos($INPUT->server->str('SERVER_SOFTWARE'), 'Microsoft-IIS') === false
    ) {
        $id = strtr($id, ':', ';');
    }
    if($ue) {
        $id = rawurlencode($id);
        $id = str_replace('%3A', ':', $id); //keep as colon
        $id = str_replace('%3B', ';', $id); //keep as semicolon
        $id = str_replace('%2F', '/', $id); //keep as slash
    }
    return $id;
}

/**
 * This builds a link to a wikipage
 *
 * It handles URL rewriting and adds additional parameters
 *
 * @author Andreas Gohr <andi@splitbrain.org>
 *
 * @param string       $id             page id, defaults to start page
 * @param string|array $urlParameters  URL parameters, associative array recommended
 * @param bool         $absolute       request an absolute URL instead of relative
 * @param string       $separator      parameter separator
 * @return string
 */
function wl($id = '', $urlParameters = '', $absolute = false, $separator = '&amp;') {
    global $conf;
    if(is_array($urlParameters)) {
        if(isset($urlParameters['rev']) && !$urlParameters['rev']) unset($urlParameters['rev']);
        if(isset($urlParameters['at']) && $conf['date_at_format']) {
            $urlParameters['at'] = date($conf['date_at_format'], $urlParameters['at']);
        }
        $urlParameters = buildURLparams($urlParameters, $separator);
    } else {
        $urlParameters = str_replace(',', $separator, $urlParameters);
    }
    if($id === '') {
        $id = $conf['start'];
    }
    $id = idfilter($id);
    if($absolute) {
        $xlink = DOKU_URL;
    } else {
        $xlink = DOKU_BASE;
    }

    if($conf['userewrite'] == 2) {
        $xlink .= DOKU_SCRIPT.'/'.$id;
        if($urlParameters) $xlink .= '?'.$urlParameters;
    } elseif($conf['userewrite']) {
        $xlink .= $id;
        if($urlParameters) $xlink .= '?'.$urlParameters;
    } elseif($id !== '') {
        $xlink .= DOKU_SCRIPT.'?id='.$id;
        if($urlParameters) $xlink .= $separator.$urlParameters;
    } else {
        $xlink .= DOKU_SCRIPT;
        if($urlParameters) $xlink .= '?'.$urlParameters;
    }

    return $xlink;
}

/**
 * This builds a link to an alternate page format
 *
 * Handles URL rewriting if enabled. Follows the style of wl().
 *
 * @author Ben Coburn <btcoburn@silicodon.net>
 * @param string       $id             page id, defaults to start page
 * @param string       $format         the export renderer to use
 * @param string|array $urlParameters  URL parameters, associative array recommended
 * @param bool         $abs            request an absolute URL instead of relative
 * @param string       $sep            parameter separator
 * @return string
 */
function exportlink($id = '', $format = 'raw', $urlParameters = '', $abs = false, $sep = '&amp;') {
    global $conf;
    if(is_array($urlParameters)) {
        $urlParameters = buildURLparams($urlParameters, $sep);
    } else {
        $urlParameters = str_replace(',', $sep, $urlParameters);
    }

    $format = rawurlencode($format);
    $id     = idfilter($id);
    if($abs) {
        $xlink = DOKU_URL;
    } else {
        $xlink = DOKU_BASE;
    }

    if($conf['userewrite'] == 2) {
        $xlink .= DOKU_SCRIPT.'/'.$id.'?do=export_'.$format;
        if($urlParameters) $xlink .= $sep.$urlParameters;
    } elseif($conf['userewrite'] == 1) {
        $xlink .= '_export/'.$format.'/'.$id;
        if($urlParameters) $xlink .= '?'.$urlParameters;
    } else {
        $xlink .= DOKU_SCRIPT.'?do=export_'.$format.$sep.'id='.$id;
        if($urlParameters) $xlink .= $sep.$urlParameters;
    }

    return $xlink;
}

/**
 * Build a link to a media file
 *
 * Will return a link to the detail page if $direct is false
 *
 * The $more parameter should always be given as array, the function then
 * will strip default parameters to produce even cleaner URLs
 *
 * @param string  $id     the media file id or URL
 * @param mixed   $more   string or array with additional parameters
 * @param bool    $direct link to detail page if false
 * @param string  $sep    URL parameter separator
 * @param bool    $abs    Create an absolute URL
 * @return string
 */
function ml($id = '', $more = '', $direct = true, $sep = '&amp;', $abs = false) {
    global $conf;
    $isexternalimage = media_isexternal($id);
    if(!$isexternalimage) {
        $id = cleanID($id);
    }

    if(is_array($more)) {
        // add token for resized images
        if(!empty($more['w']) || !empty($more['h']) || $isexternalimage){
            $more['tok'] = media_get_token($id,$more['w'],$more['h']);
        }
        // strip defaults for shorter URLs
        if(isset($more['cache']) && $more['cache'] == 'cache') unset($more['cache']);
        if(empty($more['w'])) unset($more['w']);
        if(empty($more['h'])) unset($more['h']);
        if(isset($more['id']) && $direct) unset($more['id']);
        if(isset($more['rev']) && !$more['rev']) unset($more['rev']);
        $more = buildURLparams($more, $sep);
    } else {
        $matches = array();
        if (preg_match_all('/\b(w|h)=(\d*)\b/',$more,$matches,PREG_SET_ORDER) || $isexternalimage){
            $resize = array('w'=>0, 'h'=>0);
            foreach ($matches as $match){
                $resize[$match[1]] = $match[2];
            }
            $more .= $more === '' ? '' : $sep;
            $more .= 'tok='.media_get_token($id,$resize['w'],$resize['h']);
        }
        $more = str_replace('cache=cache', '', $more); //skip default
        $more = str_replace(',,', ',', $more);
        $more = str_replace(',', $sep, $more);
    }

    if($abs) {
        $xlink = DOKU_URL;
    } else {
        $xlink = DOKU_BASE;
    }

    // external URLs are always direct without rewriting
    if($isexternalimage) {
        $xlink .= 'lib/exe/fetch.php';
        $xlink .= '?'.$more;
        $xlink .= $sep.'media='.rawurlencode($id);
        return $xlink;
    }

    $id = idfilter($id);

    // decide on scriptname
    if($direct) {
        if($conf['userewrite'] == 1) {
            $script = '_media';
        } else {
            $script = 'lib/exe/fetch.php';
        }
    } else {
        if($conf['userewrite'] == 1) {
            $script = '_detail';
        } else {
            $script = 'lib/exe/detail.php';
        }
    }

    // build URL based on rewrite mode
    if($conf['userewrite']) {
        $xlink .= $script.'/'.$id;
        if($more) $xlink .= '?'.$more;
    } else {
        if($more) {
            $xlink .= $script.'?'.$more;
            $xlink .= $sep.'media='.$id;
        } else {
            $xlink .= $script.'?media='.$id;
        }
    }

    return $xlink;
}

/**
 * Returns the URL to the DokuWiki base script
 *
 * Consider using wl() instead, unless you absoutely need the doku.php endpoint
 *
 * @author Andreas Gohr <andi@splitbrain.org>
 *
 * @return string
 */
function script() {
    return DOKU_BASE.DOKU_SCRIPT;
}

/**
 * Spamcheck against wordlist
 *
 * Checks the wikitext against a list of blocked expressions
 * returns true if the text contains any bad words
 *
 * Triggers COMMON_WORDBLOCK_BLOCKED
 *
 *  Action Plugins can use this event to inspect the blocked data
 *  and gain information about the user who was blocked.
 *
 *  Event data:
 *    data['matches']  - array of matches
 *    data['userinfo'] - information about the blocked user
 *      [ip]           - ip address
 *      [user]         - username (if logged in)
 *      [mail]         - mail address (if logged in)
 *      [name]         - real name (if logged in)
 *
 * @author Andreas Gohr <andi@splitbrain.org>
 * @author Michael Klier <chi@chimeric.de>
 *
 * @param  string $text - optional text to check, if not given the globals are used
 * @return bool         - true if a spam word was found
 */
function checkwordblock($text = '') {
    global $TEXT;
    global $PRE;
    global $SUF;
    global $SUM;
    global $conf;
    global $INFO;
    /* @var Input $INPUT */
    global $INPUT;

    if(!$conf['usewordblock']) return false;

    if(!$text) $text = "$PRE $TEXT $SUF $SUM";

    // we prepare the text a tiny bit to prevent spammers circumventing URL checks
    // phpcs:disable Generic.Files.LineLength.TooLong
    $text = preg_replace(
        '!(\b)(www\.[\w.:?\-;,]+?\.[\w.:?\-;,]+?[\w/\#~:.?+=&%@\!\-.:?\-;,]+?)([.:?\-;,]*[^\w/\#~:.?+=&%@\!\-.:?\-;,])!i',
        '\1http://\2 \2\3',
        $text
    );
    // phpcs:enable

    $wordblocks = getWordblocks();
    // how many lines to read at once (to work around some PCRE limits)
    if(version_compare(phpversion(), '4.3.0', '<')) {
        // old versions of PCRE define a maximum of parenthesises even if no
        // backreferences are used - the maximum is 99
        // this is very bad performancewise and may even be too high still
        $chunksize = 40;
    } else {
        // read file in chunks of 200 - this should work around the
        // MAX_PATTERN_SIZE in modern PCRE
        $chunksize = 200;
    }
    while($blocks = array_splice($wordblocks, 0, $chunksize)) {
        $re = array();
        // build regexp from blocks
        foreach($blocks as $block) {
            $block = preg_replace('/#.*$/', '', $block);
            $block = trim($block);
            if(empty($block)) continue;
            $re[] = $block;
        }
        if(count($re) && preg_match('#('.join('|', $re).')#si', $text, $matches)) {
            // prepare event data
            $data = array();
            $data['matches']        = $matches;
            $data['userinfo']['ip'] = $INPUT->server->str('REMOTE_ADDR');
            if($INPUT->server->str('REMOTE_USER')) {
                $data['userinfo']['user'] = $INPUT->server->str('REMOTE_USER');
                $data['userinfo']['name'] = $INFO['userinfo']['name'];
                $data['userinfo']['mail'] = $INFO['userinfo']['mail'];
            }
            $callback = function () {
                return true;
            };
            return Event::createAndTrigger('COMMON_WORDBLOCK_BLOCKED', $data, $callback, true);
        }
    }
    return false;
}

/**
 * Return the IP of the client
 *
 * Honours X-Forwarded-For and X-Real-IP Proxy Headers
 *
 * It returns a comma separated list of IPs if the above mentioned
 * headers are set. If the single parameter is set, it tries to return
 * a routable public address, prefering the ones suplied in the X
 * headers
 *
 * @author Andreas Gohr <andi@splitbrain.org>
 *
 * @param  boolean $single If set only a single IP is returned
 * @return string
 */
function clientIP($single = false) {
    /* @var Input $INPUT */
    global $INPUT, $conf;

    $ip   = array();
    $ip[] = $INPUT->server->str('REMOTE_ADDR');
    if($INPUT->server->str('HTTP_X_FORWARDED_FOR')) {
        $ip = array_merge($ip, explode(',', str_replace(' ', '', $INPUT->server->str('HTTP_X_FORWARDED_FOR'))));
    }
    if($INPUT->server->str('HTTP_X_REAL_IP')) {
        $ip = array_merge($ip, explode(',', str_replace(' ', '', $INPUT->server->str('HTTP_X_REAL_IP'))));
    }

    // some IPv4/v6 regexps borrowed from Feyd
    // see: http://forums.devnetwork.net/viewtopic.php?f=38&t=53479
    $dec_octet   = '(?:25[0-5]|2[0-4]\d|1\d\d|[1-9]\d|[0-9])';
    $hex_digit   = '[A-Fa-f0-9]';
    $h16         = "{$hex_digit}{1,4}";
    $IPv4Address = "$dec_octet\\.$dec_octet\\.$dec_octet\\.$dec_octet";
    $ls32        = "(?:$h16:$h16|$IPv4Address)";
    $IPv6Address =
        "(?:(?:{$IPv4Address})|(?:".
            "(?:$h16:){6}$ls32".
            "|::(?:$h16:){5}$ls32".
            "|(?:$h16)?::(?:$h16:){4}$ls32".
            "|(?:(?:$h16:){0,1}$h16)?::(?:$h16:){3}$ls32".
            "|(?:(?:$h16:){0,2}$h16)?::(?:$h16:){2}$ls32".
            "|(?:(?:$h16:){0,3}$h16)?::(?:$h16:){1}$ls32".
            "|(?:(?:$h16:){0,4}$h16)?::$ls32".
            "|(?:(?:$h16:){0,5}$h16)?::$h16".
            "|(?:(?:$h16:){0,6}$h16)?::".
            ")(?:\\/(?:12[0-8]|1[0-1][0-9]|[1-9][0-9]|[0-9]))?)";

    // remove any non-IP stuff
    $cnt   = count($ip);
    $match = array();
    for($i = 0; $i < $cnt; $i++) {
        if(preg_match("/^$IPv4Address$/", $ip[$i], $match) || preg_match("/^$IPv6Address$/", $ip[$i], $match)) {
            $ip[$i] = $match[0];
        } else {
            $ip[$i] = '';
        }
        if(empty($ip[$i])) unset($ip[$i]);
    }
    $ip = array_values(array_unique($ip));
    if(!$ip[0]) $ip[0] = '0.0.0.0'; // for some strange reason we don't have a IP

    if(!$single) return join(',', $ip);

    // skip trusted local addresses
    foreach($ip as $i) {
        if(!empty($conf['trustedproxy']) && preg_match('/'.$conf['trustedproxy'].'/', $i)) {
            continue;
        } else {
            return $i;
        }
    }

    // still here? just use the last address
    // this case all ips in the list are trusted
    return $ip[count($ip)-1];
}

/**
 * Check if the browser is on a mobile device
 *
 * Adapted from the example code at url below
 *
 * @link http://www.brainhandles.com/2007/10/15/detecting-mobile-browsers/#code
 *
 * @deprecated 2018-04-27 you probably want media queries instead anyway
 * @return bool if true, client is mobile browser; otherwise false
 */
function clientismobile() {
    /* @var Input $INPUT */
    global $INPUT;

    if($INPUT->server->has('HTTP_X_WAP_PROFILE')) return true;

    if(preg_match('/wap\.|\.wap/i', $INPUT->server->str('HTTP_ACCEPT'))) return true;

    if(!$INPUT->server->has('HTTP_USER_AGENT')) return false;

    $uamatches = join(
        '|',
        [
            'midp', 'j2me', 'avantg', 'docomo', 'novarra', 'palmos', 'palmsource', '240x320', 'opwv',
            'chtml', 'pda', 'windows ce', 'mmp\/', 'blackberry', 'mib\/', 'symbian', 'wireless', 'nokia',
            'hand', 'mobi', 'phone', 'cdm', 'up\.b', 'audio', 'SIE\-', 'SEC\-', 'samsung', 'HTC', 'mot\-',
            'mitsu', 'sagem', 'sony', 'alcatel', 'lg', 'erics', 'vx', 'NEC', 'philips', 'mmm', 'xx',
            'panasonic', 'sharp', 'wap', 'sch', 'rover', 'pocket', 'benq', 'java', 'pt', 'pg', 'vox',
            'amoi', 'bird', 'compal', 'kg', 'voda', 'sany', 'kdd', 'dbt', 'sendo', 'sgh', 'gradi', 'jb',
            '\d\d\di', 'moto'
        ]
    );

    if(preg_match("/$uamatches/i", $INPUT->server->str('HTTP_USER_AGENT'))) return true;

    return false;
}

/**
 * check if a given link is interwiki link
 *
 * @param string $link the link, e.g. "wiki>page"
 * @return bool
 */
function link_isinterwiki($link){
    if (preg_match('/^[a-zA-Z0-9\.]+>/u',$link)) return true;
    return false;
}

/**
 * Convert one or more comma separated IPs to hostnames
 *
 * If $conf['dnslookups'] is disabled it simply returns the input string
 *
 * @author Glen Harris <astfgl@iamnota.org>
 *
 * @param  string $ips comma separated list of IP addresses
 * @return string a comma separated list of hostnames
 */
function gethostsbyaddrs($ips) {
    global $conf;
    if(!$conf['dnslookups']) return $ips;

    $hosts = array();
    $ips   = explode(',', $ips);

    if(is_array($ips)) {
        foreach($ips as $ip) {
            $hosts[] = gethostbyaddr(trim($ip));
        }
        return join(',', $hosts);
    } else {
        return gethostbyaddr(trim($ips));
    }
}

/**
 * Checks if a given page is currently locked.
 *
 * removes stale lockfiles
 *
 * @author Andreas Gohr <andi@splitbrain.org>
 *
 * @param string $id page id
 * @return bool page is locked?
 */
function checklock($id) {
    global $conf;
    /* @var Input $INPUT */
    global $INPUT;

    $lock = wikiLockFN($id);

    //no lockfile
    if(!file_exists($lock)) return false;

    //lockfile expired
    if((time() - filemtime($lock)) > $conf['locktime']) {
        @unlink($lock);
        return false;
    }

    //my own lock
    @list($ip, $session) = explode("\n", io_readFile($lock));
    if($ip == $INPUT->server->str('REMOTE_USER') || $ip == clientIP() || (session_id() && $session == session_id())) {
        return false;
    }

    return $ip;
}

/**
 * Lock a page for editing
 *
 * @author Andreas Gohr <andi@splitbrain.org>
 *
 * @param string $id page id to lock
 */
function lock($id) {
    global $conf;
    /* @var Input $INPUT */
    global $INPUT;

    if($conf['locktime'] == 0) {
        return;
    }

    $lock = wikiLockFN($id);
    if($INPUT->server->str('REMOTE_USER')) {
        io_saveFile($lock, $INPUT->server->str('REMOTE_USER'));
    } else {
        io_saveFile($lock, clientIP()."\n".session_id());
    }
}

/**
 * Unlock a page if it was locked by the user
 *
 * @author Andreas Gohr <andi@splitbrain.org>
 *
 * @param string $id page id to unlock
 * @return bool true if a lock was removed
 */
function unlock($id) {
    /* @var Input $INPUT */
    global $INPUT;

    $lock = wikiLockFN($id);
    if(file_exists($lock)) {
        @list($ip, $session) = explode("\n", io_readFile($lock));
        if($ip == $INPUT->server->str('REMOTE_USER') || $ip == clientIP() || $session == session_id()) {
            @unlink($lock);
            return true;
        }
    }
    return false;
}

/**
 * convert line ending to unix format
 *
 * also makes sure the given text is valid UTF-8
 *
 * @see    formText() for 2crlf conversion
 * @author Andreas Gohr <andi@splitbrain.org>
 *
 * @param string $text
 * @return string
 */
function cleanText($text) {
    $text = preg_replace("/(\015\012)|(\015)/", "\012", $text);

    // if the text is not valid UTF-8 we simply assume latin1
    // this won't break any worse than it breaks with the wrong encoding
    // but might actually fix the problem in many cases
    if(!\dokuwiki\Utf8\Clean::isUtf8($text)) $text = utf8_encode($text);

    return $text;
}

/**
 * Prepares text for print in Webforms by encoding special chars.
 * It also converts line endings to Windows format which is
 * pseudo standard for webforms.
 *
 * @see    cleanText() for 2unix conversion
 * @author Andreas Gohr <andi@splitbrain.org>
 *
 * @param string $text
 * @return string
 */
function formText($text) {
    $text = str_replace("\012", "\015\012", $text);
    return htmlspecialchars($text);
}

/**
 * Returns the specified local text in raw format
 *
 * @author Andreas Gohr <andi@splitbrain.org>
 *
 * @param string $id   page id
 * @param string $ext  extension of file being read, default 'txt'
 * @return string
 */
function rawLocale($id, $ext = 'txt') {
    return io_readFile(localeFN($id, $ext));
}

/**
 * Returns the raw WikiText
 *
 * @author Andreas Gohr <andi@splitbrain.org>
 *
 * @param string $id   page id
 * @param string|int $rev  timestamp when a revision of wikitext is desired
 * @return string
 */
function rawWiki($id, $rev = '') {
    return io_readWikiPage(wikiFN($id, $rev), $id, $rev);
}

/**
 * Returns the pagetemplate contents for the ID's namespace
 *
 * @triggers COMMON_PAGETPL_LOAD
 * @author Andreas Gohr <andi@splitbrain.org>
 *
 * @param string $id the id of the page to be created
 * @return string parsed pagetemplate content
 */
function pageTemplate($id) {
    global $conf;

    if(is_array($id)) $id = $id[0];

    // prepare initial event data
    $data = array(
        'id'        => $id, // the id of the page to be created
        'tpl'       => '', // the text used as template
        'tplfile'   => '', // the file above text was/should be loaded from
        'doreplace' => true // should wildcard replacements be done on the text?
    );

    $evt = new Event('COMMON_PAGETPL_LOAD', $data);
    if($evt->advise_before(true)) {
        // the before event might have loaded the content already
        if(empty($data['tpl'])) {
            // if the before event did not set a template file, try to find one
            if(empty($data['tplfile'])) {
                $path = dirname(wikiFN($id));
                if(file_exists($path.'/_template.txt')) {
                    $data['tplfile'] = $path.'/_template.txt';
                } else {
                    // search upper namespaces for templates
                    $len = strlen(rtrim($conf['datadir'], '/'));
                    while(strlen($path) >= $len) {
                        if(file_exists($path.'/__template.txt')) {
                            $data['tplfile'] = $path.'/__template.txt';
                            break;
                        }
                        $path = substr($path, 0, strrpos($path, '/'));
                    }
                }
            }
            // load the content
            $data['tpl'] = io_readFile($data['tplfile']);
        }
        if($data['doreplace']) parsePageTemplate($data);
    }
    $evt->advise_after();
    unset($evt);

    return $data['tpl'];
}

/**
 * Performs common page template replacements
 * This works on data from COMMON_PAGETPL_LOAD
 *
 * @author Andreas Gohr <andi@splitbrain.org>
 *
 * @param array $data array with event data
 * @return string
 */
function parsePageTemplate(&$data) {
    /**
     * @var string $id        the id of the page to be created
     * @var string $tpl       the text used as template
     * @var string $tplfile   the file above text was/should be loaded from
     * @var bool   $doreplace should wildcard replacements be done on the text?
     */
    extract($data);

    global $USERINFO;
    global $conf;
    /* @var Input $INPUT */
    global $INPUT;

    // replace placeholders
    $file = noNS($id);
    $page = strtr($file, $conf['sepchar'], ' ');

    $tpl = str_replace(
        array(
             '@ID@',
             '@NS@',
             '@CURNS@',
             '@!CURNS@',
             '@!!CURNS@',
             '@!CURNS!@',
             '@FILE@',
             '@!FILE@',
             '@!FILE!@',
             '@PAGE@',
             '@!PAGE@',
             '@!!PAGE@',
             '@!PAGE!@',
             '@USER@',
             '@NAME@',
             '@MAIL@',
             '@DATE@',
        ),
        array(
             $id,
             getNS($id),
             curNS($id),
             \dokuwiki\Utf8\PhpString::ucfirst(curNS($id)),
             \dokuwiki\Utf8\PhpString::ucwords(curNS($id)),
             \dokuwiki\Utf8\PhpString::strtoupper(curNS($id)),
             $file,
             \dokuwiki\Utf8\PhpString::ucfirst($file),
             \dokuwiki\Utf8\PhpString::strtoupper($file),
             $page,
             \dokuwiki\Utf8\PhpString::ucfirst($page),
             \dokuwiki\Utf8\PhpString::ucwords($page),
             \dokuwiki\Utf8\PhpString::strtoupper($page),
             $INPUT->server->str('REMOTE_USER'),
             $USERINFO ? $USERINFO['name'] : '',
             $USERINFO ? $USERINFO['mail'] : '',
             $conf['dformat'],
        ), $tpl
    );

    // we need the callback to work around strftime's char limit
    $tpl = preg_replace_callback(
        '/%./',
        function ($m) {
            return strftime($m[0]);
        },
        $tpl
    );
    $data['tpl'] = $tpl;
    return $tpl;
}

/**
 * Returns the raw Wiki Text in three slices.
 *
 * The range parameter needs to have the form "from-to"
 * and gives the range of the section in bytes - no
 * UTF-8 awareness is needed.
 * The returned order is prefix, section and suffix.
 *
 * @author Andreas Gohr <andi@splitbrain.org>
 *
 * @param string $range in form "from-to"
 * @param string $id    page id
 * @param string $rev   optional, the revision timestamp
 * @return string[] with three slices
 */
function rawWikiSlices($range, $id, $rev = '') {
    $text = io_readWikiPage(wikiFN($id, $rev), $id, $rev);

    // Parse range
    list($from, $to) = explode('-', $range, 2);
    // Make range zero-based, use defaults if marker is missing
    $from = !$from ? 0 : ($from - 1);
    $to   = !$to ? strlen($text) : ($to - 1);

    $slices = array();
    $slices[0] = substr($text, 0, $from);
    $slices[1] = substr($text, $from, $to - $from);
    $slices[2] = substr($text, $to);
    return $slices;
}

/**
 * Joins wiki text slices
 *
 * function to join the text slices.
 * When the pretty parameter is set to true it adds additional empty
 * lines between sections if needed (used on saving).
 *
 * @author Andreas Gohr <andi@splitbrain.org>
 *
 * @param string $pre   prefix
 * @param string $text  text in the middle
 * @param string $suf   suffix
 * @param bool $pretty add additional empty lines between sections
 * @return string
 */
function con($pre, $text, $suf, $pretty = false) {
    if($pretty) {
        if($pre !== '' && substr($pre, -1) !== "\n" &&
            substr($text, 0, 1) !== "\n"
        ) {
            $pre .= "\n";
        }
        if($suf !== '' && substr($text, -1) !== "\n" &&
            substr($suf, 0, 1) !== "\n"
        ) {
            $text .= "\n";
        }
    }

    return $pre.$text.$suf;
}

/**
 * Checks if the current page version is newer than the last entry in the page's
 * changelog. If so, we assume it has been an external edit and we create an
 * attic copy and add a proper changelog line.
 *
 * This check is only executed when the page is about to be saved again from the
 * wiki, triggered in @see saveWikiText()
 *
 * @param string $id the page ID
 */
function detectExternalEdit($id) {
    global $lang;

    $fileLastMod = wikiFN($id);
    $lastMod     = @filemtime($fileLastMod); // from page
    $pagelog     = new PageChangeLog($id, 1024);
    $lastRev     = $pagelog->getRevisions(-1, 1); // from changelog
    $lastRev     = (int) (empty($lastRev) ? 0 : $lastRev[0]);

    if(!file_exists(wikiFN($id, $lastMod)) && file_exists($fileLastMod) && $lastMod >= $lastRev) {
        // add old revision to the attic if missing
        saveOldRevision($id);
        // add a changelog entry if this edit came from outside dokuwiki
        if($lastMod > $lastRev) {
            $fileLastRev = wikiFN($id, $lastRev);
            $revinfo = $pagelog->getRevisionInfo($lastRev);
            if(empty($lastRev) || !file_exists($fileLastRev) || $revinfo['type'] == DOKU_CHANGE_TYPE_DELETE) {
                $filesize_old = 0;
            } else {
                $filesize_old = io_getSizeFile($fileLastRev);
            }
            $filesize_new = filesize($fileLastMod);
            $sizechange = $filesize_new - $filesize_old;

            addLogEntry(
                $lastMod,
                $id,
                DOKU_CHANGE_TYPE_EDIT,
                $lang['external_edit'],
                '',
                array('ExternalEdit' => true),
                $sizechange
            );
            // remove soon to be stale instructions
            $cache = new CacheInstructions($id, $fileLastMod);
            $cache->removeCache();
        }
    }
}

/**
 * Saves a wikitext by calling io_writeWikiPage.
 * Also directs changelog and attic updates.
 *
 * @author Andreas Gohr <andi@splitbrain.org>
 * @author Ben Coburn <btcoburn@silicodon.net>
 *
 * @param string $id       page id
 * @param string $text     wikitext being saved
 * @param string $summary  summary of text update
 * @param bool   $minor    mark this saved version as minor update
 */
function saveWikiText($id, $text, $summary, $minor = false) {
    /* Note to developers:
       This code is subtle and delicate. Test the behavior of
       the attic and changelog with dokuwiki and external edits
       after any changes. External edits change the wiki page
       directly without using php or dokuwiki.
     */
    global $conf;
    global $lang;
    global $REV;
    /* @var Input $INPUT */
    global $INPUT;

    // prepare data for event
    $svdta = array();
    $svdta['id']             = $id;
    $svdta['file']           = wikiFN($id);
    $svdta['revertFrom']     = $REV;
    $svdta['oldRevision']    = @filemtime($svdta['file']);
    $svdta['newRevision']    = 0;
    $svdta['newContent']     = $text;
    $svdta['oldContent']     = rawWiki($id);
    $svdta['summary']        = $summary;
    $svdta['contentChanged'] = ($svdta['newContent'] != $svdta['oldContent']);
    $svdta['changeInfo']     = '';
    $svdta['changeType']     = DOKU_CHANGE_TYPE_EDIT;
    $svdta['sizechange']     = null;

    // select changelog line type
    if($REV) {
        $svdta['changeType']  = DOKU_CHANGE_TYPE_REVERT;
        $svdta['changeInfo'] = $REV;
    } else if(!file_exists($svdta['file'])) {
        $svdta['changeType'] = DOKU_CHANGE_TYPE_CREATE;
    } else if(trim($text) == '') {
        // empty or whitespace only content deletes
        $svdta['changeType'] = DOKU_CHANGE_TYPE_DELETE;
        // autoset summary on deletion
        if(blank($svdta['summary'])) {
            $svdta['summary'] = $lang['deleted'];
        }
    } else if($minor && $conf['useacl'] && $INPUT->server->str('REMOTE_USER')) {
        //minor edits only for logged in users
        $svdta['changeType'] = DOKU_CHANGE_TYPE_MINOR_EDIT;
    }

    $event = new Event('COMMON_WIKIPAGE_SAVE', $svdta);
    if(!$event->advise_before()) return;

    // if the content has not been changed, no save happens (plugins may override this)
    if(!$svdta['contentChanged']) return;

    detectExternalEdit($id);

    if(
        $svdta['changeType'] == DOKU_CHANGE_TYPE_CREATE ||
        ($svdta['changeType'] == DOKU_CHANGE_TYPE_REVERT && !file_exists($svdta['file']))
    ) {
        $filesize_old = 0;
    } else {
        $filesize_old = filesize($svdta['file']);
    }
    if($svdta['changeType'] == DOKU_CHANGE_TYPE_DELETE) {
        // Send "update" event with empty data, so plugins can react to page deletion
        $data = array(array($svdta['file'], '', false), getNS($id), noNS($id), false);
        Event::createAndTrigger('IO_WIKIPAGE_WRITE', $data);
        // pre-save deleted revision
        @touch($svdta['file']);
        clearstatcache();
        $svdta['newRevision'] = saveOldRevision($id);
        // remove empty file
        @unlink($svdta['file']);
        $filesize_new = 0;
        // don't remove old meta info as it should be saved, plugins can use
        // IO_WIKIPAGE_WRITE for removing their metadata...
        // purge non-persistant meta data
        p_purge_metadata($id);
        // remove empty namespaces
        io_sweepNS($id, 'datadir');
        io_sweepNS($id, 'mediadir');
    } else {
        // save file (namespace dir is created in io_writeWikiPage)
        io_writeWikiPage($svdta['file'], $svdta['newContent'], $id);
        // pre-save the revision, to keep the attic in sync
        $svdta['newRevision'] = saveOldRevision($id);
        $filesize_new = filesize($svdta['file']);
    }
    $svdta['sizechange'] = $filesize_new - $filesize_old;

    $event->advise_after();

    addLogEntry(
        $svdta['newRevision'],
        $svdta['id'],
        $svdta['changeType'],
        $svdta['summary'],
        $svdta['changeInfo'],
        null,
        $svdta['sizechange']
    );

    // send notify mails
    notify($svdta['id'], 'admin', $svdta['oldRevision'], $svdta['summary'], $minor, $svdta['newRevision']);
    notify($svdta['id'], 'subscribers', $svdta['oldRevision'], $svdta['summary'], $minor, $svdta['newRevision']);

    // update the purgefile (timestamp of the last time anything within the wiki was changed)
    io_saveFile($conf['cachedir'].'/purgefile', time());

    // if useheading is enabled, purge the cache of all linking pages
    if(useHeading('content')) {
        $pages = ft_backlinks($id, true);
        foreach($pages as $page) {
            $cache = new CacheRenderer($page, wikiFN($page), 'xhtml');
            $cache->removeCache();
        }
    }
}

/**
 * moves the current version to the attic and returns its
 * revision date
 *
 * @author Andreas Gohr <andi@splitbrain.org>
 *
 * @param string $id page id
 * @return int|string revision timestamp
 */
function saveOldRevision($id) {
    $oldf = wikiFN($id);
    if(!file_exists($oldf)) return '';
    $date = filemtime($oldf);
    $newf = wikiFN($id, $date);
    io_writeWikiPage($newf, rawWiki($id), $id, $date);
    return $date;
}

/**
 * Sends a notify mail on page change or registration
 *
 * @param string     $id       The changed page
 * @param string     $who      Who to notify (admin|subscribers|register)
 * @param int|string $rev Old page revision
 * @param string     $summary  What changed
 * @param boolean    $minor    Is this a minor edit?
 * @param string[]   $replace  Additional string substitutions, @KEY@ to be replaced by value
 * @param int|string $current_rev  New page revision
 * @return bool
 *
 * @author Andreas Gohr <andi@splitbrain.org>
 */
function notify($id, $who, $rev = '', $summary = '', $minor = false, $replace = array(), $current_rev = false) {
    global $conf;
    /* @var Input $INPUT */
    global $INPUT;

    // decide if there is something to do, eg. whom to mail
    if($who == 'admin') {
        if(empty($conf['notify'])) return false; //notify enabled?
        $tpl = 'mailtext';
        $to  = $conf['notify'];
    } elseif($who == 'subscribers') {
        if(!actionOK('subscribe')) return false; //subscribers enabled?
        if($conf['useacl'] && $INPUT->server->str('REMOTE_USER') && $minor) return false; //skip minors
        $data = array('id' => $id, 'addresslist' => '', 'self' => false, 'replacements' => $replace);
        Event::createAndTrigger(
            'COMMON_NOTIFY_ADDRESSLIST', $data,
<<<<<<< HEAD
            array(new \dokuwiki\Subscriptions\SubscriberManager(), 'notifyAddresses')
=======
            array(new SubscriberManager(), 'notifyaddresses')
>>>>>>> 86858d7e
        );
        $to = $data['addresslist'];
        if(empty($to)) return false;
        $tpl = 'subscr_single';
    } else {
        return false; //just to be safe
    }

    // prepare content
    $subscription = new PageSubscriptionSender();
    return $subscription->sendPageDiff($to, $tpl, $id, $rev, $summary, $current_rev);
}

/**
 * extracts the query from a search engine referrer
 *
 * @author Andreas Gohr <andi@splitbrain.org>
 * @author Todd Augsburger <todd@rollerorgans.com>
 *
 * @return array|string
 */
function getGoogleQuery() {
    /* @var Input $INPUT */
    global $INPUT;

    if(!$INPUT->server->has('HTTP_REFERER')) {
        return '';
    }
    $url = parse_url($INPUT->server->str('HTTP_REFERER'));

    // only handle common SEs
    if(!preg_match('/(google|bing|yahoo|ask|duckduckgo|babylon|aol|yandex)/',$url['host'])) return '';

    $query = array();
    parse_str($url['query'], $query);

    $q = '';
    if(isset($query['q'])){
        $q = $query['q'];
    }elseif(isset($query['p'])){
        $q = $query['p'];
    }elseif(isset($query['query'])){
        $q = $query['query'];
    }
    $q = trim($q);

    if(!$q) return '';
    // ignore if query includes a full URL
    if(strpos($q, '//') !== false) return '';
    $q = preg_split('/[\s\'"\\\\`()\]\[?:!\.{};,#+*<>\\/]+/', $q, -1, PREG_SPLIT_NO_EMPTY);
    return $q;
}

/**
 * Return the human readable size of a file
 *
 * @param int $size A file size
 * @param int $dec A number of decimal places
 * @return string human readable size
 *
 * @author      Martin Benjamin <b.martin@cybernet.ch>
 * @author      Aidan Lister <aidan@php.net>
 * @version     1.0.0
 */
function filesize_h($size, $dec = 1) {
    $sizes = array('B', 'KB', 'MB', 'GB');
    $count = count($sizes);
    $i     = 0;

    while($size >= 1024 && ($i < $count - 1)) {
        $size /= 1024;
        $i++;
    }

    return round($size, $dec)."\xC2\xA0".$sizes[$i]; //non-breaking space
}

/**
 * Return the given timestamp as human readable, fuzzy age
 *
 * @author Andreas Gohr <gohr@cosmocode.de>
 *
 * @param int $dt timestamp
 * @return string
 */
function datetime_h($dt) {
    global $lang;

    $ago = time() - $dt;
    if($ago > 24 * 60 * 60 * 30 * 12 * 2) {
        return sprintf($lang['years'], round($ago / (24 * 60 * 60 * 30 * 12)));
    }
    if($ago > 24 * 60 * 60 * 30 * 2) {
        return sprintf($lang['months'], round($ago / (24 * 60 * 60 * 30)));
    }
    if($ago > 24 * 60 * 60 * 7 * 2) {
        return sprintf($lang['weeks'], round($ago / (24 * 60 * 60 * 7)));
    }
    if($ago > 24 * 60 * 60 * 2) {
        return sprintf($lang['days'], round($ago / (24 * 60 * 60)));
    }
    if($ago > 60 * 60 * 2) {
        return sprintf($lang['hours'], round($ago / (60 * 60)));
    }
    if($ago > 60 * 2) {
        return sprintf($lang['minutes'], round($ago / (60)));
    }
    return sprintf($lang['seconds'], $ago);
}

/**
 * Wraps around strftime but provides support for fuzzy dates
 *
 * The format default to $conf['dformat']. It is passed to
 * strftime - %f can be used to get the value from datetime_h()
 *
 * @see datetime_h
 * @author Andreas Gohr <gohr@cosmocode.de>
 *
 * @param int|null $dt      timestamp when given, null will take current timestamp
 * @param string   $format  empty default to $conf['dformat'], or provide format as recognized by strftime()
 * @return string
 */
function dformat($dt = null, $format = '') {
    global $conf;

    if(is_null($dt)) $dt = time();
    $dt = (int) $dt;
    if(!$format) $format = $conf['dformat'];

    $format = str_replace('%f', datetime_h($dt), $format);
    return strftime($format, $dt);
}

/**
 * Formats a timestamp as ISO 8601 date
 *
 * @author <ungu at terong dot com>
 * @link http://php.net/manual/en/function.date.php#54072
 *
 * @param int $int_date current date in UNIX timestamp
 * @return string
 */
function date_iso8601($int_date) {
    $date_mod     = date('Y-m-d\TH:i:s', $int_date);
    $pre_timezone = date('O', $int_date);
    $time_zone    = substr($pre_timezone, 0, 3).":".substr($pre_timezone, 3, 2);
    $date_mod .= $time_zone;
    return $date_mod;
}

/**
 * return an obfuscated email address in line with $conf['mailguard'] setting
 *
 * @author Harry Fuecks <hfuecks@gmail.com>
 * @author Christopher Smith <chris@jalakai.co.uk>
 *
 * @param string $email email address
 * @return string
 */
function obfuscate($email) {
    global $conf;

    switch($conf['mailguard']) {
        case 'visible' :
            $obfuscate = array('@' => ' [at] ', '.' => ' [dot] ', '-' => ' [dash] ');
            return strtr($email, $obfuscate);

        case 'hex' :
            return \dokuwiki\Utf8\Conversion::toHtml($email, true);

        case 'none' :
        default :
            return $email;
    }
}

/**
 * Removes quoting backslashes
 *
 * @author Andreas Gohr <andi@splitbrain.org>
 *
 * @param string $string
 * @param string $char backslashed character
 * @return string
 */
function unslash($string, $char = "'") {
    return str_replace('\\'.$char, $char, $string);
}

/**
 * Convert php.ini shorthands to byte
 *
 * On 32 bit systems values >= 2GB will fail!
 *
 * -1 (infinite size) will be reported as -1
 *
 * @link   https://www.php.net/manual/en/faq.using.php#faq.using.shorthandbytes
 * @param string $value PHP size shorthand
 * @return int
 */
function php_to_byte($value) {
    switch (strtoupper(substr($value,-1))) {
        case 'G':
            $ret = intval(substr($value, 0, -1)) * 1024 * 1024 * 1024;
            break;
        case 'M':
            $ret = intval(substr($value, 0, -1)) * 1024 * 1024;
            break;
        case 'K':
            $ret = intval(substr($value, 0, -1)) * 1024;
            break;
        default:
            $ret = intval($value);
            break;
    }
    return $ret;
}

/**
 * Wrapper around preg_quote adding the default delimiter
 *
 * @param string $string
 * @return string
 */
function preg_quote_cb($string) {
    return preg_quote($string, '/');
}

/**
 * Shorten a given string by removing data from the middle
 *
 * You can give the string in two parts, the first part $keep
 * will never be shortened. The second part $short will be cut
 * in the middle to shorten but only if at least $min chars are
 * left to display it. Otherwise it will be left off.
 *
 * @param string $keep   the part to keep
 * @param string $short  the part to shorten
 * @param int    $max    maximum chars you want for the whole string
 * @param int    $min    minimum number of chars to have left for middle shortening
 * @param string $char   the shortening character to use
 * @return string
 */
function shorten($keep, $short, $max, $min = 9, $char = '…') {
    $max = $max - \dokuwiki\Utf8\PhpString::strlen($keep);
    if($max < $min) return $keep;
    $len = \dokuwiki\Utf8\PhpString::strlen($short);
    if($len <= $max) return $keep.$short;
    $half = floor($max / 2);
    return $keep .
        \dokuwiki\Utf8\PhpString::substr($short, 0, $half - 1) .
        $char .
        \dokuwiki\Utf8\PhpString::substr($short, $len - $half);
}

/**
 * Return the users real name or e-mail address for use
 * in page footer and recent changes pages
 *
 * @param string|null $username or null when currently logged-in user should be used
 * @param bool $textonly true returns only plain text, true allows returning html
 * @return string html or plain text(not escaped) of formatted user name
 *
 * @author Andy Webber <dokuwiki AT andywebber DOT com>
 */
function editorinfo($username, $textonly = false) {
    return userlink($username, $textonly);
}

/**
 * Returns users realname w/o link
 *
 * @param string|null $username or null when currently logged-in user should be used
 * @param bool $textonly true returns only plain text, true allows returning html
 * @return string html or plain text(not escaped) of formatted user name
 *
 * @triggers COMMON_USER_LINK
 */
function userlink($username = null, $textonly = false) {
    global $conf, $INFO;
    /** @var AuthPlugin $auth */
    global $auth;
    /** @var Input $INPUT */
    global $INPUT;

    // prepare initial event data
    $data = array(
        'username' => $username, // the unique user name
        'name' => '',
        'link' => array( //setting 'link' to false disables linking
                         'target' => '',
                         'pre' => '',
                         'suf' => '',
                         'style' => '',
                         'more' => '',
                         'url' => '',
                         'title' => '',
                         'class' => ''
        ),
        'userlink' => '', // formatted user name as will be returned
        'textonly' => $textonly
    );
    if($username === null) {
        $data['username'] = $username = $INPUT->server->str('REMOTE_USER');
        if($textonly){
            $data['name'] = $INFO['userinfo']['name']. ' (' . $INPUT->server->str('REMOTE_USER') . ')';
        }else {
            $data['name'] = '<bdi>' . hsc($INFO['userinfo']['name']) . '</bdi> '.
                '(<bdi>' . hsc($INPUT->server->str('REMOTE_USER')) . '</bdi>)';
        }
    }

    $evt = new Event('COMMON_USER_LINK', $data);
    if($evt->advise_before(true)) {
        if(empty($data['name'])) {
            if($auth) $info = $auth->getUserData($username);
            if($conf['showuseras'] != 'loginname' && isset($info) && $info) {
                switch($conf['showuseras']) {
                    case 'username':
                    case 'username_link':
                        $data['name'] = $textonly ? $info['name'] : hsc($info['name']);
                        break;
                    case 'email':
                    case 'email_link':
                        $data['name'] = obfuscate($info['mail']);
                        break;
                }
            } else {
                $data['name'] = $textonly ? $data['username'] : hsc($data['username']);
            }
        }

        /** @var Doku_Renderer_xhtml $xhtml_renderer */
        static $xhtml_renderer = null;

        if(!$data['textonly'] && empty($data['link']['url'])) {

            if(in_array($conf['showuseras'], array('email_link', 'username_link'))) {
                if(!isset($info)) {
                    if($auth) $info = $auth->getUserData($username);
                }
                if(isset($info) && $info) {
                    if($conf['showuseras'] == 'email_link') {
                        $data['link']['url'] = 'mailto:' . obfuscate($info['mail']);
                    } else {
                        if(is_null($xhtml_renderer)) {
                            $xhtml_renderer = p_get_renderer('xhtml');
                        }
                        if(empty($xhtml_renderer->interwiki)) {
                            $xhtml_renderer->interwiki = getInterwiki();
                        }
                        $shortcut = 'user';
                        $exists = null;
                        $data['link']['url'] = $xhtml_renderer->_resolveInterWiki($shortcut, $username, $exists);
                        $data['link']['class'] .= ' interwiki iw_user';
                        if($exists !== null) {
                            if($exists) {
                                $data['link']['class'] .= ' wikilink1';
                            } else {
                                $data['link']['class'] .= ' wikilink2';
                                $data['link']['rel'] = 'nofollow';
                            }
                        }
                    }
                } else {
                    $data['textonly'] = true;
                }

            } else {
                $data['textonly'] = true;
            }
        }

        if($data['textonly']) {
            $data['userlink'] = $data['name'];
        } else {
            $data['link']['name'] = $data['name'];
            if(is_null($xhtml_renderer)) {
                $xhtml_renderer = p_get_renderer('xhtml');
            }
            $data['userlink'] = $xhtml_renderer->_formatLink($data['link']);
        }
    }
    $evt->advise_after();
    unset($evt);

    return $data['userlink'];
}

/**
 * Returns the path to a image file for the currently chosen license.
 * When no image exists, returns an empty string
 *
 * @author Andreas Gohr <andi@splitbrain.org>
 *
 * @param  string $type - type of image 'badge' or 'button'
 * @return string
 */
function license_img($type) {
    global $license;
    global $conf;
    if(!$conf['license']) return '';
    if(!is_array($license[$conf['license']])) return '';
    $try   = array();
    $try[] = 'lib/images/license/'.$type.'/'.$conf['license'].'.png';
    $try[] = 'lib/images/license/'.$type.'/'.$conf['license'].'.gif';
    if(substr($conf['license'], 0, 3) == 'cc-') {
        $try[] = 'lib/images/license/'.$type.'/cc.png';
    }
    foreach($try as $src) {
        if(file_exists(DOKU_INC.$src)) return $src;
    }
    return '';
}

/**
 * Checks if the given amount of memory is available
 *
 * If the memory_get_usage() function is not available the
 * function just assumes $bytes of already allocated memory
 *
 * @author Filip Oscadal <webmaster@illusionsoftworks.cz>
 * @author Andreas Gohr <andi@splitbrain.org>
 *
 * @param int  $mem    Size of memory you want to allocate in bytes
 * @param int  $bytes  already allocated memory (see above)
 * @return bool
 */
function is_mem_available($mem, $bytes = 1048576) {
    $limit = trim(ini_get('memory_limit'));
    if(empty($limit)) return true; // no limit set!
    if($limit == -1) return true; // unlimited

    // parse limit to bytes
    $limit = php_to_byte($limit);

    // get used memory if possible
    if(function_exists('memory_get_usage')) {
        $used = memory_get_usage();
    } else {
        $used = $bytes;
    }

    if($used + $mem > $limit) {
        return false;
    }

    return true;
}

/**
 * Send a HTTP redirect to the browser
 *
 * Works arround Microsoft IIS cookie sending bug. Exits the script.
 *
 * @link   http://support.microsoft.com/kb/q176113/
 * @author Andreas Gohr <andi@splitbrain.org>
 *
 * @param string $url url being directed to
 */
function send_redirect($url) {
    $url = stripctl($url); // defend against HTTP Response Splitting

    /* @var Input $INPUT */
    global $INPUT;

    //are there any undisplayed messages? keep them in session for display
    global $MSG;
    if(isset($MSG) && count($MSG) && !defined('NOSESSION')) {
        //reopen session, store data and close session again
        @session_start();
        $_SESSION[DOKU_COOKIE]['msg'] = $MSG;
    }

    // always close the session
    session_write_close();

    // check if running on IIS < 6 with CGI-PHP
    if($INPUT->server->has('SERVER_SOFTWARE') && $INPUT->server->has('GATEWAY_INTERFACE') &&
        (strpos($INPUT->server->str('GATEWAY_INTERFACE'), 'CGI') !== false) &&
        (preg_match('|^Microsoft-IIS/(\d)\.\d$|', trim($INPUT->server->str('SERVER_SOFTWARE')), $matches)) &&
        $matches[1] < 6
    ) {
        header('Refresh: 0;url='.$url);
    } else {
        header('Location: '.$url);
    }

    // no exits during unit tests
    if(defined('DOKU_UNITTEST')) {
        // pass info about the redirect back to the test suite
        $testRequest = TestRequest::getRunning();
        if($testRequest !== null) {
            $testRequest->addData('send_redirect', $url);
        }
        return;
    }

    exit;
}

/**
 * Validate a value using a set of valid values
 *
 * This function checks whether a specified value is set and in the array
 * $valid_values. If not, the function returns a default value or, if no
 * default is specified, throws an exception.
 *
 * @param string $param        The name of the parameter
 * @param array  $valid_values A set of valid values; Optionally a default may
 *                             be marked by the key “default”.
 * @param array  $array        The array containing the value (typically $_POST
 *                             or $_GET)
 * @param string $exc          The text of the raised exception
 *
 * @throws Exception
 * @return mixed
 * @author Adrian Lang <lang@cosmocode.de>
 */
function valid_input_set($param, $valid_values, $array, $exc = '') {
    if(isset($array[$param]) && in_array($array[$param], $valid_values)) {
        return $array[$param];
    } elseif(isset($valid_values['default'])) {
        return $valid_values['default'];
    } else {
        throw new Exception($exc);
    }
}

/**
 * Read a preference from the DokuWiki cookie
 * (remembering both keys & values are urlencoded)
 *
 * @param string $pref     preference key
 * @param mixed  $default  value returned when preference not found
 * @return string preference value
 */
function get_doku_pref($pref, $default) {
    $enc_pref = urlencode($pref);
    if(isset($_COOKIE['DOKU_PREFS']) && strpos($_COOKIE['DOKU_PREFS'], $enc_pref) !== false) {
        $parts = explode('#', $_COOKIE['DOKU_PREFS']);
        $cnt   = count($parts);

        // due to #2721 there might be duplicate entries,
        // so we read from the end
        for($i = $cnt-2; $i >= 0; $i -= 2) {
            if($parts[$i] == $enc_pref) {
                return urldecode($parts[$i + 1]);
            }
        }
    }
    return $default;
}

/**
 * Add a preference to the DokuWiki cookie
 * (remembering $_COOKIE['DOKU_PREFS'] is urlencoded)
 * Remove it by setting $val to false
 *
 * @param string $pref  preference key
 * @param string $val   preference value
 */
function set_doku_pref($pref, $val) {
    global $conf;
    $orig = get_doku_pref($pref, false);
    $cookieVal = '';

    if($orig !== false && ($orig !== $val)) {
        $parts = explode('#', $_COOKIE['DOKU_PREFS']);
        $cnt   = count($parts);
        // urlencode $pref for the comparison
        $enc_pref = rawurlencode($pref);
        $seen = false;
        for ($i = 0; $i < $cnt; $i += 2) {
            if ($parts[$i] == $enc_pref) {
                if (!$seen){
                    if ($val !== false) {
                        $parts[$i + 1] = rawurlencode($val);
                    } else {
                        unset($parts[$i]);
                        unset($parts[$i + 1]);
                    }
                    $seen = true;
                } else {
                    // no break because we want to remove duplicate entries
                    unset($parts[$i]);
                    unset($parts[$i + 1]);
                }
            }
        }
        $cookieVal = implode('#', $parts);
    } else if ($orig === false && $val !== false) {
        $cookieVal = ($_COOKIE['DOKU_PREFS'] ? $_COOKIE['DOKU_PREFS'] . '#' : '') .
            rawurlencode($pref) . '#' . rawurlencode($val);
    }

    $cookieDir = empty($conf['cookiedir']) ? DOKU_REL : $conf['cookiedir'];
    if(defined('DOKU_UNITTEST')) {
        $_COOKIE['DOKU_PREFS'] = $cookieVal;
    }else{
        setcookie('DOKU_PREFS', $cookieVal, time()+365*24*3600, $cookieDir, '', ($conf['securecookie'] && is_ssl()));
    }
}

/**
 * Strips source mapping declarations from given text #601
 *
 * @param string &$text reference to the CSS or JavaScript code to clean
 */
function stripsourcemaps(&$text){
    $text = preg_replace('/^(\/\/|\/\*)[@#]\s+sourceMappingURL=.*?(\*\/)?$/im', '\\1\\2', $text);
}

/**
 * Returns the contents of a given SVG file for embedding
 *
 * Inlining SVGs saves on HTTP requests and more importantly allows for styling them through
 * CSS. However it should used with small SVGs only. The $maxsize setting ensures only small
 * files are embedded.
 *
 * This strips unneeded headers, comments and newline. The result is not a vaild standalone SVG!
 *
 * @param string $file full path to the SVG file
 * @param int $maxsize maximum allowed size for the SVG to be embedded
 * @return string|false the SVG content, false if the file couldn't be loaded
 */
function inlineSVG($file, $maxsize = 2048) {
    $file = trim($file);
    if($file === '') return false;
    if(!file_exists($file)) return false;
    if(filesize($file) > $maxsize) return false;
    if(!is_readable($file)) return false;
    $content = file_get_contents($file);
    $content = preg_replace('/<!--.*?(-->)/s','', $content); // comments
    $content = preg_replace('/<\?xml .*?\?>/i', '', $content); // xml header
    $content = preg_replace('/<!DOCTYPE .*?>/i', '', $content); // doc type
    $content = preg_replace('/>\s+</s', '><', $content); // newlines between tags
    $content = trim($content);
    if(substr($content, 0, 5) !== '<svg ') return false;
    return $content;
}

//Setup VIM: ex: et ts=2 :<|MERGE_RESOLUTION|>--- conflicted
+++ resolved
@@ -1495,11 +1495,7 @@
         $data = array('id' => $id, 'addresslist' => '', 'self' => false, 'replacements' => $replace);
         Event::createAndTrigger(
             'COMMON_NOTIFY_ADDRESSLIST', $data,
-<<<<<<< HEAD
-            array(new \dokuwiki\Subscriptions\SubscriberManager(), 'notifyAddresses')
-=======
-            array(new SubscriberManager(), 'notifyaddresses')
->>>>>>> 86858d7e
+            array(new SubscriberManager(), 'notifyAddresses')
         );
         $to = $data['addresslist'];
         if(empty($to)) return false;
