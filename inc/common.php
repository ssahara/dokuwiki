--- conflicted
+++ resolved
@@ -2082,14 +2082,9 @@
             }
         }
         $cookieVal = implode('#', $parts);
-<<<<<<< HEAD
-    } else if (!$orig && $val !== false) {
-        $cookieVal = ($_COOKIE['DOKU_PREFS'] ? $_COOKIE['DOKU_PREFS'].'#' : '').
-            rawurlencode($pref).'#'.rawurlencode($val);
-=======
     } else if ($orig === false && $val !== false) {
-        $cookieVal = ($_COOKIE['DOKU_PREFS'] ? $_COOKIE['DOKU_PREFS'].'#' : '').rawurlencode($pref).'#'.rawurlencode($val);
->>>>>>> cf847c25
+        $cookieVal = ($_COOKIE['DOKU_PREFS'] ? $_COOKIE['DOKU_PREFS'] . '#' : '') .
+            rawurlencode($pref) . '#' . rawurlencode($val);
     }
 
     $cookieDir = empty($conf['cookiedir']) ? DOKU_REL : $conf['cookiedir'];
