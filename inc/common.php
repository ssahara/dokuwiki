--- conflicted
+++ resolved
@@ -317,32 +317,19 @@
  */
 function idfilter($id, $ue = true) {
     global $conf;
-<<<<<<< HEAD
     if($conf['useslash'] && $conf['userewrite']) {
         $id = strtr($id, ':', '/');
     } elseif(strtoupper(substr(PHP_OS, 0, 3)) === 'WIN' &&
-        $conf['userewrite']
+        $conf['userewrite'] &&
+        strpos($_SERVER['SERVER_SOFTWARE'], 'Microsoft-IIS') === false
     ) {
         $id = strtr($id, ':', ';');
     }
     if($ue) {
         $id = rawurlencode($id);
         $id = str_replace('%3A', ':', $id); //keep as colon
+        $id = str_replace('%3B', ';', $id); //keep as semicolon
         $id = str_replace('%2F', '/', $id); //keep as slash
-=======
-    if ($conf['useslash'] && $conf['userewrite']){
-        $id = strtr($id,':','/');
-    }elseif (strtoupper(substr(PHP_OS, 0, 3)) === 'WIN' &&
-            $conf['userewrite'] && 
-            strpos($_SERVER['SERVER_SOFTWARE'], 'Microsoft-IIS/7.') === false) {
-        $id = strtr($id,':',';');
-    }
-    if($ue){
-        $id = rawurlencode($id);
-        $id = str_replace('%3A',':',$id); //keep as colon
-        $id = str_replace('%3B',';',$id); //keep as semicolon
-        $id = str_replace('%2F','/',$id); //keep as slash
->>>>>>> 15ae43bc
     }
     return $id;
 }
