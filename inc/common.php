--- conflicted
+++ resolved
@@ -467,11 +467,7 @@
  */
 function ml($id = '', $more = '', $direct = true, $sep = '&amp;', $abs = false) {
     global $conf;
-<<<<<<< HEAD
-    $isexternalimage = preg_match('#^(https?|ftp)://#i', $id);
-=======
     $isexternalimage = media_isexternal($id);
->>>>>>> 75cf672f
     if(!$isexternalimage) {
         $id = cleanID($id);
     }
