--- conflicted
+++ resolved
@@ -1592,7 +1592,6 @@
  *
  * @author Andy Webber <dokuwiki AT andywebber DOT com>
  */
-<<<<<<< HEAD
 function editorinfo($username, $textonly = false) {
     return userlink($username, $textonly);
 }
@@ -1609,16 +1608,10 @@
 function userlink($username = null, $textonly = false) {
     global $conf, $INFO;
     /** @var DokuWiki_Auth_Plugin $auth */
-=======
-function editorinfo($username) {
-    global $conf;
-    /* @var DokuWiki_Auth_Plugin $auth */
->>>>>>> 2dc9e900
     global $auth;
     /** @var Input $INPUT */
     global $INPUT;
 
-<<<<<<< HEAD
     // prepare initial event data
     $data = array(
         'username' => $username, // the unique user name
@@ -1720,33 +1713,6 @@
     unset($evt);
 
     return $data['userlink'];
-=======
-    switch($conf['showuseras']) {
-        case 'username':
-        case 'email':
-        case 'email_link':
-            if($auth) $info = $auth->getUserData($username, $requireGroups = false);
-            break;
-        default:
-            return hsc($username);
-    }
-
-    if(!empty($info)) {
-        switch($conf['showuseras']) {
-            case 'username':
-                return hsc($info['name']);
-            case 'email':
-                return obfuscate($info['mail']);
-            case 'email_link':
-                $mail = obfuscate($info['mail']);
-                return '<a href="mailto:'.$mail.'">'.$mail.'</a>';
-            default:
-                return hsc($username);
-        }
-    }
-
-    return hsc($username);
->>>>>>> 2dc9e900
 }
 
 /**
