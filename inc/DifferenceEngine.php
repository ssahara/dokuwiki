--- conflicted
+++ resolved
@@ -1077,29 +1077,20 @@
     function _lines($lines, $prefix=' ', $color="white") {
     }
 
-<<<<<<< HEAD
     function addedLine($line,$escaped=false) {
         if (!$escaped){
             $line = $this->_escape($line);
         }
-        return '<td>+</td><td '.HTMLDiff::css('diff-addedline').'>' .  $line.'</td>';
+        return '<td '.HTMLDiff::css('diff-lineheader').'>+</td>'.
+               '<td '.HTMLDiff::css('diff-addedline').'>' .  $line.'</td>';
     }
 
     function deletedLine($line,$escaped=false) {
         if (!$escaped){
             $line = $this->_escape($line);
         }
-        return '<td>-</td><td '.HTMLDiff::css('diff-deletedline').'>' .  $line.'</td>';
-=======
-    function addedLine($line) {
-        return '<td '.HTMLDiff::css('diff-lineheader').'>+</td>'.
-               '<td '.HTMLDiff::css('diff-addedline').'>' .  $line.'</td>';
-    }
-
-    function deletedLine($line) {
         return '<td '.HTMLDiff::css('diff-lineheader').'>-</td>'.
                '<td '.HTMLDiff::css('diff-deletedline').'>' .  $line.'</td>';
->>>>>>> a69506c5
     }
 
     function emptyLine() {
@@ -1107,12 +1098,8 @@
     }
 
     function contextLine($line) {
-<<<<<<< HEAD
-        return '<td> </td><td '.HTMLDiff::css('diff-context').'>'.$this->_escape($line).'</td>';
-=======
         return '<td '.HTMLDiff::css('diff-lineheader').'>&#160;</td>'.
-               '<td '.HTMLDiff::css('diff-context').'>'.$line.'</td>';
->>>>>>> a69506c5
+               '<td '.HTMLDiff::css('diff-context').'>'.$this->_escape($line).'</td>';
     }
 
     function _added($lines) {
@@ -1205,31 +1192,19 @@
 
     function _added($lines) {
         foreach ($lines as $line) {
-<<<<<<< HEAD
-            print('<tr><td colspan="'.$this->colspan.'" '.HTMLDiff::css('diff-addedline').'>'. $this->_escape($line) . "</td></tr>\n");
-=======
-            print('<tr><td '.HTMLDiff::css('diff-lineheader').'>&#160;</td><td '.HTMLDiff::css('diff-addedline').'>'. $line . "</td></tr>\n");
->>>>>>> a69506c5
+            print('<tr><td '.HTMLDiff::css('diff-lineheader').'>&#160;</td><td '.HTMLDiff::css('diff-addedline').'>'. $this->_escape($line) . "</td></tr>\n");
         }
     }
 
     function _deleted($lines) {
         foreach ($lines as $line) {
-<<<<<<< HEAD
-            print('<tr><td colspan="'.$this->colspan.'" '.HTMLDiff::css('diff-deletedline').'><del>' . $this->_escape($line) . "</del></td></tr>\n");
-=======
-            print('<tr><td '.HTMLDiff::css('diff-lineheader').'>&#160;</td><td '.HTMLDiff::css('diff-deletedline').'><del>' . $line . "</del></td></tr>\n");
->>>>>>> a69506c5
+            print('<tr><td '.HTMLDiff::css('diff-lineheader').'>&#160;</td><td '.HTMLDiff::css('diff-deletedline').'><del>' . $this->_escape($line) . "</del></td></tr>\n");
         }
     }
 
     function _context($lines) {
         foreach ($lines as $line) {
-<<<<<<< HEAD
-            print('<tr><td colspan="'.$this->colspan.'" '.HTMLDiff::css('diff-context').'>'.$this->_escape($line)."</td></tr>\n");
-=======
-            print('<tr><td '.HTMLDiff::css('diff-lineheader').'>&#160;</td><td '.HTMLDiff::css('diff-context').'>'.$line."</td></tr>\n");
->>>>>>> a69506c5
+            print('<tr><td '.HTMLDiff::css('diff-lineheader').'>&#160;</td><td '.HTMLDiff::css('diff-context').'>'. $this->_escape($line) ."</td></tr>\n");
         }
     }
 
