--- conflicted
+++ resolved
@@ -129,23 +129,7 @@
 function ft_backlinks($id){
     $result = array();
 
-<<<<<<< HEAD
     $result = idx_get_indexer()->lookupKey('relation_references', $id);
-=======
-    // quick lookup of the pagename
-    $page    = noNS($id);
-    $matches = idx_lookup(idx_tokenizer($page,$stopwords));  // pagename may contain specials (_ or .)
-    $docs    = array_keys(ft_resultCombine(array_values($matches)));
-    $docs    = array_filter($docs,'isVisiblePage'); // discard hidden pages
-    if(!count($docs)) return $result;
-
-    // check metadata for matching links
-    foreach($docs as $match){
-        // metadata relation reference links are already resolved
-        $links = p_get_metadata($match,'relation references',false);
-        if (isset($links[$id])) $result[] = $match;
-    }
->>>>>>> bd07158f
 
     if(!count($result)) return $result;
 
