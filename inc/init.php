--- conflicted
+++ resolved
@@ -108,18 +108,11 @@
 if(!defined('DOKU_TAB')) define ('DOKU_TAB',"\t");
 
 // define cookie and session id, append server port when securecookie is configured FS#1664
-<<<<<<< HEAD
-if(!defined('DOKU_COOKIE')) define(
-    'DOKU_COOKIE',
-    'DW' . md5(DOKU_REL . (($conf['securecookie']) ? $_SERVER['SERVER_PORT'] : ''))
-);
-=======
 if (!defined('DOKU_COOKIE')) {
     $serverPort = isset($_SERVER['SERVER_PORT']) ? $_SERVER['SERVER_PORT'] : '';
     define('DOKU_COOKIE', 'DW' . md5(DOKU_REL . (($conf['securecookie']) ? $serverPort : '')));
-}
->>>>>>> cf847c25
-
+    unset($serverPort);
+}
 
 // define main script
 if(!defined('DOKU_SCRIPT')) define('DOKU_SCRIPT','doku.php');
