<?php
/**
 * Authentication library
 *
 * Including this file will automatically try to login
 * a user by calling auth_login()
 *
 * @license    GPL 2 (http://www.gnu.org/licenses/gpl.html)
 * @author     Andreas Gohr <andi@splitbrain.org>
 */

if(!defined('DOKU_INC')) die('meh.');

// some ACL level defines
define('AUTH_NONE', 0);
define('AUTH_READ', 1);
define('AUTH_EDIT', 2);
define('AUTH_CREATE', 4);
define('AUTH_UPLOAD', 8);
define('AUTH_DELETE', 16);
define('AUTH_ADMIN', 255);

/**
 * Initialize the auth system.
 *
 * This function is automatically called at the end of init.php
 *
 * This used to be the main() of the auth.php
 *
 * @todo backend loading maybe should be handled by the class autoloader
 * @todo maybe split into multiple functions at the XXX marked positions
 * @triggers AUTH_LOGIN_CHECK
 * @return bool
 */
function auth_setup() {
    global $conf;
    /* @var auth_basic $auth */
    global $auth;
    /* @var Input $INPUT */
    global $INPUT;
    global $AUTH_ACL;
    global $lang;
    $AUTH_ACL = array();

    if(!$conf['useacl']) return false;

    // load the the backend auth functions and instantiate the auth object XXX
    if(@file_exists(DOKU_INC.'inc/auth/'.$conf['authtype'].'.class.php')) {
        require_once(DOKU_INC.'inc/auth/basic.class.php');
        require_once(DOKU_INC.'inc/auth/'.$conf['authtype'].'.class.php');

        $auth_class = "auth_".$conf['authtype'];
        if(class_exists($auth_class)) {
            $auth = new $auth_class();
            if($auth->success == false) {
                // degrade to unauthenticated user
                unset($auth);
                auth_logoff();
                msg($lang['authtempfail'], -1);
            }
        } else {
            nice_die($lang['authmodfailed']);
        }
    } else {
        nice_die($lang['authmodfailed']);
    }

    if(!$auth) return false;

    // do the login either by cookie or provided credentials XXX
    $INPUT->set('http_credentials', false);
    if(!$conf['rememberme']) $INPUT->set('r', false);

    // handle renamed HTTP_AUTHORIZATION variable (can happen when a fix like
    // the one presented at
    // http://www.besthostratings.com/articles/http-auth-php-cgi.html is used
    // for enabling HTTP authentication with CGI/SuExec)
    if(isset($_SERVER['REDIRECT_HTTP_AUTHORIZATION']))
        $_SERVER['HTTP_AUTHORIZATION'] = $_SERVER['REDIRECT_HTTP_AUTHORIZATION'];
    // streamline HTTP auth credentials (IIS/rewrite -> mod_php)
    if(isset($_SERVER['HTTP_AUTHORIZATION'])) {
        list($_SERVER['PHP_AUTH_USER'], $_SERVER['PHP_AUTH_PW']) =
            explode(':', base64_decode(substr($_SERVER['HTTP_AUTHORIZATION'], 6)));
    }

    // if no credentials were given try to use HTTP auth (for SSO)
    if(!$INPUT->str('u') && empty($_COOKIE[DOKU_COOKIE]) && !empty($_SERVER['PHP_AUTH_USER'])) {
        $INPUT->set('u', $_SERVER['PHP_AUTH_USER']);
        $INPUT->set('p', $_SERVER['PHP_AUTH_PW']);
        $INPUT->set('http_credentials', true);
    }

    // apply cleaning
    $INPUT->set('u', $auth->cleanUser($INPUT->str('u')));

    if($INPUT->str('authtok')) {
        // when an authentication token is given, trust the session
        auth_validateToken($INPUT->str('authtok'));
    } elseif(!is_null($auth) && $auth->canDo('external')) {
        // external trust mechanism in place
        $auth->trustExternal($INPUT->str('u'), $INPUT->str('p'), $INPUT->bool('r'));
    } else {
        $evdata = array(
            'user'     => $INPUT->str('u'),
            'password' => $INPUT->str('p'),
            'sticky'   => $INPUT->bool('r'),
            'silent'   => $INPUT->bool('http_credentials')
        );
        trigger_event('AUTH_LOGIN_CHECK', $evdata, 'auth_login_wrapper');
    }

    //load ACL into a global array XXX
    $AUTH_ACL = auth_loadACL();

    return true;
}

/**
 * Loads the ACL setup and handle user wildcards
 *
 * @author Andreas Gohr <andi@splitbrain.org>
 * @return array
 */
function auth_loadACL() {
    global $config_cascade;
    global $conf;
    global $USERINFO;

    if(!is_readable($config_cascade['acl']['default'])) return array();

    $acl = file($config_cascade['acl']['default']);

    //support user wildcard
<<<<<<< HEAD
    if(isset($_SERVER['REMOTE_USER'])) {
=======
    if(isset($_SERVER['REMOTE_USER']) && $conf['use_wildcards']){
>>>>>>> 8f50749b
        $len = count($acl);
        for($i = 0; $i < $len; $i++) {
            if($acl[$i]{0} == '#') continue;
<<<<<<< HEAD
            list($id, $rest) = preg_split('/\s+/', $acl[$i], 2);
            $id      = str_replace('%USER%', cleanID($_SERVER['REMOTE_USER']), $id);
            $rest    = str_replace('%USER%', auth_nameencode($_SERVER['REMOTE_USER']), $rest);
=======
            list($id,$rest) = preg_split('/\s+/',$acl[$i],2);
            if($conf['groups_wilcards'] && (strstr($id, '%GROUP%') || strstr($rest, '%GROUP%'))){
                    foreach($USERINFO['grps'] as $grp){
                            $nid   = str_replace('%GROUP%',cleanID($grp),$id);
                            $nrest = str_replace('%GROUP%',auth_nameencode($grp),$rest);
                            $acl[] = "$nid\t$nrest";
                    }
            }
            $id   = str_replace('%USER%',cleanID($_SERVER['REMOTE_USER']),$id);
            $rest = str_replace('%USER%',auth_nameencode($_SERVER['REMOTE_USER']),$rest);
>>>>>>> 8f50749b
            $acl[$i] = "$id\t$rest";
        }
    }
    return $acl;
}

/**
 * Event hook callback for AUTH_LOGIN_CHECK
 *
 * @param $evdata
 * @return bool
 */
function auth_login_wrapper($evdata) {
    return auth_login(
        $evdata['user'],
        $evdata['password'],
        $evdata['sticky'],
        $evdata['silent']
    );
}

/**
 * This tries to login the user based on the sent auth credentials
 *
 * The authentication works like this: if a username was given
 * a new login is assumed and user/password are checked. If they
 * are correct the password is encrypted with blowfish and stored
 * together with the username in a cookie - the same info is stored
 * in the session, too. Additonally a browserID is stored in the
 * session.
 *
 * If no username was given the cookie is checked: if the username,
 * crypted password and browserID match between session and cookie
 * no further testing is done and the user is accepted
 *
 * If a cookie was found but no session info was availabe the
 * blowfish encrypted password from the cookie is decrypted and
 * together with username rechecked by calling this function again.
 *
 * On a successful login $_SERVER[REMOTE_USER] and $USERINFO
 * are set.
 *
 * @author  Andreas Gohr <andi@splitbrain.org>
 *
 * @param   string  $user    Username
 * @param   string  $pass    Cleartext Password
 * @param   bool    $sticky  Cookie should not expire
 * @param   bool    $silent  Don't show error on bad auth
 * @return  bool             true on successful auth
 */
function auth_login($user, $pass, $sticky = false, $silent = false) {
    global $USERINFO;
    global $conf;
    global $lang;
    /* @var auth_basic $auth */
    global $auth;

    $sticky ? $sticky = true : $sticky = false; //sanity check

    if(!$auth) return false;

    if(!empty($user)) {
        //usual login
        if($auth->checkPass($user, $pass)) {
            // make logininfo globally available
            $_SERVER['REMOTE_USER'] = $user;
            $secret                 = auth_cookiesalt(!$sticky); //bind non-sticky to session
            auth_setCookie($user, PMA_blowfish_encrypt($pass, $secret), $sticky);
            return true;
        } else {
            //invalid credentials - log off
            if(!$silent) msg($lang['badlogin'], -1);
            auth_logoff();
            return false;
        }
    } else {
        // read cookie information
        list($user, $sticky, $pass) = auth_getCookie();
        if($user && $pass) {
            // we got a cookie - see if we can trust it

            // get session info
            $session = $_SESSION[DOKU_COOKIE]['auth'];
            if(isset($session) &&
                $auth->useSessionCache($user) &&
                ($session['time'] >= time() - $conf['auth_security_timeout']) &&
                ($session['user'] == $user) &&
                ($session['pass'] == sha1($pass)) && //still crypted
                ($session['buid'] == auth_browseruid())
            ) {

                // he has session, cookie and browser right - let him in
                $_SERVER['REMOTE_USER'] = $user;
                $USERINFO               = $session['info']; //FIXME move all references to session
                return true;
            }
            // no we don't trust it yet - recheck pass but silent
            $secret = auth_cookiesalt(!$sticky); //bind non-sticky to session
            $pass   = PMA_blowfish_decrypt($pass, $secret);
            return auth_login($user, $pass, $sticky, true);
        }
    }
    //just to be sure
    auth_logoff(true);
    return false;
}

/**
 * Checks if a given authentication token was stored in the session
 *
 * Will setup authentication data using data from the session if the
 * token is correct. Will exit with a 401 Status if not.
 *
 * @author Andreas Gohr <andi@splitbrain.org>
 * @param  string $token The authentication token
 * @return boolean true (or will exit on failure)
 */
function auth_validateToken($token) {
    if(!$token || $token != $_SESSION[DOKU_COOKIE]['auth']['token']) {
        // bad token
        header("HTTP/1.0 401 Unauthorized");
        print 'Invalid auth token - maybe the session timed out';
        unset($_SESSION[DOKU_COOKIE]['auth']['token']); // no second chance
        exit;
    }
    // still here? trust the session data
    global $USERINFO;
    $_SERVER['REMOTE_USER'] = $_SESSION[DOKU_COOKIE]['auth']['user'];
    $USERINFO               = $_SESSION[DOKU_COOKIE]['auth']['info'];
    return true;
}

/**
 * Create an auth token and store it in the session
 *
 * NOTE: this is completely unrelated to the getSecurityToken() function
 *
 * @author Andreas Gohr <andi@splitbrain.org>
 * @return string The auth token
 */
function auth_createToken() {
    $token = md5(mt_rand());
    @session_start(); // reopen the session if needed
    $_SESSION[DOKU_COOKIE]['auth']['token'] = $token;
    session_write_close();
    return $token;
}

/**
 * Builds a pseudo UID from browser and IP data
 *
 * This is neither unique nor unfakable - still it adds some
 * security. Using the first part of the IP makes sure
 * proxy farms like AOLs are stil okay.
 *
 * @author  Andreas Gohr <andi@splitbrain.org>
 *
 * @return  string  a MD5 sum of various browser headers
 */
function auth_browseruid() {
    $ip  = clientIP(true);
    $uid = '';
    $uid .= $_SERVER['HTTP_USER_AGENT'];
    $uid .= $_SERVER['HTTP_ACCEPT_ENCODING'];
    $uid .= $_SERVER['HTTP_ACCEPT_LANGUAGE'];
    $uid .= $_SERVER['HTTP_ACCEPT_CHARSET'];
    $uid .= substr($ip, 0, strpos($ip, '.'));
    return md5($uid);
}

/**
 * Creates a random key to encrypt the password in cookies
 *
 * This function tries to read the password for encrypting
 * cookies from $conf['metadir'].'/_htcookiesalt'
 * if no such file is found a random key is created and
 * and stored in this file.
 *
 * @author  Andreas Gohr <andi@splitbrain.org>
 * @param   bool $addsession if true, the sessionid is added to the salt
 * @return  string
 */
function auth_cookiesalt($addsession = false) {
    global $conf;
    $file = $conf['metadir'].'/_htcookiesalt';
    $salt = io_readFile($file);
    if(empty($salt)) {
        $salt = uniqid(rand(), true);
        io_saveFile($file, $salt);
    }
    if($addsession) {
        $salt .= session_id();
    }
    return $salt;
}

/**
 * Log out the current user
 *
 * This clears all authentication data and thus log the user
 * off. It also clears session data.
 *
 * @author  Andreas Gohr <andi@splitbrain.org>
 * @param bool $keepbc - when true, the breadcrumb data is not cleared
 */
function auth_logoff($keepbc = false) {
    global $conf;
    global $USERINFO;
    /* @var auth_basic $auth */
    global $auth;

    // make sure the session is writable (it usually is)
    @session_start();

    if(isset($_SESSION[DOKU_COOKIE]['auth']['user']))
        unset($_SESSION[DOKU_COOKIE]['auth']['user']);
    if(isset($_SESSION[DOKU_COOKIE]['auth']['pass']))
        unset($_SESSION[DOKU_COOKIE]['auth']['pass']);
    if(isset($_SESSION[DOKU_COOKIE]['auth']['info']))
        unset($_SESSION[DOKU_COOKIE]['auth']['info']);
    if(!$keepbc && isset($_SESSION[DOKU_COOKIE]['bc']))
        unset($_SESSION[DOKU_COOKIE]['bc']);
    if(isset($_SERVER['REMOTE_USER']))
        unset($_SERVER['REMOTE_USER']);
    $USERINFO = null; //FIXME

    $cookieDir = empty($conf['cookiedir']) ? DOKU_REL : $conf['cookiedir'];
    if(version_compare(PHP_VERSION, '5.2.0', '>')) {
        setcookie(DOKU_COOKIE, '', time() - 600000, $cookieDir, '', ($conf['securecookie'] && is_ssl()), true);
    } else {
        setcookie(DOKU_COOKIE, '', time() - 600000, $cookieDir, '', ($conf['securecookie'] && is_ssl()));
    }

    if($auth) $auth->logOff();
}

/**
 * Check if a user is a manager
 *
 * Should usually be called without any parameters to check the current
 * user.
 *
 * The info is available through $INFO['ismanager'], too
 *
 * @author Andreas Gohr <andi@splitbrain.org>
 * @see    auth_isadmin
 * @param  string $user       Username
 * @param  array  $groups     List of groups the user is in
 * @param  bool   $adminonly  when true checks if user is admin
 * @return bool
 */
function auth_ismanager($user = null, $groups = null, $adminonly = false) {
    global $conf;
    global $USERINFO;
    /* @var auth_basic $auth */
    global $auth;

    if(!$auth) return false;
    if(is_null($user)) {
        if(!isset($_SERVER['REMOTE_USER'])) {
            return false;
        } else {
            $user = $_SERVER['REMOTE_USER'];
        }
    }
    if(is_null($groups)) {
        $groups = (array) $USERINFO['grps'];
    }

    // check superuser match
    if(auth_isMember($conf['superuser'], $user, $groups)) return true;
    if($adminonly) return false;
    // check managers
    if(auth_isMember($conf['manager'], $user, $groups)) return true;

    return false;
}

/**
 * Check if a user is admin
 *
 * Alias to auth_ismanager with adminonly=true
 *
 * The info is available through $INFO['isadmin'], too
 *
 * @author Andreas Gohr <andi@splitbrain.org>
 * @see auth_ismanager()
 * @param  string $user       Username
 * @param  array  $groups     List of groups the user is in
 * @return bool
 */
function auth_isadmin($user = null, $groups = null) {
    return auth_ismanager($user, $groups, true);
}

/**
 * Match a user and his groups against a comma separated list of
 * users and groups to determine membership status
 *
 * Note: all input should NOT be nameencoded.
 *
 * @param $memberlist string commaseparated list of allowed users and groups
 * @param $user       string user to match against
 * @param $groups     array  groups the user is member of
 * @return bool       true for membership acknowledged
 */
function auth_isMember($memberlist, $user, array $groups) {
    /* @var auth_basic $auth */
    global $auth;
    if(!$auth) return false;

    // clean user and groups
    if(!$auth->isCaseSensitive()) {
        $user   = utf8_strtolower($user);
        $groups = array_map('utf8_strtolower', $groups);
    }
    $user   = $auth->cleanUser($user);
    $groups = array_map(array($auth, 'cleanGroup'), $groups);

    // extract the memberlist
    $members = explode(',', $memberlist);
    $members = array_map('trim', $members);
    $members = array_unique($members);
    $members = array_filter($members);

    // compare cleaned values
    foreach($members as $member) {
        if(!$auth->isCaseSensitive()) $member = utf8_strtolower($member);
        if($member[0] == '@') {
            $member = $auth->cleanGroup(substr($member, 1));
            if(in_array($member, $groups)) return true;
        } else {
            $member = $auth->cleanUser($member);
            if($member == $user) return true;
        }
    }

    // still here? not a member!
    return false;
}

/**
 * Convinience function for auth_aclcheck()
 *
 * This checks the permissions for the current user
 *
 * @author  Andreas Gohr <andi@splitbrain.org>
 *
 * @param  string  $id  page ID (needs to be resolved and cleaned)
 * @return int          permission level
 */
function auth_quickaclcheck($id) {
    global $conf;
    global $USERINFO;
    # if no ACL is used always return upload rights
    if(!$conf['useacl']) return AUTH_UPLOAD;
    return auth_aclcheck($id, $_SERVER['REMOTE_USER'], $USERINFO['grps']);
}

/**
 * Returns the maximum rights a user has for
 * the given ID or its namespace
 *
 * @author  Andreas Gohr <andi@splitbrain.org>
 *
 * @param  string       $id     page ID (needs to be resolved and cleaned)
 * @param  string       $user   Username
 * @param  array|null   $groups Array of groups the user is in
 * @return int             permission level
 */
function auth_aclcheck($id, $user, $groups) {
    global $conf;
    global $AUTH_ACL;
    /* @var auth_basic $auth */
    global $auth;

    // if no ACL is used always return upload rights
    if(!$conf['useacl']) return AUTH_UPLOAD;
    if(!$auth) return AUTH_NONE;

    //make sure groups is an array
    if(!is_array($groups)) $groups = array();

    //if user is superuser or in superusergroup return 255 (acl_admin)
    if(auth_isadmin($user, $groups)) {
        return AUTH_ADMIN;
    }

    $ci = '';
    if(!$auth->isCaseSensitive()) $ci = 'ui';

    $user   = $auth->cleanUser($user);
    $groups = array_map(array($auth, 'cleanGroup'), (array) $groups);
    $user   = auth_nameencode($user);

    //prepend groups with @ and nameencode
    $cnt = count($groups);
    for($i = 0; $i < $cnt; $i++) {
        $groups[$i] = '@'.auth_nameencode($groups[$i]);
    }

    $ns   = getNS($id);
    $perm = -1;

    if($user || count($groups)) {
        //add ALL group
        $groups[] = '@ALL';
        //add User
        if($user) $groups[] = $user;
    } else {
        $groups[] = '@ALL';
    }

    //check exact match first
    $matches = preg_grep('/^'.preg_quote($id, '/').'\s+(\S+)\s+/'.$ci, $AUTH_ACL);
    if(count($matches)) {
        foreach($matches as $match) {
            $match = preg_replace('/#.*$/', '', $match); //ignore comments
            $acl   = preg_split('/\s+/', $match);
            if(!in_array($acl[1], $groups)) {
                continue;
            }
            if($acl[2] > AUTH_DELETE) $acl[2] = AUTH_DELETE; //no admins in the ACL!
            if($acl[2] > $perm) {
                $perm = $acl[2];
            }
        }
        if($perm > -1) {
            //we had a match - return it
            return $perm;
        }
    }

    //still here? do the namespace checks
    if($ns) {
        $path = $ns.':*';
    } else {
        $path = '*'; //root document
    }

    do {
        $matches = preg_grep('/^'.preg_quote($path, '/').'\s+(\S+)\s+/'.$ci, $AUTH_ACL);
        if(count($matches)) {
            foreach($matches as $match) {
                $match = preg_replace('/#.*$/', '', $match); //ignore comments
                $acl   = preg_split('/\s+/', $match);
                if(!in_array($acl[1], $groups)) {
                    continue;
                }
                if($acl[2] > AUTH_DELETE) $acl[2] = AUTH_DELETE; //no admins in the ACL!
                if($acl[2] > $perm) {
                    $perm = $acl[2];
                }
            }
            //we had a match - return it
            if($perm != -1) {
                return $perm;
            }
        }
        //get next higher namespace
        $ns = getNS($ns);

        if($path != '*') {
            $path = $ns.':*';
            if($path == ':*') $path = '*';
        } else {
            //we did this already
            //looks like there is something wrong with the ACL
            //break here
            msg('No ACL setup yet! Denying access to everyone.');
            return AUTH_NONE;
        }
    } while(1); //this should never loop endless
    return AUTH_NONE;
}

/**
 * Encode ASCII special chars
 *
 * Some auth backends allow special chars in their user and groupnames
 * The special chars are encoded with this function. Only ASCII chars
 * are encoded UTF-8 multibyte are left as is (different from usual
 * urlencoding!).
 *
 * Decoding can be done with rawurldecode
 *
 * @author Andreas Gohr <gohr@cosmocode.de>
 * @see rawurldecode()
 */
function auth_nameencode($name, $skip_group = false) {
    global $cache_authname;
    $cache =& $cache_authname;
    $name  = (string) $name;

    // never encode wildcard FS#1955
    if($name == '%USER%') return $name;
    if($name == '%GROUP%') return $name;

    if(!isset($cache[$name][$skip_group])) {
        if($skip_group && $name{0} == '@') {
            $cache[$name][$skip_group] = '@'.preg_replace(
                '/([\x00-\x2f\x3a-\x40\x5b-\x60\x7b-\x7f])/e',
                "'%'.dechex(ord(substr('\\1',-1)))", substr($name, 1)
            );
        } else {
            $cache[$name][$skip_group] = preg_replace(
                '/([\x00-\x2f\x3a-\x40\x5b-\x60\x7b-\x7f])/e',
                "'%'.dechex(ord(substr('\\1',-1)))", $name
            );
        }
    }

    return $cache[$name][$skip_group];
}

/**
 * Create a pronouncable password
 *
 * @author  Andreas Gohr <andi@splitbrain.org>
 * @link    http://www.phpbuilder.com/annotate/message.php3?id=1014451
 *
 * @return string  pronouncable password
 */
function auth_pwgen() {
    $pw = '';
    $c  = 'bcdfghjklmnprstvwz'; //consonants except hard to speak ones
    $v  = 'aeiou'; //vowels
    $a  = $c.$v; //both

    //use two syllables...
    for($i = 0; $i < 2; $i++) {
        $pw .= $c[rand(0, strlen($c) - 1)];
        $pw .= $v[rand(0, strlen($v) - 1)];
        $pw .= $a[rand(0, strlen($a) - 1)];
    }
    //... and add a nice number
    $pw .= rand(10, 99);

    return $pw;
}

/**
 * Sends a password to the given user
 *
 * @author  Andreas Gohr <andi@splitbrain.org>
 * @param string $user Login name of the user
 * @param string $password The new password in clear text
 * @return bool  true on success
 */
function auth_sendPassword($user, $password) {
    global $lang;
    /* @var auth_basic $auth */
    global $auth;
    if(!$auth) return false;

    $user     = $auth->cleanUser($user);
    $userinfo = $auth->getUserData($user);

    if(!$userinfo['mail']) return false;

    $text = rawLocale('password');
    $trep = array(
        'FULLNAME' => $userinfo['name'],
        'LOGIN'    => $user,
        'PASSWORD' => $password
    );

    $mail = new Mailer();
    $mail->to($userinfo['name'].' <'.$userinfo['mail'].'>');
    $mail->subject($lang['regpwmail']);
    $mail->setBody($text, $trep);
    return $mail->send();
}

/**
 * Register a new user
 *
 * This registers a new user - Data is read directly from $_POST
 *
 * @author  Andreas Gohr <andi@splitbrain.org>
 * @return bool  true on success, false on any error
 */
function register() {
    global $lang;
    global $conf;
    /* @var auth_basic $auth */
    global $auth;

    if(!$_POST['save']) return false;
    if(!actionOK('register')) return false;

    //clean username
    $_POST['login'] = trim($auth->cleanUser($_POST['login']));

    //clean fullname and email
    $_POST['fullname'] = trim(preg_replace('/[\x00-\x1f:<>&%,;]+/', '', $_POST['fullname']));
    $_POST['email']    = trim(preg_replace('/[\x00-\x1f:<>&%,;]+/', '', $_POST['email']));

    if(empty($_POST['login']) ||
        empty($_POST['fullname']) ||
        empty($_POST['email'])
    ) {
        msg($lang['regmissing'], -1);
        return false;
    }

    if($conf['autopasswd']) {
        $pass = auth_pwgen(); // automatically generate password
    } elseif(empty($_POST['pass']) ||
        empty($_POST['passchk'])
    ) {
        msg($lang['regmissing'], -1); // complain about missing passwords
        return false;
    } elseif($_POST['pass'] != $_POST['passchk']) {
        msg($lang['regbadpass'], -1); // complain about misspelled passwords
        return false;
    } else {
        $pass = $_POST['pass']; // accept checked and valid password
    }

    //check mail
    if(!mail_isvalid($_POST['email'])) {
        msg($lang['regbadmail'], -1);
        return false;
    }

    //okay try to create the user
    if(!$auth->triggerUserMod('create', array($_POST['login'], $pass, $_POST['fullname'], $_POST['email']))) {
        msg($lang['reguexists'], -1);
        return false;
    }

    // create substitutions for use in notification email
    $substitutions = array(
        'NEWUSER'  => $_POST['login'],
        'NEWNAME'  => $_POST['fullname'],
        'NEWEMAIL' => $_POST['email'],
    );

    if(!$conf['autopasswd']) {
        msg($lang['regsuccess2'], 1);
        notify('', 'register', '', $_POST['login'], false, $substitutions);
        return true;
    }

    // autogenerated password? then send him the password
    if(auth_sendPassword($_POST['login'], $pass)) {
        msg($lang['regsuccess'], 1);
        notify('', 'register', '', $_POST['login'], false, $substitutions);
        return true;
    } else {
        msg($lang['regmailfail'], -1);
        return false;
    }
}

/**
 * Update user profile
 *
 * @author    Christopher Smith <chris@jalakai.co.uk>
 */
function updateprofile() {
    global $conf;
    global $lang;
    /* @var auth_basic $auth */
    global $auth;
    /* @var Input $INPUT */
    global $INPUT;

    if(!$INPUT->post->bool('save')) return false;
    if(!checkSecurityToken()) return false;

    if(!actionOK('profile')) {
        msg($lang['profna'], -1);
        return false;
    }

    $changes         = array();
    $changes['pass'] = $INPUT->post->str('newpass');
    $changes['name'] = $INPUT->post->str('fullname');
    $changes['mail'] = $INPUT->post->str('email');

    // check misspelled passwords
    if($changes['pass'] != $INPUT->post->str('passchk')) {
        msg($lang['regbadpass'], -1);
        return false;
    }

    // clean fullname and email
    $changes['name'] = trim(preg_replace('/[\x00-\x1f:<>&%,;]+/', '', $changes['name']));
    $changes['mail'] = trim(preg_replace('/[\x00-\x1f:<>&%,;]+/', '', $changes['mail']));

    // no empty name and email (except the backend doesn't support them)
    if((empty($changes['name']) && $auth->canDo('modName')) ||
        (empty($changes['mail']) && $auth->canDo('modMail'))
    ) {
        msg($lang['profnoempty'], -1);
        return false;
    }
    if(!mail_isvalid($changes['mail']) && $auth->canDo('modMail')) {
        msg($lang['regbadmail'], -1);
        return false;
    }

    $changes = array_filter($changes);

    // check for unavailable capabilities
    if(!$auth->canDo('modName')) unset($changes['name']);
    if(!$auth->canDo('modMail')) unset($changes['mail']);
    if(!$auth->canDo('modPass')) unset($changes['pass']);

    // anything to do?
    if(!count($changes)) {
        msg($lang['profnochange'], -1);
        return false;
    }

    if($conf['profileconfirm']) {
        if(!$auth->checkPass($_SERVER['REMOTE_USER'], $INPUT->post->str('oldpass'))) {
            msg($lang['badlogin'], -1);
            return false;
        }
    }

    if($result = $auth->triggerUserMod('modify', array($_SERVER['REMOTE_USER'], $changes))) {
        // update cookie and session with the changed data
        if($changes['pass']) {
            list( /*user*/, $sticky, /*pass*/) = auth_getCookie();
            $pass = PMA_blowfish_encrypt($changes['pass'], auth_cookiesalt(!$sticky));
            auth_setCookie($_SERVER['REMOTE_USER'], $pass, (bool) $sticky);
        }
        return true;
    }

    return false;
}

/**
 * Send a  new password
 *
 * This function handles both phases of the password reset:
 *
 *   - handling the first request of password reset
 *   - validating the password reset auth token
 *
 * @author Benoit Chesneau <benoit@bchesneau.info>
 * @author Chris Smith <chris@jalakai.co.uk>
 * @author Andreas Gohr <andi@splitbrain.org>
 *
 * @return bool true on success, false on any error
 */
function act_resendpwd() {
    global $lang;
    global $conf;
    /* @var auth_basic $auth */
    global $auth;
    /* @var Input $INPUT */
    global $INPUT;

    if(!actionOK('resendpwd')) {
        msg($lang['resendna'], -1);
        return false;
    }

    $token = preg_replace('/[^a-f0-9]+/', '', $INPUT->str('pwauth'));

    if($token) {
        // we're in token phase - get user info from token

        $tfile = $conf['cachedir'].'/'.$token{0}.'/'.$token.'.pwauth';
        if(!@file_exists($tfile)) {
            msg($lang['resendpwdbadauth'], -1);
            $INPUT->remove('pwauth');
            return false;
        }
        // token is only valid for 3 days
        if((time() - filemtime($tfile)) > (3 * 60 * 60 * 24)) {
            msg($lang['resendpwdbadauth'], -1);
            $INPUT->remove('pwauth');
            @unlink($tfile);
            return false;
        }

        $user     = io_readfile($tfile);
        $userinfo = $auth->getUserData($user);
        if(!$userinfo['mail']) {
            msg($lang['resendpwdnouser'], -1);
            return false;
        }

        if(!$conf['autopasswd']) { // we let the user choose a password
            $pass = $INPUT->str('pass');

            // password given correctly?
            if(!$pass) return false;
            if($pass != $INPUT->str('passchk')) {
                msg($lang['regbadpass'], -1);
                return false;
            }

            // change it
            if(!$auth->triggerUserMod('modify', array($user, array('pass' => $pass)))) {
                msg('error modifying user data', -1);
                return false;
            }

        } else { // autogenerate the password and send by mail

            $pass = auth_pwgen();
            if(!$auth->triggerUserMod('modify', array($user, array('pass' => $pass)))) {
                msg('error modifying user data', -1);
                return false;
            }

            if(auth_sendPassword($user, $pass)) {
                msg($lang['resendpwdsuccess'], 1);
            } else {
                msg($lang['regmailfail'], -1);
            }
        }

        @unlink($tfile);
        return true;

    } else {
        // we're in request phase

        if(!$INPUT->post->bool('save')) return false;

        if(!$INPUT->post->str('login')) {
            msg($lang['resendpwdmissing'], -1);
            return false;
        } else {
            $user = trim($auth->cleanUser($INPUT->post->str('login')));
        }

        $userinfo = $auth->getUserData($user);
        if(!$userinfo['mail']) {
            msg($lang['resendpwdnouser'], -1);
            return false;
        }

        // generate auth token
        $token = md5(auth_cookiesalt().$user); //secret but user based
        $tfile = $conf['cachedir'].'/'.$token{0}.'/'.$token.'.pwauth';
        $url   = wl('', array('do'=> 'resendpwd', 'pwauth'=> $token), true, '&');

        io_saveFile($tfile, $user);

        $text = rawLocale('pwconfirm');
        $trep = array(
            'FULLNAME' => $userinfo['name'],
            'LOGIN'    => $user,
            'CONFIRM'  => $url
        );

        $mail = new Mailer();
        $mail->to($userinfo['name'].' <'.$userinfo['mail'].'>');
        $mail->subject($lang['regpwmail']);
        $mail->setBody($text, $trep);
        if($mail->send()) {
            msg($lang['resendpwdconfirm'], 1);
        } else {
            msg($lang['regmailfail'], -1);
        }
        return true;
    }
    // never reached
}

/**
 * Encrypts a password using the given method and salt
 *
 * If the selected method needs a salt and none was given, a random one
 * is chosen.
 *
 * @author  Andreas Gohr <andi@splitbrain.org>
 * @param string $clear The clear text password
 * @param string $method The hashing method
 * @param string $salt A salt, null for random
 * @return  string  The crypted password
 */
function auth_cryptPassword($clear, $method = '', $salt = null) {
    global $conf;
    if(empty($method)) $method = $conf['passcrypt'];

    $pass = new PassHash();
    $call = 'hash_'.$method;

    if(!method_exists($pass, $call)) {
        msg("Unsupported crypt method $method", -1);
        return false;
    }

    return $pass->$call($clear, $salt);
}

/**
 * Verifies a cleartext password against a crypted hash
 *
 * @author Andreas Gohr <andi@splitbrain.org>
 * @param  string $clear The clear text password
 * @param  string $crypt The hash to compare with
 * @return bool true if both match
 */
function auth_verifyPassword($clear, $crypt) {
    $pass = new PassHash();
    return $pass->verify_hash($clear, $crypt);
}

/**
 * Set the authentication cookie and add user identification data to the session
 *
 * @param string  $user       username
 * @param string  $pass       encrypted password
 * @param bool    $sticky     whether or not the cookie will last beyond the session
 * @return bool
 */
function auth_setCookie($user, $pass, $sticky) {
    global $conf;
    /* @var auth_basic $auth */
    global $auth;
    global $USERINFO;

    if(!$auth) return false;
    $USERINFO = $auth->getUserData($user);

    // set cookie
    $cookie    = base64_encode($user).'|'.((int) $sticky).'|'.base64_encode($pass);
    $cookieDir = empty($conf['cookiedir']) ? DOKU_REL : $conf['cookiedir'];
    $time      = $sticky ? (time() + 60 * 60 * 24 * 365) : 0; //one year
    if(version_compare(PHP_VERSION, '5.2.0', '>')) {
        setcookie(DOKU_COOKIE, $cookie, $time, $cookieDir, '', ($conf['securecookie'] && is_ssl()), true);
    } else {
        setcookie(DOKU_COOKIE, $cookie, $time, $cookieDir, '', ($conf['securecookie'] && is_ssl()));
    }
    // set session
    $_SESSION[DOKU_COOKIE]['auth']['user'] = $user;
    $_SESSION[DOKU_COOKIE]['auth']['pass'] = sha1($pass);
    $_SESSION[DOKU_COOKIE]['auth']['buid'] = auth_browseruid();
    $_SESSION[DOKU_COOKIE]['auth']['info'] = $USERINFO;
    $_SESSION[DOKU_COOKIE]['auth']['time'] = time();

    return true;
}

/**
 * Returns the user, (encrypted) password and sticky bit from cookie
 *
 * @returns array
 */
function auth_getCookie() {
    if(!isset($_COOKIE[DOKU_COOKIE])) {
        return array(null, null, null);
    }
    list($user, $sticky, $pass) = explode('|', $_COOKIE[DOKU_COOKIE], 3);
    $sticky = (bool) $sticky;
    $pass   = base64_decode($pass);
    $user   = base64_decode($user);
    return array($user, $sticky, $pass);
}

//Setup VIM: ex: et ts=2 :<|MERGE_RESOLUTION|>--- conflicted
+++ resolved
@@ -131,19 +131,10 @@
     $acl = file($config_cascade['acl']['default']);
 
     //support user wildcard
-<<<<<<< HEAD
-    if(isset($_SERVER['REMOTE_USER'])) {
-=======
     if(isset($_SERVER['REMOTE_USER']) && $conf['use_wildcards']){
->>>>>>> 8f50749b
         $len = count($acl);
         for($i = 0; $i < $len; $i++) {
             if($acl[$i]{0} == '#') continue;
-<<<<<<< HEAD
-            list($id, $rest) = preg_split('/\s+/', $acl[$i], 2);
-            $id      = str_replace('%USER%', cleanID($_SERVER['REMOTE_USER']), $id);
-            $rest    = str_replace('%USER%', auth_nameencode($_SERVER['REMOTE_USER']), $rest);
-=======
             list($id,$rest) = preg_split('/\s+/',$acl[$i],2);
             if($conf['groups_wilcards'] && (strstr($id, '%GROUP%') || strstr($rest, '%GROUP%'))){
                     foreach($USERINFO['grps'] as $grp){
@@ -154,7 +145,6 @@
             }
             $id   = str_replace('%USER%',cleanID($_SERVER['REMOTE_USER']),$id);
             $rest = str_replace('%USER%',auth_nameencode($_SERVER['REMOTE_USER']),$rest);
->>>>>>> 8f50749b
             $acl[$i] = "$id\t$rest";
         }
     }
