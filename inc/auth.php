<?php
/**
 * Authentication library
 *
 * Including this file will automatically try to login
 * a user by calling auth_login()
 *
 * @license    GPL 2 (http://www.gnu.org/licenses/gpl.html)
 * @author     Andreas Gohr <andi@splitbrain.org>
 */

if(!defined('DOKU_INC')) die('meh.');

// some ACL level defines
define('AUTH_NONE', 0);
define('AUTH_READ', 1);
define('AUTH_EDIT', 2);
define('AUTH_CREATE', 4);
define('AUTH_UPLOAD', 8);
define('AUTH_DELETE', 16);
define('AUTH_ADMIN', 255);

/**
 * Initialize the auth system.
 *
 * This function is automatically called at the end of init.php
 *
 * This used to be the main() of the auth.php
 *
 * @todo backend loading maybe should be handled by the class autoloader
 * @todo maybe split into multiple functions at the XXX marked positions
 * @triggers AUTH_LOGIN_CHECK
 * @return bool
 */
function auth_setup() {
    global $conf;
    /* @var DokuWiki_Auth_Plugin $auth */
    global $auth;
    /* @var Input $INPUT */
    global $INPUT;
    global $AUTH_ACL;
    global $lang;
    global $config_cascade;
    global $plugin_controller;
    $AUTH_ACL = array();

    if(!$conf['useacl']) return false;

    // try to load auth backend from plugins
    foreach ($plugin_controller->getList('auth') as $plugin) {
      if ($conf['authtype'] === $plugin) {
        $auth = $plugin_controller->load('auth', $plugin);
        break;
      } elseif ('auth' . $conf['authtype'] === $plugin) {
        // matches old auth backends (pre-Weatherwax)
        $auth = $plugin_controller->load('auth', $plugin);
        msg('Your authtype setting is deprecated. You must set $conf[\'authtype\'] = "auth' . $conf['authtype'] . '"'
             . ' in your configuration (see <a href="https://www.dokuwiki.org/auth">Authentication Backends</a>)',-1,'','',MSG_ADMINS_ONLY);
      }
    }

<<<<<<< HEAD
	if(!isset($auth) || !$auth){
=======
    if(!isset($auth) || !$auth){
>>>>>>> 7d8a6abb
        msg($lang['authtempfail'], -1);
        return false;
    }

    if ($auth->success == false) {
<<<<<<< HEAD
		// degrade to unauthenticated user
	    unset($auth);
	    auth_logoff();
	    msg($lang['authtempfail'], -1);
        return false;
	}
=======
    // degrade to unauthenticated user
      unset($auth);
      auth_logoff();
      msg($lang['authtempfail'], -1);
        return false;
    }
>>>>>>> 7d8a6abb

    // do the login either by cookie or provided credentials XXX
    $INPUT->set('http_credentials', false);
    if(!$conf['rememberme']) $INPUT->set('r', false);

    // handle renamed HTTP_AUTHORIZATION variable (can happen when a fix like
    // the one presented at
    // http://www.besthostratings.com/articles/http-auth-php-cgi.html is used
    // for enabling HTTP authentication with CGI/SuExec)
    if(isset($_SERVER['REDIRECT_HTTP_AUTHORIZATION']))
        $_SERVER['HTTP_AUTHORIZATION'] = $_SERVER['REDIRECT_HTTP_AUTHORIZATION'];
    // streamline HTTP auth credentials (IIS/rewrite -> mod_php)
    if(isset($_SERVER['HTTP_AUTHORIZATION'])) {
        list($_SERVER['PHP_AUTH_USER'], $_SERVER['PHP_AUTH_PW']) =
            explode(':', base64_decode(substr($_SERVER['HTTP_AUTHORIZATION'], 6)));
    }

    // if no credentials were given try to use HTTP auth (for SSO)
    if(!$INPUT->str('u') && empty($_COOKIE[DOKU_COOKIE]) && !empty($_SERVER['PHP_AUTH_USER'])) {
        $INPUT->set('u', $_SERVER['PHP_AUTH_USER']);
        $INPUT->set('p', $_SERVER['PHP_AUTH_PW']);
        $INPUT->set('http_credentials', true);
    }

    // apply cleaning
    if (true === $auth->success) {
        $INPUT->set('u', $auth->cleanUser($INPUT->str('u')));
    }

    if($INPUT->str('authtok')) {
        // when an authentication token is given, trust the session
        auth_validateToken($INPUT->str('authtok'));
    } elseif(!is_null($auth) && $auth->canDo('external')) {
        // external trust mechanism in place
        $auth->trustExternal($INPUT->str('u'), $INPUT->str('p'), $INPUT->bool('r'));
    } else {
        $evdata = array(
            'user'     => $INPUT->str('u'),
            'password' => $INPUT->str('p'),
            'sticky'   => $INPUT->bool('r'),
            'silent'   => $INPUT->bool('http_credentials')
        );
        trigger_event('AUTH_LOGIN_CHECK', $evdata, 'auth_login_wrapper');
    }

    //load ACL into a global array XXX
    $AUTH_ACL = auth_loadACL();

    return true;
}

/**
 * Loads the ACL setup and handle user wildcards
 *
 * @author Andreas Gohr <andi@splitbrain.org>
 * @return array
 */
function auth_loadACL() {
    global $config_cascade;
    global $USERINFO;

    if(!is_readable($config_cascade['acl']['default'])) return array();

    $acl = file($config_cascade['acl']['default']);

    //support user wildcard
    $out = array();
    foreach($acl as $line) {
        $line = trim($line);
        if($line{0} == '#') continue;
        list($id,$rest) = preg_split('/\s+/',$line,2);

        if(strstr($line, '%GROUP%')){
            foreach((array) $USERINFO['grps'] as $grp){
                $nid   = str_replace('%GROUP%',cleanID($grp),$id);
                $nrest = str_replace('%GROUP%','@'.auth_nameencode($grp),$rest);
                $out[] = "$nid\t$nrest";
            }
        } else {
            $id   = str_replace('%USER%',cleanID($_SERVER['REMOTE_USER']),$id);
            $rest = str_replace('%USER%',auth_nameencode($_SERVER['REMOTE_USER']),$rest);
            $out[] = "$id\t$rest";
        }
    }

    return $out;
}

/**
 * Event hook callback for AUTH_LOGIN_CHECK
 *
 * @param $evdata
 * @return bool
 */
function auth_login_wrapper($evdata) {
    return auth_login(
        $evdata['user'],
        $evdata['password'],
        $evdata['sticky'],
        $evdata['silent']
    );
}

/**
 * This tries to login the user based on the sent auth credentials
 *
 * The authentication works like this: if a username was given
 * a new login is assumed and user/password are checked. If they
 * are correct the password is encrypted with blowfish and stored
 * together with the username in a cookie - the same info is stored
 * in the session, too. Additonally a browserID is stored in the
 * session.
 *
 * If no username was given the cookie is checked: if the username,
 * crypted password and browserID match between session and cookie
 * no further testing is done and the user is accepted
 *
 * If a cookie was found but no session info was availabe the
 * blowfish encrypted password from the cookie is decrypted and
 * together with username rechecked by calling this function again.
 *
 * On a successful login $_SERVER[REMOTE_USER] and $USERINFO
 * are set.
 *
 * @author  Andreas Gohr <andi@splitbrain.org>
 *
 * @param   string  $user    Username
 * @param   string  $pass    Cleartext Password
 * @param   bool    $sticky  Cookie should not expire
 * @param   bool    $silent  Don't show error on bad auth
 * @return  bool             true on successful auth
 */
function auth_login($user, $pass, $sticky = false, $silent = false) {
    global $USERINFO;
    global $conf;
    global $lang;
    /* @var auth_basic $auth */
    global $auth;

    $sticky ? $sticky = true : $sticky = false; //sanity check

    if(!$auth) return false;

    if(!empty($user)) {
        //usual login
        if($auth->checkPass($user, $pass)) {
            // make logininfo globally available
            $_SERVER['REMOTE_USER'] = $user;
            $secret                 = auth_cookiesalt(!$sticky); //bind non-sticky to session
            auth_setCookie($user, PMA_blowfish_encrypt($pass, $secret), $sticky);
            return true;
        } else {
            //invalid credentials - log off
            if(!$silent) msg($lang['badlogin'], -1);
            auth_logoff();
            return false;
        }
    } else {
        // read cookie information
        list($user, $sticky, $pass) = auth_getCookie();
        if($user && $pass) {
            // we got a cookie - see if we can trust it

            // get session info
            $session = $_SESSION[DOKU_COOKIE]['auth'];
            if(isset($session) &&
                $auth->useSessionCache($user) &&
                ($session['time'] >= time() - $conf['auth_security_timeout']) &&
                ($session['user'] == $user) &&
                ($session['pass'] == sha1($pass)) && //still crypted
                ($session['buid'] == auth_browseruid())
            ) {

                // he has session, cookie and browser right - let him in
                $_SERVER['REMOTE_USER'] = $user;
                $USERINFO               = $session['info']; //FIXME move all references to session
                return true;
            }
            // no we don't trust it yet - recheck pass but silent
            $secret = auth_cookiesalt(!$sticky); //bind non-sticky to session
            $pass   = PMA_blowfish_decrypt($pass, $secret);
            return auth_login($user, $pass, $sticky, true);
        }
    }
    //just to be sure
    auth_logoff(true);
    return false;
}

/**
 * Checks if a given authentication token was stored in the session
 *
 * Will setup authentication data using data from the session if the
 * token is correct. Will exit with a 401 Status if not.
 *
 * @author Andreas Gohr <andi@splitbrain.org>
 * @param  string $token The authentication token
 * @return boolean true (or will exit on failure)
 */
function auth_validateToken($token) {
    if(!$token || $token != $_SESSION[DOKU_COOKIE]['auth']['token']) {
        // bad token
        http_status(401);
        print 'Invalid auth token - maybe the session timed out';
        unset($_SESSION[DOKU_COOKIE]['auth']['token']); // no second chance
        exit;
    }
    // still here? trust the session data
    global $USERINFO;
    $_SERVER['REMOTE_USER'] = $_SESSION[DOKU_COOKIE]['auth']['user'];
    $USERINFO               = $_SESSION[DOKU_COOKIE]['auth']['info'];
    return true;
}

/**
 * Create an auth token and store it in the session
 *
 * NOTE: this is completely unrelated to the getSecurityToken() function
 *
 * @author Andreas Gohr <andi@splitbrain.org>
 * @return string The auth token
 */
function auth_createToken() {
    $token = md5(mt_rand());
    @session_start(); // reopen the session if needed
    $_SESSION[DOKU_COOKIE]['auth']['token'] = $token;
    session_write_close();
    return $token;
}

/**
 * Builds a pseudo UID from browser and IP data
 *
 * This is neither unique nor unfakable - still it adds some
 * security. Using the first part of the IP makes sure
 * proxy farms like AOLs are still okay.
 *
 * @author  Andreas Gohr <andi@splitbrain.org>
 *
 * @return  string  a MD5 sum of various browser headers
 */
function auth_browseruid() {
    $ip  = clientIP(true);
    $uid = '';
    $uid .= $_SERVER['HTTP_USER_AGENT'];
    $uid .= $_SERVER['HTTP_ACCEPT_ENCODING'];
    $uid .= $_SERVER['HTTP_ACCEPT_CHARSET'];
    $uid .= substr($ip, 0, strpos($ip, '.'));
    $uid = strtolower($uid);
    return md5($uid);
}

/**
 * Creates a random key to encrypt the password in cookies
 *
 * This function tries to read the password for encrypting
 * cookies from $conf['metadir'].'/_htcookiesalt'
 * if no such file is found a random key is created and
 * and stored in this file.
 *
 * @author  Andreas Gohr <andi@splitbrain.org>
 * @param   bool $addsession if true, the sessionid is added to the salt
 * @return  string
 */
function auth_cookiesalt($addsession = false) {
    global $conf;
    $file = $conf['metadir'].'/_htcookiesalt';
    $salt = io_readFile($file);
    if(empty($salt)) {
        $salt = uniqid(rand(), true);
        io_saveFile($file, $salt);
    }
    if($addsession) {
        $salt .= session_id();
    }
    return $salt;
}

/**
 * Log out the current user
 *
 * This clears all authentication data and thus log the user
 * off. It also clears session data.
 *
 * @author  Andreas Gohr <andi@splitbrain.org>
 * @param bool $keepbc - when true, the breadcrumb data is not cleared
 */
function auth_logoff($keepbc = false) {
    global $conf;
    global $USERINFO;
    /* @var auth_basic $auth */
    global $auth;

    // make sure the session is writable (it usually is)
    @session_start();

    if(isset($_SESSION[DOKU_COOKIE]['auth']['user']))
        unset($_SESSION[DOKU_COOKIE]['auth']['user']);
    if(isset($_SESSION[DOKU_COOKIE]['auth']['pass']))
        unset($_SESSION[DOKU_COOKIE]['auth']['pass']);
    if(isset($_SESSION[DOKU_COOKIE]['auth']['info']))
        unset($_SESSION[DOKU_COOKIE]['auth']['info']);
    if(!$keepbc && isset($_SESSION[DOKU_COOKIE]['bc']))
        unset($_SESSION[DOKU_COOKIE]['bc']);
    if(isset($_SERVER['REMOTE_USER']))
        unset($_SERVER['REMOTE_USER']);
    $USERINFO = null; //FIXME

    $cookieDir = empty($conf['cookiedir']) ? DOKU_REL : $conf['cookiedir'];
    if(version_compare(PHP_VERSION, '5.2.0', '>')) {
        setcookie(DOKU_COOKIE, '', time() - 600000, $cookieDir, '', ($conf['securecookie'] && is_ssl()), true);
    } else {
        setcookie(DOKU_COOKIE, '', time() - 600000, $cookieDir, '', ($conf['securecookie'] && is_ssl()));
    }

    if($auth) $auth->logOff();
}

/**
 * Check if a user is a manager
 *
 * Should usually be called without any parameters to check the current
 * user.
 *
 * The info is available through $INFO['ismanager'], too
 *
 * @author Andreas Gohr <andi@splitbrain.org>
 * @see    auth_isadmin
 * @param  string $user       Username
 * @param  array  $groups     List of groups the user is in
 * @param  bool   $adminonly  when true checks if user is admin
 * @return bool
 */
function auth_ismanager($user = null, $groups = null, $adminonly = false) {
    global $conf;
    global $USERINFO;
    /* @var auth_basic $auth */
    global $auth;

    if(!$auth) return false;
    if(is_null($user)) {
        if(!isset($_SERVER['REMOTE_USER'])) {
            return false;
        } else {
            $user = $_SERVER['REMOTE_USER'];
        }
    }
    if(is_null($groups)) {
        $groups = (array) $USERINFO['grps'];
    }

    // check superuser match
    if(auth_isMember($conf['superuser'], $user, $groups)) return true;
    if($adminonly) return false;
    // check managers
    if(auth_isMember($conf['manager'], $user, $groups)) return true;

    return false;
}

/**
 * Check if a user is admin
 *
 * Alias to auth_ismanager with adminonly=true
 *
 * The info is available through $INFO['isadmin'], too
 *
 * @author Andreas Gohr <andi@splitbrain.org>
 * @see auth_ismanager()
 * @param  string $user       Username
 * @param  array  $groups     List of groups the user is in
 * @return bool
 */
function auth_isadmin($user = null, $groups = null) {
    return auth_ismanager($user, $groups, true);
}

/**
 * Match a user and his groups against a comma separated list of
 * users and groups to determine membership status
 *
 * Note: all input should NOT be nameencoded.
 *
 * @param $memberlist string commaseparated list of allowed users and groups
 * @param $user       string user to match against
 * @param $groups     array  groups the user is member of
 * @return bool       true for membership acknowledged
 */
function auth_isMember($memberlist, $user, array $groups) {
    /* @var auth_basic $auth */
    global $auth;
    if(!$auth) return false;

    // clean user and groups
    if(!$auth->isCaseSensitive()) {
        $user   = utf8_strtolower($user);
        $groups = array_map('utf8_strtolower', $groups);
    }
    $user   = $auth->cleanUser($user);
    $groups = array_map(array($auth, 'cleanGroup'), $groups);

    // extract the memberlist
    $members = explode(',', $memberlist);
    $members = array_map('trim', $members);
    $members = array_unique($members);
    $members = array_filter($members);

    // compare cleaned values
    foreach($members as $member) {
        if(!$auth->isCaseSensitive()) $member = utf8_strtolower($member);
        if($member[0] == '@') {
            $member = $auth->cleanGroup(substr($member, 1));
            if(in_array($member, $groups)) return true;
        } else {
            $member = $auth->cleanUser($member);
            if($member == $user) return true;
        }
    }

    // still here? not a member!
    return false;
}

/**
 * Convinience function for auth_aclcheck()
 *
 * This checks the permissions for the current user
 *
 * @author  Andreas Gohr <andi@splitbrain.org>
 *
 * @param  string  $id  page ID (needs to be resolved and cleaned)
 * @return int          permission level
 */
function auth_quickaclcheck($id) {
    global $conf;
    global $USERINFO;
    # if no ACL is used always return upload rights
    if(!$conf['useacl']) return AUTH_UPLOAD;
    return auth_aclcheck($id, $_SERVER['REMOTE_USER'], $USERINFO['grps']);
}

/**
 * Returns the maximum rights a user has for
 * the given ID or its namespace
 *
 * @author  Andreas Gohr <andi@splitbrain.org>
 *
 * @param  string       $id     page ID (needs to be resolved and cleaned)
 * @param  string       $user   Username
 * @param  array|null   $groups Array of groups the user is in
 * @return int             permission level
 */
function auth_aclcheck($id, $user, $groups) {
    global $conf;
    global $AUTH_ACL;
    /* @var auth_basic $auth */
    global $auth;

    // if no ACL is used always return upload rights
    if(!$conf['useacl']) return AUTH_UPLOAD;
    if(!$auth) return AUTH_NONE;

    //make sure groups is an array
    if(!is_array($groups)) $groups = array();

    //if user is superuser or in superusergroup return 255 (acl_admin)
    if(auth_isadmin($user, $groups)) {
        return AUTH_ADMIN;
    }

    if(!$auth->isCaseSensitive()) {
        $user   = utf8_strtolower($user);
        $groups = array_map('utf8_strtolower', $groups);
    }
    $user   = $auth->cleanUser($user);
    $groups = array_map(array($auth, 'cleanGroup'), (array) $groups);
    $user   = auth_nameencode($user);

    //prepend groups with @ and nameencode
    $cnt = count($groups);
    for($i = 0; $i < $cnt; $i++) {
        $groups[$i] = '@'.auth_nameencode($groups[$i]);
    }

    $ns   = getNS($id);
    $perm = -1;

    if($user || count($groups)) {
        //add ALL group
        $groups[] = '@ALL';
        //add User
        if($user) $groups[] = $user;
    } else {
        $groups[] = '@ALL';
    }

    //check exact match first
    $matches = preg_grep('/^'.preg_quote($id, '/').'\s+(\S+)\s+/u', $AUTH_ACL);
    if(count($matches)) {
        foreach($matches as $match) {
            $match = preg_replace('/#.*$/', '', $match); //ignore comments
            $acl   = preg_split('/\s+/', $match);
            if(!$auth->isCaseSensitive() && $acl[1] !== '@ALL') {
                $acl[1] = utf8_strtolower($acl[1]);
            }
            if(!in_array($acl[1], $groups)) {
                continue;
            }
            if($acl[2] > AUTH_DELETE) $acl[2] = AUTH_DELETE; //no admins in the ACL!
            if($acl[2] > $perm) {
                $perm = $acl[2];
            }
        }
        if($perm > -1) {
            //we had a match - return it
            return (int) $perm;
        }
    }

    //still here? do the namespace checks
    if($ns) {
        $path = $ns.':*';
    } else {
        $path = '*'; //root document
    }

    do {
        $matches = preg_grep('/^'.preg_quote($path, '/').'\s+(\S+)\s+/u', $AUTH_ACL);
        if(count($matches)) {
            foreach($matches as $match) {
                $match = preg_replace('/#.*$/', '', $match); //ignore comments
                $acl   = preg_split('/\s+/', $match);
                if(!$auth->isCaseSensitive() && $acl[1] !== '@ALL') {
                    $acl[1] = utf8_strtolower($acl[1]);
                }
                if(!in_array($acl[1], $groups)) {
                    continue;
                }
                if($acl[2] > AUTH_DELETE) $acl[2] = AUTH_DELETE; //no admins in the ACL!
                if($acl[2] > $perm) {
                    $perm = $acl[2];
                }
            }
            //we had a match - return it
            if($perm != -1) {
                return (int) $perm;
            }
        }
        //get next higher namespace
        $ns = getNS($ns);

        if($path != '*') {
            $path = $ns.':*';
            if($path == ':*') $path = '*';
        } else {
            //we did this already
            //looks like there is something wrong with the ACL
            //break here
            msg('No ACL setup yet! Denying access to everyone.');
            return AUTH_NONE;
        }
    } while(1); //this should never loop endless
    return AUTH_NONE;
}

/**
 * Encode ASCII special chars
 *
 * Some auth backends allow special chars in their user and groupnames
 * The special chars are encoded with this function. Only ASCII chars
 * are encoded UTF-8 multibyte are left as is (different from usual
 * urlencoding!).
 *
 * Decoding can be done with rawurldecode
 *
 * @author Andreas Gohr <gohr@cosmocode.de>
 * @see rawurldecode()
 */
function auth_nameencode($name, $skip_group = false) {
    global $cache_authname;
    $cache =& $cache_authname;
    $name  = (string) $name;

    // never encode wildcard FS#1955
    if($name == '%USER%') return $name;
    if($name == '%GROUP%') return $name;

    if(!isset($cache[$name][$skip_group])) {
        if($skip_group && $name{0} == '@') {
            $cache[$name][$skip_group] = '@'.preg_replace(
                '/([\x00-\x2f\x3a-\x40\x5b-\x60\x7b-\x7f])/e',
                "'%'.dechex(ord(substr('\\1',-1)))", substr($name, 1)
            );
        } else {
            $cache[$name][$skip_group] = preg_replace(
                '/([\x00-\x2f\x3a-\x40\x5b-\x60\x7b-\x7f])/e',
                "'%'.dechex(ord(substr('\\1',-1)))", $name
            );
        }
    }

    return $cache[$name][$skip_group];
}

/**
 * Create a pronouncable password
 *
 * The $foruser variable might be used by plugins to run additional password
 * policy checks, but is not used by the default implementation
 *
 * @author   Andreas Gohr <andi@splitbrain.org>
 * @link     http://www.phpbuilder.com/annotate/message.php3?id=1014451
 * @triggers AUTH_PASSWORD_GENERATE
 *
 * @param  string $foruser username for which the password is generated
 * @return string  pronouncable password
 */
function auth_pwgen($foruser = '') {
    $data = array(
        'password' => '',
        'foruser'  => $foruser
    );

    $evt = new Doku_Event('AUTH_PASSWORD_GENERATE', $data);
    if($evt->advise_before(true)) {
        $c = 'bcdfghjklmnprstvwz'; //consonants except hard to speak ones
        $v = 'aeiou'; //vowels
        $a = $c.$v; //both
        $s = '!$%&?+*~#-_:.;,'; // specials

        //use thre syllables...
        for($i = 0; $i < 3; $i++) {
            $data['password'] .= $c[mt_rand(0, strlen($c) - 1)];
            $data['password'] .= $v[mt_rand(0, strlen($v) - 1)];
            $data['password'] .= $a[mt_rand(0, strlen($a) - 1)];
        }
        //... and add a nice number and special
        $data['password'] .= mt_rand(10, 99).$s[mt_rand(0, strlen($s) - 1)];
    }
    $evt->advise_after();

    return $data['password'];
}

/**
 * Sends a password to the given user
 *
 * @author  Andreas Gohr <andi@splitbrain.org>
 * @param string $user Login name of the user
 * @param string $password The new password in clear text
 * @return bool  true on success
 */
function auth_sendPassword($user, $password) {
    global $lang;
    /* @var auth_basic $auth */
    global $auth;
    if(!$auth) return false;

    $user     = $auth->cleanUser($user);
    $userinfo = $auth->getUserData($user);

    if(!$userinfo['mail']) return false;

    $text = rawLocale('password');
    $trep = array(
        'FULLNAME' => $userinfo['name'],
        'LOGIN'    => $user,
        'PASSWORD' => $password
    );

    $mail = new Mailer();
    $mail->to($userinfo['name'].' <'.$userinfo['mail'].'>');
    $mail->subject($lang['regpwmail']);
    $mail->setBody($text, $trep);
    return $mail->send();
}

/**
 * Register a new user
 *
 * This registers a new user - Data is read directly from $_POST
 *
 * @author  Andreas Gohr <andi@splitbrain.org>
 * @return bool  true on success, false on any error
 */
function register() {
    global $lang;
    global $conf;
    /* @var auth_basic $auth */
    global $auth;
    global $INPUT;

    if(!$INPUT->post->bool('save')) return false;
    if(!actionOK('register')) return false;

    // gather input
    $login    = trim($auth->cleanUser($INPUT->post->str('login')));
    $fullname = trim(preg_replace('/[\x00-\x1f:<>&%,;]+/', '', $INPUT->post->str('fullname')));
    $email    = trim(preg_replace('/[\x00-\x1f:<>&%,;]+/', '', $INPUT->post->str('email')));
    $pass     = $INPUT->post->str('pass');
    $passchk  = $INPUT->post->str('passchk');

    if(empty($login) || empty($fullname) || empty($email)) {
        msg($lang['regmissing'], -1);
        return false;
    }

    if($conf['autopasswd']) {
        $pass = auth_pwgen($login); // automatically generate password
    } elseif(empty($pass) || empty($passchk)) {
        msg($lang['regmissing'], -1); // complain about missing passwords
        return false;
    } elseif($pass != $passchk) {
        msg($lang['regbadpass'], -1); // complain about misspelled passwords
        return false;
    }

    //check mail
    if(!mail_isvalid($email)) {
        msg($lang['regbadmail'], -1);
        return false;
    }

    //okay try to create the user
    if(!$auth->triggerUserMod('create', array($login, $pass, $fullname, $email))) {
        msg($lang['reguexists'], -1);
        return false;
    }

    // send notification about the new user
    $subscription = new Subscription();
    $subscription->send_register($login, $fullname, $email);

    // are we done?
    if(!$conf['autopasswd']) {
        msg($lang['regsuccess2'], 1);
        return true;
    }

    // autogenerated password? then send password to user
    if(auth_sendPassword($login, $pass)) {
        msg($lang['regsuccess'], 1);
        return true;
    } else {
        msg($lang['regmailfail'], -1);
        return false;
    }
}

/**
 * Update user profile
 *
 * @author    Christopher Smith <chris@jalakai.co.uk>
 */
function updateprofile() {
    global $conf;
    global $lang;
    /* @var auth_basic $auth */
    global $auth;
    /* @var Input $INPUT */
    global $INPUT;

    if(!$INPUT->post->bool('save')) return false;
    if(!checkSecurityToken()) return false;

    if(!actionOK('profile')) {
        msg($lang['profna'], -1);
        return false;
    }

    $changes         = array();
    $changes['pass'] = $INPUT->post->str('newpass');
    $changes['name'] = $INPUT->post->str('fullname');
    $changes['mail'] = $INPUT->post->str('email');

    // check misspelled passwords
    if($changes['pass'] != $INPUT->post->str('passchk')) {
        msg($lang['regbadpass'], -1);
        return false;
    }

    // clean fullname and email
    $changes['name'] = trim(preg_replace('/[\x00-\x1f:<>&%,;]+/', '', $changes['name']));
    $changes['mail'] = trim(preg_replace('/[\x00-\x1f:<>&%,;]+/', '', $changes['mail']));

    // no empty name and email (except the backend doesn't support them)
    if((empty($changes['name']) && $auth->canDo('modName')) ||
        (empty($changes['mail']) && $auth->canDo('modMail'))
    ) {
        msg($lang['profnoempty'], -1);
        return false;
    }
    if(!mail_isvalid($changes['mail']) && $auth->canDo('modMail')) {
        msg($lang['regbadmail'], -1);
        return false;
    }

    $changes = array_filter($changes);

    // check for unavailable capabilities
    if(!$auth->canDo('modName')) unset($changes['name']);
    if(!$auth->canDo('modMail')) unset($changes['mail']);
    if(!$auth->canDo('modPass')) unset($changes['pass']);

    // anything to do?
    if(!count($changes)) {
        msg($lang['profnochange'], -1);
        return false;
    }

    if($conf['profileconfirm']) {
        if(!$auth->checkPass($_SERVER['REMOTE_USER'], $INPUT->post->str('oldpass'))) {
            msg($lang['badlogin'], -1);
            return false;
        }
    }

    if($result = $auth->triggerUserMod('modify', array($_SERVER['REMOTE_USER'], $changes))) {
        // update cookie and session with the changed data
        if($changes['pass']) {
            list( /*user*/, $sticky, /*pass*/) = auth_getCookie();
            $pass = PMA_blowfish_encrypt($changes['pass'], auth_cookiesalt(!$sticky));
            auth_setCookie($_SERVER['REMOTE_USER'], $pass, (bool) $sticky);
        }
        return true;
    }

    return false;
}

/**
 * Send a  new password
 *
 * This function handles both phases of the password reset:
 *
 *   - handling the first request of password reset
 *   - validating the password reset auth token
 *
 * @author Benoit Chesneau <benoit@bchesneau.info>
 * @author Chris Smith <chris@jalakai.co.uk>
 * @author Andreas Gohr <andi@splitbrain.org>
 *
 * @return bool true on success, false on any error
 */
function act_resendpwd() {
    global $lang;
    global $conf;
    /* @var auth_basic $auth */
    global $auth;
    /* @var Input $INPUT */
    global $INPUT;

    if(!actionOK('resendpwd')) {
        msg($lang['resendna'], -1);
        return false;
    }

    $token = preg_replace('/[^a-f0-9]+/', '', $INPUT->str('pwauth'));

    if($token) {
        // we're in token phase - get user info from token

        $tfile = $conf['cachedir'].'/'.$token{0}.'/'.$token.'.pwauth';
        if(!@file_exists($tfile)) {
            msg($lang['resendpwdbadauth'], -1);
            $INPUT->remove('pwauth');
            return false;
        }
        // token is only valid for 3 days
        if((time() - filemtime($tfile)) > (3 * 60 * 60 * 24)) {
            msg($lang['resendpwdbadauth'], -1);
            $INPUT->remove('pwauth');
            @unlink($tfile);
            return false;
        }

        $user     = io_readfile($tfile);
        $userinfo = $auth->getUserData($user);
        if(!$userinfo['mail']) {
            msg($lang['resendpwdnouser'], -1);
            return false;
        }

        if(!$conf['autopasswd']) { // we let the user choose a password
            $pass = $INPUT->str('pass');

            // password given correctly?
            if(!$pass) return false;
            if($pass != $INPUT->str('passchk')) {
                msg($lang['regbadpass'], -1);
                return false;
            }

            // change it
            if(!$auth->triggerUserMod('modify', array($user, array('pass' => $pass)))) {
                msg('error modifying user data', -1);
                return false;
            }

        } else { // autogenerate the password and send by mail

            $pass = auth_pwgen($user);
            if(!$auth->triggerUserMod('modify', array($user, array('pass' => $pass)))) {
                msg('error modifying user data', -1);
                return false;
            }

            if(auth_sendPassword($user, $pass)) {
                msg($lang['resendpwdsuccess'], 1);
            } else {
                msg($lang['regmailfail'], -1);
            }
        }

        @unlink($tfile);
        return true;

    } else {
        // we're in request phase

        if(!$INPUT->post->bool('save')) return false;

        if(!$INPUT->post->str('login')) {
            msg($lang['resendpwdmissing'], -1);
            return false;
        } else {
            $user = trim($auth->cleanUser($INPUT->post->str('login')));
        }

        $userinfo = $auth->getUserData($user);
        if(!$userinfo['mail']) {
            msg($lang['resendpwdnouser'], -1);
            return false;
        }

        // generate auth token
        $token = md5(uniqid(mt_rand(), true)); // random secret
        $tfile = $conf['cachedir'].'/'.$token{0}.'/'.$token.'.pwauth';
        $url   = wl('', array('do'=> 'resendpwd', 'pwauth'=> $token), true, '&');

        io_saveFile($tfile, $user);

        $text = rawLocale('pwconfirm');
        $trep = array(
            'FULLNAME' => $userinfo['name'],
            'LOGIN'    => $user,
            'CONFIRM'  => $url
        );

        $mail = new Mailer();
        $mail->to($userinfo['name'].' <'.$userinfo['mail'].'>');
        $mail->subject($lang['regpwmail']);
        $mail->setBody($text, $trep);
        if($mail->send()) {
            msg($lang['resendpwdconfirm'], 1);
        } else {
            msg($lang['regmailfail'], -1);
        }
        return true;
    }
    // never reached
}

/**
 * Encrypts a password using the given method and salt
 *
 * If the selected method needs a salt and none was given, a random one
 * is chosen.
 *
 * @author  Andreas Gohr <andi@splitbrain.org>
 * @param string $clear The clear text password
 * @param string $method The hashing method
 * @param string $salt A salt, null for random
 * @return  string  The crypted password
 */
function auth_cryptPassword($clear, $method = '', $salt = null) {
    global $conf;
    if(empty($method)) $method = $conf['passcrypt'];

    $pass = new PassHash();
    $call = 'hash_'.$method;

    if(!method_exists($pass, $call)) {
        msg("Unsupported crypt method $method", -1);
        return false;
    }

    return $pass->$call($clear, $salt);
}

/**
 * Verifies a cleartext password against a crypted hash
 *
 * @author Andreas Gohr <andi@splitbrain.org>
 * @param  string $clear The clear text password
 * @param  string $crypt The hash to compare with
 * @return bool true if both match
 */
function auth_verifyPassword($clear, $crypt) {
    $pass = new PassHash();
    return $pass->verify_hash($clear, $crypt);
}

/**
 * Set the authentication cookie and add user identification data to the session
 *
 * @param string  $user       username
 * @param string  $pass       encrypted password
 * @param bool    $sticky     whether or not the cookie will last beyond the session
 * @return bool
 */
function auth_setCookie($user, $pass, $sticky) {
    global $conf;
    /* @var auth_basic $auth */
    global $auth;
    global $USERINFO;

    if(!$auth) return false;
    $USERINFO = $auth->getUserData($user);

    // set cookie
    $cookie    = base64_encode($user).'|'.((int) $sticky).'|'.base64_encode($pass);
    $cookieDir = empty($conf['cookiedir']) ? DOKU_REL : $conf['cookiedir'];
    $time      = $sticky ? (time() + 60 * 60 * 24 * 365) : 0; //one year
    if(version_compare(PHP_VERSION, '5.2.0', '>')) {
        setcookie(DOKU_COOKIE, $cookie, $time, $cookieDir, '', ($conf['securecookie'] && is_ssl()), true);
    } else {
        setcookie(DOKU_COOKIE, $cookie, $time, $cookieDir, '', ($conf['securecookie'] && is_ssl()));
    }
    // set session
    $_SESSION[DOKU_COOKIE]['auth']['user'] = $user;
    $_SESSION[DOKU_COOKIE]['auth']['pass'] = sha1($pass);
    $_SESSION[DOKU_COOKIE]['auth']['buid'] = auth_browseruid();
    $_SESSION[DOKU_COOKIE]['auth']['info'] = $USERINFO;
    $_SESSION[DOKU_COOKIE]['auth']['time'] = time();

    return true;
}

/**
 * Returns the user, (encrypted) password and sticky bit from cookie
 *
 * @returns array
 */
function auth_getCookie() {
    if(!isset($_COOKIE[DOKU_COOKIE])) {
        return array(null, null, null);
    }
    list($user, $sticky, $pass) = explode('|', $_COOKIE[DOKU_COOKIE], 3);
    $sticky = (bool) $sticky;
    $pass   = base64_decode($pass);
    $user   = base64_decode($user);
    return array($user, $sticky, $pass);
}

//Setup VIM: ex: et ts=2 :<|MERGE_RESOLUTION|>--- conflicted
+++ resolved
@@ -59,31 +59,18 @@
       }
     }
 
-<<<<<<< HEAD
-	if(!isset($auth) || !$auth){
-=======
     if(!isset($auth) || !$auth){
->>>>>>> 7d8a6abb
         msg($lang['authtempfail'], -1);
         return false;
     }
 
     if ($auth->success == false) {
-<<<<<<< HEAD
-		// degrade to unauthenticated user
-	    unset($auth);
-	    auth_logoff();
-	    msg($lang['authtempfail'], -1);
-        return false;
-	}
-=======
     // degrade to unauthenticated user
       unset($auth);
       auth_logoff();
       msg($lang['authtempfail'], -1);
         return false;
     }
->>>>>>> 7d8a6abb
 
     // do the login either by cookie or provided credentials XXX
     $INPUT->set('http_credentials', false);
