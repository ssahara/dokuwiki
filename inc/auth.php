<?php
/**
 * Authentication library
 *
 * Including this file will automatically try to login
 * a user by calling auth_login()
 *
 * @license    GPL 2 (http://www.gnu.org/licenses/gpl.html)
 * @author     Andreas Gohr <andi@splitbrain.org>
 */

if(!defined('DOKU_INC')) die('meh.');

// some ACL level defines
define('AUTH_NONE', 0);
define('AUTH_READ', 1);
define('AUTH_EDIT', 2);
define('AUTH_CREATE', 4);
define('AUTH_UPLOAD', 8);
define('AUTH_DELETE', 16);
define('AUTH_ADMIN', 255);

/**
 * Initialize the auth system.
 *
 * This function is automatically called at the end of init.php
 *
 * This used to be the main() of the auth.php
 *
 * @todo backend loading maybe should be handled by the class autoloader
 * @todo maybe split into multiple functions at the XXX marked positions
 * @triggers AUTH_LOGIN_CHECK
 * @return bool
 */
function auth_setup() {
    global $conf;
    /* @var DokuWiki_Auth_Plugin $auth */
    global $auth;
    /* @var Input $INPUT */
    global $INPUT;
    global $AUTH_ACL;
    global $lang;
    /* @var Doku_Plugin_Controller $plugin_controller */
    global $plugin_controller;
    $AUTH_ACL = array();

    if(!$conf['useacl']) return false;

    // try to load auth backend from plugins
    foreach ($plugin_controller->getList('auth') as $plugin) {
<<<<<<< HEAD
      if ($conf['authtype'] === $plugin) {
        $auth = $plugin_controller->load('auth', $plugin);
        break;
      } elseif ('auth' . $conf['authtype'] === $plugin) {
        // matches old auth backends (pre-Weatherwax)
        $auth = $plugin_controller->load('auth', $plugin);
        msg('Your authtype setting is deprecated. You must set $conf[\'authtype\'] = "auth' . $conf['authtype'] . '"'
             . ' in your configuration (see <a href="https://www.dokuwiki.org/auth">Authentication Backends</a>)',-1,'','',MSG_ADMINS_ONLY);
      }
=======
        if ($conf['authtype'] === $plugin) {
            $auth = $plugin_controller->load('auth', $plugin);
            break;
        } elseif ('auth' . $conf['authtype'] === $plugin) {
            // matches old auth backends (pre-Weatherwax)
            $auth = $plugin_controller->load('auth', $plugin);
            msg('Your authtype setting is deprecated. You must set $conf[\'authtype\'] = "auth' . $conf['authtype'] . '"'
                 . ' in your configuration (see <a href="https://www.dokuwiki.org/auth">Authentication Backends</a>)',-1,'','',MSG_ADMINS_ONLY);
        }
>>>>>>> 75cf672f
    }

    if(!isset($auth) || !$auth){
        msg($lang['authtempfail'], -1);
        return false;
    }

    if ($auth->success == false) {
        // degrade to unauthenticated user
        unset($auth);
        auth_logoff();
        msg($lang['authtempfail'], -1);
        return false;
    }

    // do the login either by cookie or provided credentials XXX
    $INPUT->set('http_credentials', false);
    if(!$conf['rememberme']) $INPUT->set('r', false);

    // handle renamed HTTP_AUTHORIZATION variable (can happen when a fix like
    // the one presented at
    // http://www.besthostratings.com/articles/http-auth-php-cgi.html is used
    // for enabling HTTP authentication with CGI/SuExec)
    if(isset($_SERVER['REDIRECT_HTTP_AUTHORIZATION']))
        $_SERVER['HTTP_AUTHORIZATION'] = $_SERVER['REDIRECT_HTTP_AUTHORIZATION'];
    // streamline HTTP auth credentials (IIS/rewrite -> mod_php)
    if(isset($_SERVER['HTTP_AUTHORIZATION'])) {
        list($_SERVER['PHP_AUTH_USER'], $_SERVER['PHP_AUTH_PW']) =
            explode(':', base64_decode(substr($_SERVER['HTTP_AUTHORIZATION'], 6)));
    }

    // if no credentials were given try to use HTTP auth (for SSO)
    if(!$INPUT->str('u') && empty($_COOKIE[DOKU_COOKIE]) && !empty($_SERVER['PHP_AUTH_USER'])) {
        $INPUT->set('u', $_SERVER['PHP_AUTH_USER']);
        $INPUT->set('p', $_SERVER['PHP_AUTH_PW']);
        $INPUT->set('http_credentials', true);
    }

    // apply cleaning
    if (true === $auth->success) {
        $INPUT->set('u', $auth->cleanUser($INPUT->str('u')));
    }

    if($INPUT->str('authtok')) {
        // when an authentication token is given, trust the session
        auth_validateToken($INPUT->str('authtok'));
    } elseif(!is_null($auth) && $auth->canDo('external')) {
        // external trust mechanism in place
        $auth->trustExternal($INPUT->str('u'), $INPUT->str('p'), $INPUT->bool('r'));
    } else {
        $evdata = array(
            'user'     => $INPUT->str('u'),
            'password' => $INPUT->str('p'),
            'sticky'   => $INPUT->bool('r'),
            'silent'   => $INPUT->bool('http_credentials')
        );
        trigger_event('AUTH_LOGIN_CHECK', $evdata, 'auth_login_wrapper');
    }

    //load ACL into a global array XXX
    $AUTH_ACL = auth_loadACL();

    return true;
}

/**
 * Loads the ACL setup and handle user wildcards
 *
 * @author Andreas Gohr <andi@splitbrain.org>
 * @return array
 */
function auth_loadACL() {
    global $config_cascade;
    global $USERINFO;

    if(!is_readable($config_cascade['acl']['default'])) return array();

    $acl = file($config_cascade['acl']['default']);

    $out = array();
    foreach($acl as $line) {
        $line = trim($line);
        if(empty($line) || ($line{0} == '#')) continue; // skip blank lines & comments
        list($id,$rest) = preg_split('/[ \t]+/',$line,2);

        // substitute user wildcard first (its 1:1)
        if(strstr($line, '%USER%')){
            // if user is not logged in, this ACL line is meaningless - skip it
            if (!isset($_SERVER['REMOTE_USER'])) continue;

            $id   = str_replace('%USER%',cleanID($_SERVER['REMOTE_USER']),$id);
            $rest = str_replace('%USER%',auth_nameencode($_SERVER['REMOTE_USER']),$rest);
        }

        // substitute group wildcard (its 1:m)
        if(strstr($line, '%GROUP%')){
            // if user is not logged in, grps is empty, no output will be added (i.e. skipped)
            foreach((array) $USERINFO['grps'] as $grp){
                $nid   = str_replace('%GROUP%',cleanID($grp),$id);
                $nrest = str_replace('%GROUP%','@'.auth_nameencode($grp),$rest);
                $out[] = "$nid\t$nrest";
            }
        } else {
            $out[] = "$id\t$rest";
        }
    }

    return $out;
}

/**
 * Event hook callback for AUTH_LOGIN_CHECK
 *
 * @param $evdata
 * @return bool
 */
function auth_login_wrapper($evdata) {
    return auth_login(
        $evdata['user'],
        $evdata['password'],
        $evdata['sticky'],
        $evdata['silent']
    );
}

/**
 * This tries to login the user based on the sent auth credentials
 *
 * The authentication works like this: if a username was given
 * a new login is assumed and user/password are checked. If they
 * are correct the password is encrypted with blowfish and stored
 * together with the username in a cookie - the same info is stored
 * in the session, too. Additonally a browserID is stored in the
 * session.
 *
 * If no username was given the cookie is checked: if the username,
 * crypted password and browserID match between session and cookie
 * no further testing is done and the user is accepted
 *
 * If a cookie was found but no session info was availabe the
 * blowfish encrypted password from the cookie is decrypted and
 * together with username rechecked by calling this function again.
 *
 * On a successful login $_SERVER[REMOTE_USER] and $USERINFO
 * are set.
 *
 * @author  Andreas Gohr <andi@splitbrain.org>
 *
 * @param   string  $user    Username
 * @param   string  $pass    Cleartext Password
 * @param   bool    $sticky  Cookie should not expire
 * @param   bool    $silent  Don't show error on bad auth
 * @return  bool             true on successful auth
 */
function auth_login($user, $pass, $sticky = false, $silent = false) {
    global $USERINFO;
    global $conf;
    global $lang;
    /* @var DokuWiki_Auth_Plugin $auth */
    global $auth;

    $sticky ? $sticky = true : $sticky = false; //sanity check

    if(!$auth) return false;

    if(!empty($user)) {
        //usual login
        if($auth->checkPass($user, $pass)) {
            // make logininfo globally available
            $_SERVER['REMOTE_USER'] = $user;
            $secret                 = auth_cookiesalt(!$sticky, true); //bind non-sticky to session
            auth_setCookie($user, auth_encrypt($pass, $secret), $sticky);
            return true;
        } else {
            //invalid credentials - log off
            if(!$silent) msg($lang['badlogin'], -1);
            auth_logoff();
            return false;
        }
    } else {
        // read cookie information
        list($user, $sticky, $pass) = auth_getCookie();
        if($user && $pass) {
            // we got a cookie - see if we can trust it

            // get session info
            $session = $_SESSION[DOKU_COOKIE]['auth'];
            if(isset($session) &&
                $auth->useSessionCache($user) &&
                ($session['time'] >= time() - $conf['auth_security_timeout']) &&
                ($session['user'] == $user) &&
                ($session['pass'] == sha1($pass)) && //still crypted
                ($session['buid'] == auth_browseruid())
            ) {

                // he has session, cookie and browser right - let him in
                $_SERVER['REMOTE_USER'] = $user;
                $USERINFO               = $session['info']; //FIXME move all references to session
                return true;
            }
            // no we don't trust it yet - recheck pass but silent
            $secret = auth_cookiesalt(!$sticky, true); //bind non-sticky to session
            $pass   = auth_decrypt($pass, $secret);
            return auth_login($user, $pass, $sticky, true);
        }
    }
    //just to be sure
    auth_logoff(true);
    return false;
}

/**
 * Checks if a given authentication token was stored in the session
 *
 * Will setup authentication data using data from the session if the
 * token is correct. Will exit with a 401 Status if not.
 *
 * @author Andreas Gohr <andi@splitbrain.org>
 * @param  string $token The authentication token
 * @return boolean true (or will exit on failure)
 */
function auth_validateToken($token) {
    if(!$token || $token != $_SESSION[DOKU_COOKIE]['auth']['token']) {
        // bad token
        http_status(401);
        print 'Invalid auth token - maybe the session timed out';
        unset($_SESSION[DOKU_COOKIE]['auth']['token']); // no second chance
        exit;
    }
    // still here? trust the session data
    global $USERINFO;
    $_SERVER['REMOTE_USER'] = $_SESSION[DOKU_COOKIE]['auth']['user'];
    $USERINFO               = $_SESSION[DOKU_COOKIE]['auth']['info'];
    return true;
}

/**
 * Create an auth token and store it in the session
 *
 * NOTE: this is completely unrelated to the getSecurityToken() function
 *
 * @author Andreas Gohr <andi@splitbrain.org>
 * @return string The auth token
 */
function auth_createToken() {
    $token = md5(auth_randombytes(16));
    @session_start(); // reopen the session if needed
    $_SESSION[DOKU_COOKIE]['auth']['token'] = $token;
    session_write_close();
    return $token;
}

/**
 * Builds a pseudo UID from browser and IP data
 *
 * This is neither unique nor unfakable - still it adds some
 * security. Using the first part of the IP makes sure
 * proxy farms like AOLs are still okay.
 *
 * @author  Andreas Gohr <andi@splitbrain.org>
 *
 * @return  string  a MD5 sum of various browser headers
 */
function auth_browseruid() {
    $ip  = clientIP(true);
    $uid = '';
    $uid .= $_SERVER['HTTP_USER_AGENT'];
    $uid .= $_SERVER['HTTP_ACCEPT_ENCODING'];
    $uid .= $_SERVER['HTTP_ACCEPT_CHARSET'];
    $uid .= substr($ip, 0, strpos($ip, '.'));
    $uid = strtolower($uid);
    return md5($uid);
}

/**
 * Creates a random key to encrypt the password in cookies
 *
 * This function tries to read the password for encrypting
 * cookies from $conf['metadir'].'/_htcookiesalt'
 * if no such file is found a random key is created and
 * and stored in this file.
 *
 * @author  Andreas Gohr <andi@splitbrain.org>
 * @param   bool $addsession if true, the sessionid is added to the salt
 * @param   bool $secure     if security is more important than keeping the old value
 * @return  string
 */
function auth_cookiesalt($addsession = false, $secure = false) {
    global $conf;
    $file = $conf['metadir'].'/_htcookiesalt';
    if ($secure || !file_exists($file)) {
        $file = $conf['metadir'].'/_htcookiesalt2';
    }
    $salt = io_readFile($file);
    if(empty($salt)) {
        $salt = bin2hex(auth_randombytes(64));
        io_saveFile($file, $salt);
    }
    if($addsession) {
        $salt .= session_id();
    }
    return $salt;
}

/**
 * Return truly (pseudo) random bytes if available, otherwise fall back to mt_rand
 *
 * @author Mark Seecof
 * @author Michael Hamann <michael@content-space.de>
 * @link   http://www.php.net/manual/de/function.mt-rand.php#83655
 * @param int $length number of bytes to get
 * @return string binary random strings
 */
function auth_randombytes($length) {
    $strong = false;
    $rbytes = false;

    if (function_exists('openssl_random_pseudo_bytes')
        && (version_compare(PHP_VERSION, '5.3.4') >= 0
            || strtoupper(substr(PHP_OS, 0, 3)) !== 'WIN')
    ) {
        $rbytes = openssl_random_pseudo_bytes($length, $strong);
    }

    if (!$strong && function_exists('mcrypt_create_iv')
        && (version_compare(PHP_VERSION, '5.3.7') >= 0
            || strtoupper(substr(PHP_OS, 0, 3)) !== 'WIN')
    ) {
        $rbytes = mcrypt_create_iv($length, MCRYPT_DEV_URANDOM);
        if ($rbytes !== false && strlen($rbytes) === $length) {
            $strong = true;
        }
    }

    // If no strong randoms available, try OS the specific ways
    if(!$strong) {
        // Unix/Linux platform
        $fp = @fopen('/dev/urandom', 'rb');
        if($fp !== false) {
            $rbytes = fread($fp, $length);
            fclose($fp);
        }

        // MS-Windows platform
        if(class_exists('COM')) {
            // http://msdn.microsoft.com/en-us/library/aa388176(VS.85).aspx
            try {
                $CAPI_Util = new COM('CAPICOM.Utilities.1');
                $rbytes    = $CAPI_Util->GetRandom($length, 0);

                // if we ask for binary data PHP munges it, so we
                // request base64 return value.
                if($rbytes) $rbytes = base64_decode($rbytes);
            } catch(Exception $ex) {
                // fail
            }
        }
    }
    if(strlen($rbytes) < $length) $rbytes = false;

    // still no random bytes available - fall back to mt_rand()
    if($rbytes === false) {
        $rbytes = '';
        for ($i = 0; $i < $length; ++$i) {
            $rbytes .= chr(mt_rand(0, 255));
        }
    }

    return $rbytes;
}

/**
 * Random number generator using the best available source
 *
 * @author Michael Samuel
 * @author Michael Hamann <michael@content-space.de>
 * @param int $min
 * @param int $max
 * @return int
 */
function auth_random($min, $max) {
    $abs_max = $max - $min;

    $nbits = 0;
    for ($n = $abs_max; $n > 0; $n >>= 1) {
        ++$nbits;
    }

    $mask = (1 << $nbits) - 1;
    do {
        $bytes    = auth_randombytes(PHP_INT_SIZE);
        $integers = unpack('Inum', $bytes);
        $integer  = $integers["num"] & $mask;
    } while ($integer > $abs_max);

    return $min + $integer;
}

/**
 * Encrypt data using the given secret using AES
 *
 * The mode is CBC with a random initialization vector, the key is derived
 * using pbkdf2.
 *
 * @param string $data   The data that shall be encrypted
 * @param string $secret The secret/password that shall be used
 * @return string The ciphertext
 */
function auth_encrypt($data, $secret) {
    $iv     = auth_randombytes(16);
    $cipher = new Crypt_AES();
    $cipher->setPassword($secret);

    /*
    this uses the encrypted IV as IV as suggested in
    http://csrc.nist.gov/publications/nistpubs/800-38a/sp800-38a.pdf, Appendix C
    for unique but necessarily random IVs. The resulting ciphertext is
    compatible to ciphertext that was created using a "normal" IV.
    */
    return $cipher->encrypt($iv.$data);
}

/**
 * Decrypt the given AES ciphertext
 *
 * The mode is CBC, the key is derived using pbkdf2
 *
 * @param string $ciphertext The encrypted data
 * @param string $secret     The secret/password that shall be used
 * @return string The decrypted data
 */
function auth_decrypt($ciphertext, $secret) {
    $iv     = substr($ciphertext, 0, 16);
    $cipher = new Crypt_AES();
    $cipher->setPassword($secret);
    $cipher->setIV($iv);

    return $cipher->decrypt(substr($ciphertext, 16));
}

/**
 * Log out the current user
 *
 * This clears all authentication data and thus log the user
 * off. It also clears session data.
 *
 * @author  Andreas Gohr <andi@splitbrain.org>
 * @param bool $keepbc - when true, the breadcrumb data is not cleared
 */
function auth_logoff($keepbc = false) {
    global $conf;
    global $USERINFO;
    /* @var DokuWiki_Auth_Plugin $auth */
    global $auth;

    // make sure the session is writable (it usually is)
    @session_start();

    if(isset($_SESSION[DOKU_COOKIE]['auth']['user']))
        unset($_SESSION[DOKU_COOKIE]['auth']['user']);
    if(isset($_SESSION[DOKU_COOKIE]['auth']['pass']))
        unset($_SESSION[DOKU_COOKIE]['auth']['pass']);
    if(isset($_SESSION[DOKU_COOKIE]['auth']['info']))
        unset($_SESSION[DOKU_COOKIE]['auth']['info']);
    if(!$keepbc && isset($_SESSION[DOKU_COOKIE]['bc']))
        unset($_SESSION[DOKU_COOKIE]['bc']);
    if(isset($_SERVER['REMOTE_USER']))
        unset($_SERVER['REMOTE_USER']);
    $USERINFO = null; //FIXME

    $cookieDir = empty($conf['cookiedir']) ? DOKU_REL : $conf['cookiedir'];
    if(version_compare(PHP_VERSION, '5.2.0', '>')) {
        setcookie(DOKU_COOKIE, '', time() - 600000, $cookieDir, '', ($conf['securecookie'] && is_ssl()), true);
    } else {
        setcookie(DOKU_COOKIE, '', time() - 600000, $cookieDir, '', ($conf['securecookie'] && is_ssl()));
    }

    if($auth) $auth->logOff();
}

/**
 * Check if a user is a manager
 *
 * Should usually be called without any parameters to check the current
 * user.
 *
 * The info is available through $INFO['ismanager'], too
 *
 * @author Andreas Gohr <andi@splitbrain.org>
 * @see    auth_isadmin
 * @param  string $user       Username
 * @param  array  $groups     List of groups the user is in
 * @param  bool   $adminonly  when true checks if user is admin
 * @return bool
 */
function auth_ismanager($user = null, $groups = null, $adminonly = false) {
    global $conf;
    global $USERINFO;
    /* @var DokuWiki_Auth_Plugin $auth */
    global $auth;

    if(!$auth) return false;
    if(is_null($user)) {
        if(!isset($_SERVER['REMOTE_USER'])) {
            return false;
        } else {
            $user = $_SERVER['REMOTE_USER'];
        }
    }
    if(is_null($groups)) {
        $groups = (array) $USERINFO['grps'];
    }

    // check superuser match
    if(auth_isMember($conf['superuser'], $user, $groups)) return true;
    if($adminonly) return false;
    // check managers
    if(auth_isMember($conf['manager'], $user, $groups)) return true;

    return false;
}

/**
 * Check if a user is admin
 *
 * Alias to auth_ismanager with adminonly=true
 *
 * The info is available through $INFO['isadmin'], too
 *
 * @author Andreas Gohr <andi@splitbrain.org>
 * @see auth_ismanager()
 * @param  string $user       Username
 * @param  array  $groups     List of groups the user is in
 * @return bool
 */
function auth_isadmin($user = null, $groups = null) {
    return auth_ismanager($user, $groups, true);
}

/**
 * Match a user and his groups against a comma separated list of
 * users and groups to determine membership status
 *
 * Note: all input should NOT be nameencoded.
 *
 * @param $memberlist string commaseparated list of allowed users and groups
 * @param $user       string user to match against
 * @param $groups     array  groups the user is member of
 * @return bool       true for membership acknowledged
 */
function auth_isMember($memberlist, $user, array $groups) {
    /* @var DokuWiki_Auth_Plugin $auth */
    global $auth;
    if(!$auth) return false;

    // clean user and groups
    if(!$auth->isCaseSensitive()) {
        $user   = utf8_strtolower($user);
        $groups = array_map('utf8_strtolower', $groups);
    }
    $user   = $auth->cleanUser($user);
    $groups = array_map(array($auth, 'cleanGroup'), $groups);

    // extract the memberlist
    $members = explode(',', $memberlist);
    $members = array_map('trim', $members);
    $members = array_unique($members);
    $members = array_filter($members);

    // compare cleaned values
    foreach($members as $member) {
        if(!$auth->isCaseSensitive()) $member = utf8_strtolower($member);
        if($member[0] == '@') {
            $member = $auth->cleanGroup(substr($member, 1));
            if(in_array($member, $groups)) return true;
        } else {
            $member = $auth->cleanUser($member);
            if($member == $user) return true;
        }
    }

    // still here? not a member!
    return false;
}

/**
 * Convinience function for auth_aclcheck()
 *
 * This checks the permissions for the current user
 *
 * @author  Andreas Gohr <andi@splitbrain.org>
 *
 * @param  string  $id  page ID (needs to be resolved and cleaned)
 * @return int          permission level
 */
function auth_quickaclcheck($id) {
    global $conf;
    global $USERINFO;
    # if no ACL is used always return upload rights
    if(!$conf['useacl']) return AUTH_UPLOAD;
    return auth_aclcheck($id, $_SERVER['REMOTE_USER'], $USERINFO['grps']);
}

/**
 * Returns the maximum rights a user has for
 * the given ID or its namespace
 *
 * @author  Andreas Gohr <andi@splitbrain.org>
 *
 * @param  string       $id     page ID (needs to be resolved and cleaned)
 * @param  string       $user   Username
 * @param  array|null   $groups Array of groups the user is in
 * @return int             permission level
 */
function auth_aclcheck($id, $user, $groups) {
    global $conf;
    global $AUTH_ACL;
    /* @var DokuWiki_Auth_Plugin $auth */
    global $auth;

    // if no ACL is used always return upload rights
    if(!$conf['useacl']) return AUTH_UPLOAD;
    if(!$auth) return AUTH_NONE;

    //make sure groups is an array
    if(!is_array($groups)) $groups = array();

    //if user is superuser or in superusergroup return 255 (acl_admin)
    if(auth_isadmin($user, $groups)) {
        return AUTH_ADMIN;
    }

    if(!$auth->isCaseSensitive()) {
        $user   = utf8_strtolower($user);
        $groups = array_map('utf8_strtolower', $groups);
    }
    $user   = $auth->cleanUser($user);
    $groups = array_map(array($auth, 'cleanGroup'), (array) $groups);
    $user   = auth_nameencode($user);

    //prepend groups with @ and nameencode
    $cnt = count($groups);
    for($i = 0; $i < $cnt; $i++) {
        $groups[$i] = '@'.auth_nameencode($groups[$i]);
    }

    $ns   = getNS($id);
    $perm = -1;

    if($user || count($groups)) {
        //add ALL group
        $groups[] = '@ALL';
        //add User
        if($user) $groups[] = $user;
    } else {
        $groups[] = '@ALL';
    }

    //check exact match first
    $matches = preg_grep('/^'.preg_quote($id, '/').'[ \t]+([^ \t]+)[ \t]+/', $AUTH_ACL);
    if(count($matches)) {
        foreach($matches as $match) {
            $match = preg_replace('/#.*$/', '', $match); //ignore comments
            $acl   = preg_split('/[ \t]+/', $match);
            if(!$auth->isCaseSensitive() && $acl[1] !== '@ALL') {
                $acl[1] = utf8_strtolower($acl[1]);
            }
            if(!in_array($acl[1], $groups)) {
                continue;
            }
            if($acl[2] > AUTH_DELETE) $acl[2] = AUTH_DELETE; //no admins in the ACL!
            if($acl[2] > $perm) {
                $perm = $acl[2];
            }
        }
        if($perm > -1) {
            //we had a match - return it
            return (int) $perm;
        }
    }

    //still here? do the namespace checks
    if($ns) {
        $path = $ns.':*';
    } else {
        $path = '*'; //root document
    }

    do {
        $matches = preg_grep('/^'.preg_quote($path, '/').'[ \t]+([^ \t]+)[ \t]+/', $AUTH_ACL);
        if(count($matches)) {
            foreach($matches as $match) {
                $match = preg_replace('/#.*$/', '', $match); //ignore comments
                $acl   = preg_split('/[ \t]+/', $match);
                if(!$auth->isCaseSensitive() && $acl[1] !== '@ALL') {
                    $acl[1] = utf8_strtolower($acl[1]);
                }
                if(!in_array($acl[1], $groups)) {
                    continue;
                }
                if($acl[2] > AUTH_DELETE) $acl[2] = AUTH_DELETE; //no admins in the ACL!
                if($acl[2] > $perm) {
                    $perm = $acl[2];
                }
            }
            //we had a match - return it
            if($perm != -1) {
                return (int) $perm;
            }
        }
        //get next higher namespace
        $ns = getNS($ns);

        if($path != '*') {
            $path = $ns.':*';
            if($path == ':*') $path = '*';
        } else {
            //we did this already
            //looks like there is something wrong with the ACL
            //break here
            msg('No ACL setup yet! Denying access to everyone.');
            return AUTH_NONE;
        }
    } while(1); //this should never loop endless
    return AUTH_NONE;
}

/**
 * Encode ASCII special chars
 *
 * Some auth backends allow special chars in their user and groupnames
 * The special chars are encoded with this function. Only ASCII chars
 * are encoded UTF-8 multibyte are left as is (different from usual
 * urlencoding!).
 *
 * Decoding can be done with rawurldecode
 *
 * @author Andreas Gohr <gohr@cosmocode.de>
 * @see rawurldecode()
 */
function auth_nameencode($name, $skip_group = false) {
    global $cache_authname;
    $cache =& $cache_authname;
    $name  = (string) $name;

    // never encode wildcard FS#1955
    if($name == '%USER%') return $name;
    if($name == '%GROUP%') return $name;

    if(!isset($cache[$name][$skip_group])) {
        if($skip_group && $name{0} == '@') {
            $cache[$name][$skip_group] = '@'.preg_replace_callback(
                '/([\x00-\x2f\x3a-\x40\x5b-\x60\x7b-\x7f])/',
                'auth_nameencode_callback', substr($name, 1)
            );
        } else {
            $cache[$name][$skip_group] = preg_replace_callback(
                '/([\x00-\x2f\x3a-\x40\x5b-\x60\x7b-\x7f])/',
                'auth_nameencode_callback', $name
            );
        }
    }

    return $cache[$name][$skip_group];
}

function auth_nameencode_callback($matches) {
    return '%'.dechex(ord(substr($matches[1],-1)));
}

/**
 * Create a pronouncable password
 *
 * The $foruser variable might be used by plugins to run additional password
 * policy checks, but is not used by the default implementation
 *
 * @author   Andreas Gohr <andi@splitbrain.org>
 * @link     http://www.phpbuilder.com/annotate/message.php3?id=1014451
 * @triggers AUTH_PASSWORD_GENERATE
 *
 * @param  string $foruser username for which the password is generated
 * @return string  pronouncable password
 */
function auth_pwgen($foruser = '') {
    $data = array(
        'password' => '',
        'foruser'  => $foruser
    );

    $evt = new Doku_Event('AUTH_PASSWORD_GENERATE', $data);
    if($evt->advise_before(true)) {
        $c = 'bcdfghjklmnprstvwz'; //consonants except hard to speak ones
        $v = 'aeiou'; //vowels
        $a = $c.$v; //both
        $s = '!$%&?+*~#-_:.;,'; // specials

        //use thre syllables...
        for($i = 0; $i < 3; $i++) {
<<<<<<< HEAD
            $data['password'] .= $c[mt_rand(0, strlen($c) - 1)];
            $data['password'] .= $v[mt_rand(0, strlen($v) - 1)];
            $data['password'] .= $a[mt_rand(0, strlen($a) - 1)];
        }
        //... and add a nice number and special
        $data['password'] .= mt_rand(10, 99).$s[mt_rand(0, strlen($s) - 1)];
=======
            $data['password'] .= $c[auth_random(0, strlen($c) - 1)];
            $data['password'] .= $v[auth_random(0, strlen($v) - 1)];
            $data['password'] .= $a[auth_random(0, strlen($a) - 1)];
        }
        //... and add a nice number and special
        $data['password'] .= auth_random(10, 99).$s[auth_random(0, strlen($s) - 1)];
>>>>>>> 75cf672f
    }
    $evt->advise_after();

    return $data['password'];
}

/**
 * Sends a password to the given user
 *
 * @author  Andreas Gohr <andi@splitbrain.org>
 * @param string $user Login name of the user
 * @param string $password The new password in clear text
 * @return bool  true on success
 */
function auth_sendPassword($user, $password) {
    global $lang;
    /* @var DokuWiki_Auth_Plugin $auth */
    global $auth;
    if(!$auth) return false;

    $user     = $auth->cleanUser($user);
    $userinfo = $auth->getUserData($user);

    if(!$userinfo['mail']) return false;

    $text = rawLocale('password');
    $trep = array(
        'FULLNAME' => $userinfo['name'],
        'LOGIN'    => $user,
        'PASSWORD' => $password
    );

    $mail = new Mailer();
    $mail->to($userinfo['name'].' <'.$userinfo['mail'].'>');
    $mail->subject($lang['regpwmail']);
    $mail->setBody($text, $trep);
    return $mail->send();
}

/**
 * Register a new user
 *
 * This registers a new user - Data is read directly from $_POST
 *
 * @author  Andreas Gohr <andi@splitbrain.org>
 * @return bool  true on success, false on any error
 */
function register() {
    global $lang;
    global $conf;
    /* @var DokuWiki_Auth_Plugin $auth */
    global $auth;
    global $INPUT;

    if(!$INPUT->post->bool('save')) return false;
    if(!actionOK('register')) return false;

    // gather input
    $login    = trim($auth->cleanUser($INPUT->post->str('login')));
    $fullname = trim(preg_replace('/[\x00-\x1f:<>&%,;]+/', '', $INPUT->post->str('fullname')));
    $email    = trim(preg_replace('/[\x00-\x1f:<>&%,;]+/', '', $INPUT->post->str('email')));
    $pass     = $INPUT->post->str('pass');
    $passchk  = $INPUT->post->str('passchk');

    if(empty($login) || empty($fullname) || empty($email)) {
        msg($lang['regmissing'], -1);
        return false;
    }

    if($conf['autopasswd']) {
        $pass = auth_pwgen($login); // automatically generate password
    } elseif(empty($pass) || empty($passchk)) {
        msg($lang['regmissing'], -1); // complain about missing passwords
        return false;
    } elseif($pass != $passchk) {
        msg($lang['regbadpass'], -1); // complain about misspelled passwords
        return false;
    }

    //check mail
    if(!mail_isvalid($email)) {
        msg($lang['regbadmail'], -1);
        return false;
    }

    //okay try to create the user
    if(!$auth->triggerUserMod('create', array($login, $pass, $fullname, $email))) {
        msg($lang['reguexists'], -1);
        return false;
    }

    // send notification about the new user
    $subscription = new Subscription();
    $subscription->send_register($login, $fullname, $email);

    // are we done?
    if(!$conf['autopasswd']) {
        msg($lang['regsuccess2'], 1);
        return true;
    }

    // autogenerated password? then send password to user
    if(auth_sendPassword($login, $pass)) {
        msg($lang['regsuccess'], 1);
        return true;
    } else {
        msg($lang['regmailfail'], -1);
        return false;
    }
}

/**
 * Update user profile
 *
 * @author    Christopher Smith <chris@jalakai.co.uk>
 */
function updateprofile() {
    global $conf;
    global $lang;
    /* @var DokuWiki_Auth_Plugin $auth */
    global $auth;
    /* @var Input $INPUT */
    global $INPUT;

    if(!$INPUT->post->bool('save')) return false;
    if(!checkSecurityToken()) return false;

    if(!actionOK('profile')) {
        msg($lang['profna'], -1);
        return false;
    }

    $changes         = array();
    $changes['pass'] = $INPUT->post->str('newpass');
    $changes['name'] = $INPUT->post->str('fullname');
    $changes['mail'] = $INPUT->post->str('email');

    // check misspelled passwords
    if($changes['pass'] != $INPUT->post->str('passchk')) {
        msg($lang['regbadpass'], -1);
        return false;
    }

    // clean fullname and email
    $changes['name'] = trim(preg_replace('/[\x00-\x1f:<>&%,;]+/', '', $changes['name']));
    $changes['mail'] = trim(preg_replace('/[\x00-\x1f:<>&%,;]+/', '', $changes['mail']));

    // no empty name and email (except the backend doesn't support them)
    if((empty($changes['name']) && $auth->canDo('modName')) ||
        (empty($changes['mail']) && $auth->canDo('modMail'))
    ) {
        msg($lang['profnoempty'], -1);
        return false;
    }
    if(!mail_isvalid($changes['mail']) && $auth->canDo('modMail')) {
        msg($lang['regbadmail'], -1);
        return false;
    }

    $changes = array_filter($changes);

    // check for unavailable capabilities
    if(!$auth->canDo('modName')) unset($changes['name']);
    if(!$auth->canDo('modMail')) unset($changes['mail']);
    if(!$auth->canDo('modPass')) unset($changes['pass']);

    // anything to do?
    if(!count($changes)) {
        msg($lang['profnochange'], -1);
        return false;
    }

    if($conf['profileconfirm']) {
        if(!$auth->checkPass($_SERVER['REMOTE_USER'], $INPUT->post->str('oldpass'))) {
            msg($lang['badpassconfirm'], -1);
            return false;
        }
    }

    if($result = $auth->triggerUserMod('modify', array($_SERVER['REMOTE_USER'], $changes))) {
        // update cookie and session with the changed data
        if($changes['pass']) {
            list( /*user*/, $sticky, /*pass*/) = auth_getCookie();
            $pass = auth_encrypt($changes['pass'], auth_cookiesalt(!$sticky, true));
            auth_setCookie($_SERVER['REMOTE_USER'], $pass, (bool) $sticky);
        }
        return true;
    }

    return false;
}

function auth_deleteprofile(){
    global $conf;
    global $lang;
    /* @var DokuWiki_Auth_Plugin $auth */
    global $auth;
    /* @var Input $INPUT */
    global $INPUT;

    if(!$INPUT->post->bool('delete')) return false;
    if(!checkSecurityToken()) return false;

    // action prevented or auth module disallows
    if(!actionOK('profile_delete') || !$auth->canDo('delUser')) {
        msg($lang['profnodelete'], -1);
        return false;
    }

    if(!$INPUT->post->bool('confirm_delete')){
        msg($lang['profconfdeletemissing'], -1);
        return false;
    }

    if($conf['profileconfirm']) {
        if(!$auth->checkPass($_SERVER['REMOTE_USER'], $INPUT->post->str('oldpass'))) {
            msg($lang['badpassconfirm'], -1);
            return false;
        }
    }

    $deleted[] = $_SERVER['REMOTE_USER'];
    if($auth->triggerUserMod('delete', array($deleted))) {
        // force and immediate logout including removing the sticky cookie
        auth_logoff();
        return true;
    }

    return false;
}

/**
 * Send a  new password
 *
 * This function handles both phases of the password reset:
 *
 *   - handling the first request of password reset
 *   - validating the password reset auth token
 *
 * @author Benoit Chesneau <benoit@bchesneau.info>
 * @author Chris Smith <chris@jalakai.co.uk>
 * @author Andreas Gohr <andi@splitbrain.org>
 *
 * @return bool true on success, false on any error
 */
function act_resendpwd() {
    global $lang;
    global $conf;
    /* @var DokuWiki_Auth_Plugin $auth */
    global $auth;
    /* @var Input $INPUT */
    global $INPUT;

    if(!actionOK('resendpwd')) {
        msg($lang['resendna'], -1);
        return false;
    }

    $token = preg_replace('/[^a-f0-9]+/', '', $INPUT->str('pwauth'));

    if($token) {
        // we're in token phase - get user info from token

        $tfile = $conf['cachedir'].'/'.$token{0}.'/'.$token.'.pwauth';
        if(!@file_exists($tfile)) {
            msg($lang['resendpwdbadauth'], -1);
            $INPUT->remove('pwauth');
            return false;
        }
        // token is only valid for 3 days
        if((time() - filemtime($tfile)) > (3 * 60 * 60 * 24)) {
            msg($lang['resendpwdbadauth'], -1);
            $INPUT->remove('pwauth');
            @unlink($tfile);
            return false;
        }

        $user     = io_readfile($tfile);
        $userinfo = $auth->getUserData($user);
        if(!$userinfo['mail']) {
            msg($lang['resendpwdnouser'], -1);
            return false;
        }

        if(!$conf['autopasswd']) { // we let the user choose a password
            $pass = $INPUT->str('pass');

            // password given correctly?
            if(!$pass) return false;
            if($pass != $INPUT->str('passchk')) {
                msg($lang['regbadpass'], -1);
                return false;
            }

            // change it
            if(!$auth->triggerUserMod('modify', array($user, array('pass' => $pass)))) {
                msg('error modifying user data', -1);
                return false;
            }

        } else { // autogenerate the password and send by mail

            $pass = auth_pwgen($user);
            if(!$auth->triggerUserMod('modify', array($user, array('pass' => $pass)))) {
                msg('error modifying user data', -1);
                return false;
            }

            if(auth_sendPassword($user, $pass)) {
                msg($lang['resendpwdsuccess'], 1);
            } else {
                msg($lang['regmailfail'], -1);
            }
        }

        @unlink($tfile);
        return true;

    } else {
        // we're in request phase

        if(!$INPUT->post->bool('save')) return false;

        if(!$INPUT->post->str('login')) {
            msg($lang['resendpwdmissing'], -1);
            return false;
        } else {
            $user = trim($auth->cleanUser($INPUT->post->str('login')));
        }

        $userinfo = $auth->getUserData($user);
        if(!$userinfo['mail']) {
            msg($lang['resendpwdnouser'], -1);
            return false;
        }

        // generate auth token
<<<<<<< HEAD
        $token = md5(uniqid(mt_rand(), true)); // random secret
=======
        $token = md5(auth_randombytes(16)); // random secret
>>>>>>> 75cf672f
        $tfile = $conf['cachedir'].'/'.$token{0}.'/'.$token.'.pwauth';
        $url   = wl('', array('do'=> 'resendpwd', 'pwauth'=> $token), true, '&');

        io_saveFile($tfile, $user);

        $text = rawLocale('pwconfirm');
        $trep = array(
            'FULLNAME' => $userinfo['name'],
            'LOGIN'    => $user,
            'CONFIRM'  => $url
        );

        $mail = new Mailer();
        $mail->to($userinfo['name'].' <'.$userinfo['mail'].'>');
        $mail->subject($lang['regpwmail']);
        $mail->setBody($text, $trep);
        if($mail->send()) {
            msg($lang['resendpwdconfirm'], 1);
        } else {
            msg($lang['regmailfail'], -1);
        }
        return true;
    }
    // never reached
}

/**
 * Encrypts a password using the given method and salt
 *
 * If the selected method needs a salt and none was given, a random one
 * is chosen.
 *
 * @author  Andreas Gohr <andi@splitbrain.org>
 * @param string $clear The clear text password
 * @param string $method The hashing method
 * @param string $salt A salt, null for random
 * @return  string  The crypted password
 */
function auth_cryptPassword($clear, $method = '', $salt = null) {
    global $conf;
    if(empty($method)) $method = $conf['passcrypt'];

    $pass = new PassHash();
    $call = 'hash_'.$method;

    if(!method_exists($pass, $call)) {
        msg("Unsupported crypt method $method", -1);
        return false;
    }

    return $pass->$call($clear, $salt);
}

/**
 * Verifies a cleartext password against a crypted hash
 *
 * @author Andreas Gohr <andi@splitbrain.org>
 * @param  string $clear The clear text password
 * @param  string $crypt The hash to compare with
 * @return bool true if both match
 */
function auth_verifyPassword($clear, $crypt) {
    $pass = new PassHash();
    return $pass->verify_hash($clear, $crypt);
}

/**
 * Set the authentication cookie and add user identification data to the session
 *
 * @param string  $user       username
 * @param string  $pass       encrypted password
 * @param bool    $sticky     whether or not the cookie will last beyond the session
 * @return bool
 */
function auth_setCookie($user, $pass, $sticky) {
    global $conf;
    /* @var DokuWiki_Auth_Plugin $auth */
    global $auth;
    global $USERINFO;

    if(!$auth) return false;
    $USERINFO = $auth->getUserData($user);

    // set cookie
    $cookie    = base64_encode($user).'|'.((int) $sticky).'|'.base64_encode($pass);
    $cookieDir = empty($conf['cookiedir']) ? DOKU_REL : $conf['cookiedir'];
    $time      = $sticky ? (time() + 60 * 60 * 24 * 365) : 0; //one year
    if(version_compare(PHP_VERSION, '5.2.0', '>')) {
        setcookie(DOKU_COOKIE, $cookie, $time, $cookieDir, '', ($conf['securecookie'] && is_ssl()), true);
    } else {
        setcookie(DOKU_COOKIE, $cookie, $time, $cookieDir, '', ($conf['securecookie'] && is_ssl()));
    }
    // set session
    $_SESSION[DOKU_COOKIE]['auth']['user'] = $user;
    $_SESSION[DOKU_COOKIE]['auth']['pass'] = sha1($pass);
    $_SESSION[DOKU_COOKIE]['auth']['buid'] = auth_browseruid();
    $_SESSION[DOKU_COOKIE]['auth']['info'] = $USERINFO;
    $_SESSION[DOKU_COOKIE]['auth']['time'] = time();

    return true;
}

/**
 * Returns the user, (encrypted) password and sticky bit from cookie
 *
 * @returns array
 */
function auth_getCookie() {
    if(!isset($_COOKIE[DOKU_COOKIE])) {
        return array(null, null, null);
    }
    list($user, $sticky, $pass) = explode('|', $_COOKIE[DOKU_COOKIE], 3);
    $sticky = (bool) $sticky;
    $pass   = base64_decode($pass);
    $user   = base64_decode($user);
    return array($user, $sticky, $pass);
}

//Setup VIM: ex: et ts=2 :<|MERGE_RESOLUTION|>--- conflicted
+++ resolved
@@ -48,17 +48,6 @@
 
     // try to load auth backend from plugins
     foreach ($plugin_controller->getList('auth') as $plugin) {
-<<<<<<< HEAD
-      if ($conf['authtype'] === $plugin) {
-        $auth = $plugin_controller->load('auth', $plugin);
-        break;
-      } elseif ('auth' . $conf['authtype'] === $plugin) {
-        // matches old auth backends (pre-Weatherwax)
-        $auth = $plugin_controller->load('auth', $plugin);
-        msg('Your authtype setting is deprecated. You must set $conf[\'authtype\'] = "auth' . $conf['authtype'] . '"'
-             . ' in your configuration (see <a href="https://www.dokuwiki.org/auth">Authentication Backends</a>)',-1,'','',MSG_ADMINS_ONLY);
-      }
-=======
         if ($conf['authtype'] === $plugin) {
             $auth = $plugin_controller->load('auth', $plugin);
             break;
@@ -68,7 +57,6 @@
             msg('Your authtype setting is deprecated. You must set $conf[\'authtype\'] = "auth' . $conf['authtype'] . '"'
                  . ' in your configuration (see <a href="https://www.dokuwiki.org/auth">Authentication Backends</a>)',-1,'','',MSG_ADMINS_ONLY);
         }
->>>>>>> 75cf672f
     }
 
     if(!isset($auth) || !$auth){
@@ -867,21 +855,12 @@
 
         //use thre syllables...
         for($i = 0; $i < 3; $i++) {
-<<<<<<< HEAD
-            $data['password'] .= $c[mt_rand(0, strlen($c) - 1)];
-            $data['password'] .= $v[mt_rand(0, strlen($v) - 1)];
-            $data['password'] .= $a[mt_rand(0, strlen($a) - 1)];
-        }
-        //... and add a nice number and special
-        $data['password'] .= mt_rand(10, 99).$s[mt_rand(0, strlen($s) - 1)];
-=======
             $data['password'] .= $c[auth_random(0, strlen($c) - 1)];
             $data['password'] .= $v[auth_random(0, strlen($v) - 1)];
             $data['password'] .= $a[auth_random(0, strlen($a) - 1)];
         }
         //... and add a nice number and special
         $data['password'] .= auth_random(10, 99).$s[auth_random(0, strlen($s) - 1)];
->>>>>>> 75cf672f
     }
     $evt->advise_after();
 
@@ -1219,11 +1198,7 @@
         }
 
         // generate auth token
-<<<<<<< HEAD
-        $token = md5(uniqid(mt_rand(), true)); // random secret
-=======
         $token = md5(auth_randombytes(16)); // random secret
->>>>>>> 75cf672f
         $tfile = $conf['cachedir'].'/'.$token{0}.'/'.$token.'.pwauth';
         $url   = wl('', array('do'=> 'resendpwd', 'pwauth'=> $token), true, '&');
 
