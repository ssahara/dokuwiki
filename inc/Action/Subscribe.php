<?php

namespace dokuwiki\Action;

use dokuwiki\Action\Exception\ActionAbort;
use dokuwiki\Action\Exception\ActionDisabledException;
<<<<<<< HEAD
use dokuwiki\Subscriptions\SubscriberManager;
=======
use dokuwiki\Extension\Event;
>>>>>>> c47e6665

/**
 * Class Subscribe
 *
 * E-Mail subscription handling
 *
 * @package dokuwiki\Action
 */
class Subscribe extends AbstractUserAction {

    /** @inheritdoc */
    public function minimumPermission() {
        return AUTH_READ;
    }

    /** @inheritdoc */
    public function checkPreconditions() {
        parent::checkPreconditions();

        global $conf;
        if(isset($conf['subscribers']) && !$conf['subscribers']) throw new ActionDisabledException();
    }

    /** @inheritdoc */
    public function preProcess() {
        try {
            $this->handleSubscribeData();
        } catch(ActionAbort $e) {
            throw $e;
        } catch(\Exception $e) {
            msg($e->getMessage(), -1);
        }
    }

    /** @inheritdoc */
    public function tplContent() {
        tpl_subscribe();
    }

    /**
     * Handle page 'subscribe'
     *
     * @author Adrian Lang <lang@cosmocode.de>
     * @throws \Exception if (un)subscribing fails
     * @throws ActionAbort when (un)subscribing worked
     */
    protected function handleSubscribeData() {
        global $lang;
        global $INFO;
        global $INPUT;

        // get and preprocess data.
        $params = array();
        foreach(array('target', 'style', 'action') as $param) {
            if($INPUT->has("sub_$param")) {
                $params[$param] = $INPUT->str("sub_$param");
            }
        }

        // any action given? if not just return and show the subscription page
        if(empty($params['action']) || !checkSecurityToken()) return;

        // Handle POST data, may throw exception.
        Event::createAndTrigger('ACTION_HANDLE_SUBSCRIBE', $params, array($this, 'handlePostData'));

        $target = $params['target'];
        $style = $params['style'];
        $action = $params['action'];

        // Perform action.
        $subManager = new SubscriberManager();
        if($action == 'unsubscribe') {
            $ok = $subManager->remove($target, $INPUT->server->str('REMOTE_USER'), $style);
        } else {
            $ok = $subManager->add($target, $INPUT->server->str('REMOTE_USER'), $style);
        }

        if($ok) {
            msg(
                sprintf(
                    $lang["subscr_{$action}_success"], hsc($INFO['userinfo']['name']),
                    prettyprint_id($target)
                ), 1
            );
            throw new ActionAbort('redirect');
        } else {
            throw new \Exception(
                sprintf(
                    $lang["subscr_{$action}_error"],
                    hsc($INFO['userinfo']['name']),
                    prettyprint_id($target)
                )
            );
        }
    }

    /**
     * Validate POST data
     *
     * Validates POST data for a subscribe or unsubscribe request. This is the
     * default action for the event ACTION_HANDLE_SUBSCRIBE.
     *
     * @author Adrian Lang <lang@cosmocode.de>
     *
     * @param array &$params the parameters: target, style and action
     * @throws \Exception
     */
    public function handlePostData(&$params) {
        global $INFO;
        global $lang;
        global $INPUT;

        // Get and validate parameters.
        if(!isset($params['target'])) {
            throw new \Exception('no subscription target given');
        }
        $target = $params['target'];
        $valid_styles = array('every', 'digest');
        if(substr($target, -1, 1) === ':') {
            // Allow “list” subscribe style since the target is a namespace.
            $valid_styles[] = 'list';
        }
        $style = valid_input_set(
            'style', $valid_styles, $params,
            'invalid subscription style given'
        );
        $action = valid_input_set(
            'action', array('subscribe', 'unsubscribe'),
            $params, 'invalid subscription action given'
        );

        // Check other conditions.
        if($action === 'subscribe') {
            if($INFO['userinfo']['mail'] === '') {
                throw new \Exception($lang['subscr_subscribe_noaddress']);
            }
        } elseif($action === 'unsubscribe') {
            $is = false;
            foreach($INFO['subscribed'] as $subscr) {
                if($subscr['target'] === $target) {
                    $is = true;
                }
            }
            if($is === false) {
                throw new \Exception(
                    sprintf(
                        $lang['subscr_not_subscribed'],
                        $INPUT->server->str('REMOTE_USER'),
                        prettyprint_id($target)
                    )
                );
            }
            // subscription_set deletes a subscription if style = null.
            $style = null;
        }

        $params = compact('target', 'style', 'action');
    }

}<|MERGE_RESOLUTION|>--- conflicted
+++ resolved
@@ -4,11 +4,8 @@
 
 use dokuwiki\Action\Exception\ActionAbort;
 use dokuwiki\Action\Exception\ActionDisabledException;
-<<<<<<< HEAD
 use dokuwiki\Subscriptions\SubscriberManager;
-=======
 use dokuwiki\Extension\Event;
->>>>>>> c47e6665
 
 /**
  * Class Subscribe
@@ -80,7 +77,7 @@
 
         // Perform action.
         $subManager = new SubscriberManager();
-        if($action == 'unsubscribe') {
+        if($action === 'unsubscribe') {
             $ok = $subManager->remove($target, $INPUT->server->str('REMOTE_USER'), $style);
         } else {
             $ok = $subManager->add($target, $INPUT->server->str('REMOTE_USER'), $style);
@@ -94,15 +91,15 @@
                 ), 1
             );
             throw new ActionAbort('redirect');
-        } else {
-            throw new \Exception(
-                sprintf(
-                    $lang["subscr_{$action}_error"],
-                    hsc($INFO['userinfo']['name']),
-                    prettyprint_id($target)
-                )
-            );
         }
+
+        throw new \Exception(
+            sprintf(
+                $lang["subscr_{$action}_error"],
+                hsc($INFO['userinfo']['name']),
+                prettyprint_id($target)
+            )
+        );
     }
 
     /**
