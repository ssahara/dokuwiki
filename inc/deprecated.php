<?php
// phpcs:ignoreFile -- this file violates PSR2 by definition
/**
 * These classes and functions are deprecated and will be removed in future releases
 */

use dokuwiki\Debug\DebugHelper;
<<<<<<< HEAD
use dokuwiki\Subscriptions\BulkSubscriptionSender;
use dokuwiki\Subscriptions\MediaSubscriptionSender;
use dokuwiki\Subscriptions\PageSubscriptionSender;
use dokuwiki\Subscriptions\RegistrationSubscriptionSender;
use dokuwiki\Subscriptions\SubscriberManager;
=======
>>>>>>> c47e6665

/**
 * @inheritdoc
 * @deprecated 2018-05-07
 */
class RemoteAccessDeniedException extends \dokuwiki\Remote\AccessDeniedException
{
    /** @inheritdoc */
    public function __construct($message = "", $code = 0, Throwable $previous = null)
    {
        dbg_deprecated(\dokuwiki\Remote\AccessDeniedException::class);
        parent::__construct($message, $code, $previous);
    }

}

/**
 * @inheritdoc
 * @deprecated 2018-05-07
 */
class RemoteException extends \dokuwiki\Remote\RemoteException
{
    /** @inheritdoc */
    public function __construct($message = "", $code = 0, Throwable $previous = null)
    {
        dbg_deprecated(\dokuwiki\Remote\RemoteException::class);
        parent::__construct($message, $code, $previous);
    }

}

/**
 * Escapes regex characters other than (, ) and /
 *
 * @param string $str
 * @return string
 * @deprecated 2018-05-04
 */
function Doku_Lexer_Escape($str)
{
    dbg_deprecated('\\dokuwiki\\Parsing\\Lexer\\Lexer::escape()');
    return \dokuwiki\Parsing\Lexer\Lexer::escape($str);
}

/**
 * @inheritdoc
 * @deprecated 2018-06-01
 */
class setting extends \dokuwiki\plugin\config\core\Setting\Setting
{
    /** @inheritdoc */
    public function __construct($key, array $params = null)
    {
        dbg_deprecated(\dokuwiki\plugin\config\core\Setting\Setting::class);
        parent::__construct($key, $params);
    }
}

/**
 * @inheritdoc
 * @deprecated 2018-06-01
 */
class setting_authtype extends \dokuwiki\plugin\config\core\Setting\SettingAuthtype
{
    /** @inheritdoc */
    public function __construct($key, array $params = null)
    {
        dbg_deprecated(\dokuwiki\plugin\config\core\Setting\SettingAuthtype::class);
        parent::__construct($key, $params);
    }
}

/**
 * @inheritdoc
 * @deprecated 2018-06-01
 */
class setting_string extends \dokuwiki\plugin\config\core\Setting\SettingString
{
    /** @inheritdoc */
    public function __construct($key, array $params = null)
    {
        dbg_deprecated(\dokuwiki\plugin\config\core\Setting\SettingString::class);
        parent::__construct($key, $params);
    }
}

/**
 * @inheritdoc
 * @deprecated 2018-06-15
 */
class PageChangelog extends \dokuwiki\ChangeLog\PageChangeLog
{
    /** @inheritdoc */
    public function __construct($id, $chunk_size = 8192)
    {
        dbg_deprecated(\dokuwiki\ChangeLog\PageChangeLog::class);
        parent::__construct($id, $chunk_size);
    }
}

/**
 * @inheritdoc
 * @deprecated 2018-06-15
 */
class MediaChangelog extends \dokuwiki\ChangeLog\MediaChangeLog
{
    /** @inheritdoc */
    public function __construct($id, $chunk_size = 8192)
    {
        dbg_deprecated(\dokuwiki\ChangeLog\MediaChangeLog::class);
        parent::__construct($id, $chunk_size);
    }
}

/** Behavior switch for JSON::decode() */
define('JSON_LOOSE_TYPE', 16);

/** Behavior switch for JSON::decode() */
define('JSON_STRICT_TYPE', 0);

/**
 * Encode/Decode JSON
 * @deprecated 2018-07-27
 */
class JSON
{
    protected $use = 0;

    /**
     * @param int $use JSON_*_TYPE flag
     * @deprecated  2018-07-27
     */
    public function __construct($use = JSON_STRICT_TYPE)
    {
        $this->use = $use;
    }

    /**
     * Encode given structure to JSON
     *
     * @param mixed $var
     * @return string
     * @deprecated  2018-07-27
     */
    public function encode($var)
    {
        dbg_deprecated('json_encode');
        return json_encode($var);
    }

    /**
     * Alias for encode()
     * @param $var
     * @return string
     * @deprecated  2018-07-27
     */
    public function enc($var) {
        return $this->encode($var);
    }

    /**
     * Decode given string from JSON
     *
     * @param string $str
     * @return mixed
     * @deprecated  2018-07-27
     */
    public function decode($str)
    {
        dbg_deprecated('json_encode');
        return json_decode($str, ($this->use == JSON_LOOSE_TYPE));
    }

    /**
     * Alias for decode
     *
     * @param $str
     * @return mixed
     * @deprecated  2018-07-27
     */
    public function dec($str) {
        return $this->decode($str);
    }
}

/**
 * @inheritdoc
 * @deprecated 2019-02-19
 */
class Input extends \dokuwiki\Input\Input {
    /**
     * @inheritdoc
     * @deprecated 2019-02-19
     */
    public function __construct()
    {
        dbg_deprecated(\dokuwiki\Input\Input::class);
        parent::__construct();
    }
}

/**
 * @inheritdoc
 * @deprecated 2019-02-19
 */
class PostInput extends \dokuwiki\Input\Post {
    /**
     * @inheritdoc
     * @deprecated 2019-02-19
     */
    public function __construct()
    {
        dbg_deprecated(\dokuwiki\Input\Post::class);
        parent::__construct();
    }
}

/**
 * @inheritdoc
 * @deprecated 2019-02-19
 */
class GetInput extends \dokuwiki\Input\Get {
    /**
     * @inheritdoc
     * @deprecated 2019-02-19
     */
    public function __construct()
    {
        dbg_deprecated(\dokuwiki\Input\Get::class);
        parent::__construct();
    }
}

/**
 * @inheritdoc
 * @deprecated 2019-02-19
 */
class ServerInput extends \dokuwiki\Input\Server {
    /**
     * @inheritdoc
     * @deprecated 2019-02-19
     */
    public function __construct()
    {
        dbg_deprecated(\dokuwiki\Input\Server::class);
        parent::__construct();
    }
}

/**
 * @inheritdoc
 * @deprecated 2019-03-06
 */
class PassHash extends \dokuwiki\PassHash {
    /**
     * @inheritdoc
     * @deprecated 2019-03-06
     */
    public function __construct()
    {
        dbg_deprecated(\dokuwiki\PassHash::class);
    }
}

/**
 * @deprecated since 2019-03-17 use \dokuwiki\HTTP\HTTPClientException instead!
 */
class HTTPClientException extends \dokuwiki\HTTP\HTTPClientException {

    /**
     * @inheritdoc
     * @deprecated 2019-03-17
     */
    public function __construct($message = '', $code = 0, $previous = null)
    {
        DebugHelper::dbgDeprecatedFunction(dokuwiki\HTTP\HTTPClientException::class);
        parent::__construct($message, $code, $previous);
    }
}

/**
 * @deprecated since 2019-03-17 use \dokuwiki\HTTP\HTTPClient instead!
 */
class HTTPClient extends \dokuwiki\HTTP\HTTPClient {

    /**
     * @inheritdoc
     * @deprecated 2019-03-17
     */
    public function __construct()
    {
        DebugHelper::dbgDeprecatedFunction(dokuwiki\HTTP\HTTPClient::class);
        parent::__construct();
    }
}

/**
 * @deprecated since 2019-03-17 use \dokuwiki\HTTP\DokuHTTPClient instead!
 */
class DokuHTTPClient extends \dokuwiki\HTTP\DokuHTTPClient
{

    /**
     * @inheritdoc
     * @deprecated 2019-03-17
     */
    public function __construct()
    {
        DebugHelper::dbgDeprecatedFunction(dokuwiki\HTTP\DokuHTTPClient::class);
        parent::__construct();
    }
}

/**
 * function wrapper to process (create, trigger and destroy) an event
 *
 * @param  string   $name               name for the event
 * @param  mixed    $data               event data
 * @param  callback $action             (optional, default=NULL) default action, a php callback function
 * @param  bool     $canPreventDefault  (optional, default=true) can hooks prevent the default action
 *
 * @return mixed                        the event results value after all event processing is complete
 *                                      by default this is the return value of the default action however
 *                                      it can be set or modified by event handler hooks
 * @deprecated 2018-06-15
 */
function trigger_event($name, &$data, $action=null, $canPreventDefault=true) {
    dbg_deprecated('\dokuwiki\Extension\Event::createAndTrigger');
    return \dokuwiki\Extension\Event::createAndTrigger($name, $data, $action, $canPreventDefault);
}

<<<<<<< HEAD
}


/**
 * Class for handling (email) subscriptions
 *
 * @author  Adrian Lang <lang@cosmocode.de>
 * @author  Andreas Gohr <andi@splitbrain.org>
 * @license GPL 2 (http://www.gnu.org/licenses/gpl.html)
 *
 * @deprecated 2019-04-22 Use the classes in the \dokuwiki\Subscriptions namespace instead!
 */
class Subscription {

    /**
     * Check if subscription system is enabled
     *
     * @return bool
     *
     * @deprecated 2019-04-20 \dokuwiki\Subscriptions\SubscriberManager::isenabled
     */
    public function isenabled() {
        DebugHelper::dbgDeprecatedFunction('\dokuwiki\Subscriptions\SubscriberManager::isenabled');
        $subscriberManager = new SubscriberManager();
        return $subscriberManager->isenabled();
    }

    /**
     * Recursively search for matching subscriptions
     *
     * This function searches all relevant subscription files for a page or
     * namespace.
     *
     * @author Adrian Lang <lang@cosmocode.de>
     *
     * @param string         $page The target object’s (namespace or page) id
     * @param string|array   $user
     * @param string|array   $style
     * @param string|array   $data
     * @return array
     *
     * @deprecated 2019-04-20 \dokuwiki\Subscriptions\SubscriberManager::subscribers
     */
    public function subscribers($page, $user = null, $style = null, $data = null) {
        DebugHelper::dbgDeprecatedFunction('\dokuwiki\Subscriptions\SubscriberManager::subscribers');
        $manager = new SubscriberManager();
        return $manager->subscribers($page, $user, $style, $data);
    }

    /**
     * Adds a new subscription for the given page or namespace
     *
     * This will automatically overwrite any existent subscription for the given user on this
     * *exact* page or namespace. It will *not* modify any subscription that may exist in higher namespaces.
     *
     * @param string $id The target page or namespace, specified by id; Namespaces
     *                   are identified by appending a colon.
     * @param string $user
     * @param string $style
     * @param string $data
     * @throws Exception when user or style is empty
     * @return bool
     *
     * @deprecated 2019-04-20 \dokuwiki\Subscriptions\SubscriberManager::add
     */
    public function add($id, $user, $style, $data = '') {
        DebugHelper::dbgDeprecatedFunction('\dokuwiki\Subscriptions\SubscriberManager::add');
        $manager = new SubscriberManager();
        return $manager->add($id, $user, $style, $data);
    }

    /**
     * Removes a subscription for the given page or namespace
     *
     * This removes all subscriptions matching the given criteria on the given page or
     * namespace. It will *not* modify any subscriptions that may exist in higher
     * namespaces.
     *
     * @param string         $id   The target object’s (namespace or page) id
     * @param string|array   $user
     * @param string|array   $style
     * @param string|array   $data
     * @return bool
     *
     * @deprecated 2019-04-20 \dokuwiki\Subscriptions\SubscriberManager::remove
     */
    public function remove($id, $user = null, $style = null, $data = null) {
        DebugHelper::dbgDeprecatedFunction('\dokuwiki\Subscriptions\SubscriberManager::remove');
        $manager = new SubscriberManager();
        return $manager->remove($id, $user, $style, $data);
    }

    /**
     * Get data for $INFO['subscribed']
     *
     * $INFO['subscribed'] is either false if no subscription for the current page
     * and user is in effect. Else it contains an array of arrays with the fields
     * “target”, “style”, and optionally “data”.
     *
     * @param string $id  Page ID, defaults to global $ID
     * @param string $user User, defaults to $_SERVER['REMOTE_USER']
     * @return array|false
     * @author Adrian Lang <lang@cosmocode.de>
     *
     * @deprecated 2019-04-20 \dokuwiki\Subscriptions\SubscriberManager::userSubscription
     */
    public function user_subscription($id = '', $user = '') {
        DebugHelper::dbgDeprecatedFunction('\dokuwiki\Subscriptions\SubscriberManager::userSubscription');
        $manager = new SubscriberManager();
        return $manager->userSubscription($id, $user);
    }

    /**
     * Send digest and list subscriptions
     *
     * This sends mails to all subscribers that have a subscription for namespaces above
     * the given page if the needed $conf['subscribe_time'] has passed already.
     *
     * This function is called form lib/exe/indexer.php
     *
     * @param string $page
     * @return int number of sent mails
     *
     * @deprecated 2019-04-20 \dokuwiki\Subscriptions\BulkSubscriptionSender::sendBulk
     */
    public function send_bulk($page) {
        DebugHelper::dbgDeprecatedFunction('\dokuwiki\Subscriptions\BulkSubscriptionSender::sendBulk');
        $subscriptionSender = new BulkSubscriptionSender();
        return $subscriptionSender->sendBulk($page);
    }

    /**
     * Send the diff for some page change
     *
     * @param string   $subscriber_mail The target mail address
     * @param string   $template        Mail template ('subscr_digest', 'subscr_single', 'mailtext', ...)
     * @param string   $id              Page for which the notification is
     * @param int|null $rev             Old revision if any
     * @param string   $summary         Change summary if any
     * @return bool                     true if successfully sent
     *
     * @deprecated 2019-04-20 \dokuwiki\Subscriptions\PageSubscriptionSender::sendPageDiff
     */
    public function send_diff($subscriber_mail, $template, $id, $rev = null, $summary = '') {
        DebugHelper::dbgDeprecatedFunction('\dokuwiki\Subscriptions\PageSubscriptionSender::sendPageDiff');
        $subscriptionSender = new PageSubscriptionSender();
        return $subscriptionSender->sendPageDiff($subscriber_mail, $template, $id, $rev, $summary);
    }

    /**
     * Send the diff for some media change
     *
     * @fixme this should embed thumbnails of images in HTML version
     *
     * @param string   $subscriber_mail The target mail address
     * @param string   $template        Mail template ('uploadmail', ...)
     * @param string   $id              Media file for which the notification is
     * @param int|bool $rev             Old revision if any
     *
     * @deprecated 2019-04-20 \dokuwiki\Subscriptions\MediaSubscriptionSender::sendMediaDiff
     */
    public function send_media_diff($subscriber_mail, $template, $id, $rev = false) {
        DebugHelper::dbgDeprecatedFunction('\dokuwiki\Subscriptions\MediaSubscriptionSender::sendMediaDiff');
        $subscriptionSender = new MediaSubscriptionSender();
        return $subscriptionSender->sendMediaDiff($subscriber_mail, $template, $id, $rev);
    }

    /**
     * Send a notify mail on new registration
     *
     * @author Andreas Gohr <andi@splitbrain.org>
     *
     * @param string $login    login name of the new user
     * @param string $fullname full name of the new user
     * @param string $email    email address of the new user
     * @return bool true if a mail was sent
     *
     * @deprecated 2019-04-20 \dokuwiki\Subscriptions\RegistrationSubscriptionSender::sendRegister
     */
    public function send_register($login, $fullname, $email) {
        DebugHelper::dbgDeprecatedFunction('\dokuwiki\Subscriptions\RegistrationSubscriptionSender::sendRegister');
        $subscriptionSender = new RegistrationSubscriptionSender();
        return $subscriptionSender->sendRegister($login, $fullname, $email);
    }


    /**
     * Default callback for COMMON_NOTIFY_ADDRESSLIST
     *
     * Aggregates all email addresses of user who have subscribed the given page with 'every' style
     *
     * @author Steven Danz <steven-danz@kc.rr.com>
     * @author Adrian Lang <lang@cosmocode.de>
     *
     * @todo move the whole functionality into this class, trigger SUBSCRIPTION_NOTIFY_ADDRESSLIST instead,
     *       use an array for the addresses within it
     *
     * @param array &$data Containing the entries:
     *    - $id (the page id),
     *    - $self (whether the author should be notified,
     *    - $addresslist (current email address list)
     *    - $replacements (array of additional string substitutions, @KEY@ to be replaced by value)
     *
     * @deprecated 2019-04-20 \dokuwiki\Subscriptions\SubscriberManager::notifyAddresses
     */
    public function notifyaddresses(&$data) {
        DebugHelper::dbgDeprecatedFunction('\dokuwiki\Subscriptions\SubscriberManager::notifyAddresses');
        $manager = new SubscriberManager();
        $manager->notifyAddresses($data);
=======
/**
 * @inheritdoc
 * @deprecated 2018-06-15
 */
class Doku_Plugin_Controller extends \dokuwiki\Extension\PluginController {
    /** @inheritdoc */
    public function __construct()
    {
        dbg_deprecated(\dokuwiki\Extension\PluginController::class);
        parent::__construct();
>>>>>>> c47e6665
    }
}<|MERGE_RESOLUTION|>--- conflicted
+++ resolved
@@ -5,14 +5,11 @@
  */
 
 use dokuwiki\Debug\DebugHelper;
-<<<<<<< HEAD
 use dokuwiki\Subscriptions\BulkSubscriptionSender;
 use dokuwiki\Subscriptions\MediaSubscriptionSender;
 use dokuwiki\Subscriptions\PageSubscriptionSender;
 use dokuwiki\Subscriptions\RegistrationSubscriptionSender;
 use dokuwiki\Subscriptions\SubscriberManager;
-=======
->>>>>>> c47e6665
 
 /**
  * @inheritdoc
@@ -344,7 +341,17 @@
     return \dokuwiki\Extension\Event::createAndTrigger($name, $data, $action, $canPreventDefault);
 }
 
-<<<<<<< HEAD
+/**
+ * @inheritdoc
+ * @deprecated 2018-06-15
+ */
+class Doku_Plugin_Controller extends \dokuwiki\Extension\PluginController {
+    /** @inheritdoc */
+    public function __construct()
+    {
+        dbg_deprecated(\dokuwiki\Extension\PluginController::class);
+        parent::__construct();
+    }
 }
 
 
@@ -554,17 +561,5 @@
         DebugHelper::dbgDeprecatedFunction('\dokuwiki\Subscriptions\SubscriberManager::notifyAddresses');
         $manager = new SubscriberManager();
         $manager->notifyAddresses($data);
-=======
-/**
- * @inheritdoc
- * @deprecated 2018-06-15
- */
-class Doku_Plugin_Controller extends \dokuwiki\Extension\PluginController {
-    /** @inheritdoc */
-    public function __construct()
-    {
-        dbg_deprecated(\dokuwiki\Extension\PluginController::class);
-        parent::__construct();
->>>>>>> c47e6665
     }
 }