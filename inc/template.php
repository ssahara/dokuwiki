<?php
/**
 * DokuWiki template functions
 *
 * @license    GPL 2 (http://www.gnu.org/licenses/gpl.html)
 * @author     Andreas Gohr <andi@splitbrain.org>
 */

if(!defined('DOKU_INC')) die('meh.');

/**
 * Access a template file
 *
 * Returns the path to the given file inside the current template, uses
 * default template if the custom version doesn't exist.
 *
 * @author Andreas Gohr <andi@splitbrain.org>
 * @param string $file
 * @return string
 */
function template($file) {
    global $conf;

    if(@is_readable(DOKU_INC.'lib/tpl/'.$conf['template'].'/'.$file))
        return DOKU_INC.'lib/tpl/'.$conf['template'].'/'.$file;

    return DOKU_INC.'lib/tpl/dokuwiki/'.$file;
}

/**
 * Convenience function to access template dir from local FS
 *
 * This replaces the deprecated DOKU_TPLINC constant
 *
 * @author Andreas Gohr <andi@splitbrain.org>
 * @param string $tpl The template to use, default to current one
 * @return string
 */
function tpl_incdir($tpl='') {
    global $conf;
    if(!$tpl) $tpl = $conf['template'];
    return DOKU_INC.'lib/tpl/'.$tpl.'/';
}

/**
 * Convenience function to access template dir from web
 *
 * This replaces the deprecated DOKU_TPL constant
 *
 * @author Andreas Gohr <andi@splitbrain.org>
 * @param string $tpl The template to use, default to current one
 * @return string
 */
function tpl_basedir($tpl='') {
    global $conf;
    if(!$tpl) $tpl = $conf['template'];
    return DOKU_BASE.'lib/tpl/'.$tpl.'/';
}

/**
 * Print the content
 *
 * This function is used for printing all the usual content
 * (defined by the global $ACT var) by calling the appropriate
 * outputfunction(s) from html.php
 *
 * Everything that doesn't use the main template file isn't
 * handled by this function. ACL stuff is not done here either.
 *
 * @author Andreas Gohr <andi@splitbrain.org>
 * @triggers TPL_ACT_RENDER
 * @triggers TPL_CONTENT_DISPLAY
 * @param bool $prependTOC should the TOC be displayed here?
 * @return bool true if any output
 */
function tpl_content($prependTOC = true) {
    global $ACT;
    global $INFO;
    $INFO['prependTOC'] = $prependTOC;

    ob_start();
    trigger_event('TPL_ACT_RENDER', $ACT, 'tpl_content_core');
    $html_output = ob_get_clean();
    trigger_event('TPL_CONTENT_DISPLAY', $html_output, 'ptln');

    return !empty($html_output);
}

/**
 * Default Action of TPL_ACT_RENDER
 *
 * @return bool
 */
function tpl_content_core() {
    global $ACT;
    global $TEXT;
    global $PRE;
    global $SUF;
    global $SUM;
    global $IDX;
    global $INPUT;

    switch($ACT) {
        case 'show':
            html_show();
            break;
        /** @noinspection PhpMissingBreakStatementInspection */
        case 'locked':
            html_locked();
        case 'edit':
        case 'recover':
            html_edit();
            break;
        case 'preview':
            html_edit();
            html_show($TEXT);
            break;
        case 'draft':
            html_draft();
            break;
        case 'search':
            html_search();
            break;
        case 'revisions':
            html_revisions($INPUT->int('first'));
            break;
        case 'diff':
            html_diff();
            break;
        case 'recent':
            $show_changes = $INPUT->str('show_changes');
            if (empty($show_changes)) {
                $show_changes = get_doku_pref('show_changes', $show_changes);
            }
            html_recent($INPUT->extract('first')->int('first'), $show_changes);
            break;
        case 'index':
            html_index($IDX); #FIXME can this be pulled from globals? is it sanitized correctly?
            break;
        case 'backlink':
            html_backlinks();
            break;
        case 'conflict':
            html_conflict(con($PRE, $TEXT, $SUF), $SUM);
            html_diff(con($PRE, $TEXT, $SUF), false);
            break;
        case 'login':
            html_login();
            break;
        case 'register':
            html_register();
            break;
        case 'resendpwd':
            html_resendpwd();
            break;
        case 'denied':
            print p_locale_xhtml('denied');
            break;
        case 'profile' :
            html_updateprofile();
            break;
        case 'admin':
            tpl_admin();
            break;
        case 'subscribe':
            tpl_subscribe();
            break;
        case 'media':
            tpl_media();
            break;
        default:
            $evt = new Doku_Event('TPL_ACT_UNKNOWN', $ACT);
            if($evt->advise_before())
                msg("Failed to handle command: ".hsc($ACT), -1);
            $evt->advise_after();
            unset($evt);
            return false;
    }
    return true;
}

/**
 * Places the TOC where the function is called
 *
 * If you use this you most probably want to call tpl_content with
 * a false argument
 *
 * @author Andreas Gohr <andi@splitbrain.org>
 * @param bool $return Should the TOC be returned instead to be printed?
 * @return string
 */
function tpl_toc($return = false) {
    global $TOC;
    global $ACT;
    global $ID;
    global $REV;
    global $INFO;
    global $conf;
    global $INPUT;
    $toc = array();

    if(is_array($TOC)) {
        // if a TOC was prepared in global scope, always use it
        $toc = $TOC;
    } elseif(($ACT == 'show' || substr($ACT, 0, 6) == 'export') && !$REV && $INFO['exists']) {
        // get TOC from metadata, render if neccessary
        $meta = p_get_metadata($ID, false, METADATA_RENDER_USING_CACHE);
        if(isset($meta['internal']['toc'])) {
            $tocok = $meta['internal']['toc'];
        } else {
            $tocok = true;
        }
        $toc = isset($meta['description']['tableofcontents']) ? $meta['description']['tableofcontents'] : null;
        if(!$tocok || !is_array($toc) || !$conf['tocminheads'] || count($toc) < $conf['tocminheads']) {
            $toc = array();
        }
    } elseif($ACT == 'admin') {
        // try to load admin plugin TOC FIXME: duplicates code from tpl_admin
        $plugin = null;
        $class  = $INPUT->str('page');
        if(!empty($class)) {
            $pluginlist = plugin_list('admin');
            if(in_array($class, $pluginlist)) {
                // attempt to load the plugin
                /** @var $plugin DokuWiki_Admin_Plugin */
                $plugin = plugin_load('admin', $class);
            }
        }
        if( ($plugin !== null) && (!$plugin->forAdminOnly() || $INFO['isadmin']) ) {
            $toc = $plugin->getTOC();
            $TOC = $toc; // avoid later rebuild
        }
    }

    trigger_event('TPL_TOC_RENDER', $toc, null, false);
    $html = html_TOC($toc);
    if($return) return $html;
    echo $html;
    return '';
}

/**
 * Handle the admin page contents
 *
 * @author Andreas Gohr <andi@splitbrain.org>
 */
function tpl_admin() {
    global $INFO;
    global $TOC;
    global $INPUT;

    $plugin = null;
    $class  = $INPUT->str('page');
    if(!empty($class)) {
        $pluginlist = plugin_list('admin');

        if(in_array($class, $pluginlist)) {
            // attempt to load the plugin
            /** @var $plugin DokuWiki_Admin_Plugin */
            $plugin = plugin_load('admin', $class);
        }
    }

    if($plugin !== null) {
        if(!is_array($TOC)) $TOC = $plugin->getTOC(); //if TOC wasn't requested yet
        if($INFO['prependTOC']) tpl_toc();
        $plugin->html();
    } else {
        html_admin();
    }
    return true;
}

/**
 * Print the correct HTML meta headers
 *
 * This has to go into the head section of your template.
 *
 * @author Andreas Gohr <andi@splitbrain.org>
 * @triggers TPL_METAHEADER_OUTPUT
 * @param  bool $alt Should feeds and alternative format links be added?
 * @return bool
 */
function tpl_metaheaders($alt = true) {
    global $ID;
    global $REV;
    global $INFO;
    global $JSINFO;
    global $ACT;
    global $QUERY;
    global $lang;
    global $conf;
    global $updateVersion;
    /** @var Input $INPUT */
    global $INPUT;

    // prepare the head array
    $head = array();

    // prepare seed for js and css
    $tseed   = $updateVersion;
    $depends = getConfigFiles('main');
    foreach($depends as $f) $tseed .= @filemtime($f);
    $tseed   = md5($tseed);

    // the usual stuff
    $head['meta'][] = array('name'=> 'generator', 'content'=> 'DokuWiki');
    $head['link'][] = array(
        'rel' => 'search', 'type'=> 'application/opensearchdescription+xml',
        'href'=> DOKU_BASE.'lib/exe/opensearch.php', 'title'=> $conf['title']
    );
    $head['link'][] = array('rel'=> 'start', 'href'=> DOKU_BASE);
    if(actionOK('index')) {
        $head['link'][] = array(
            'rel'  => 'contents', 'href'=> wl($ID, 'do=index', false, '&'),
            'title'=> $lang['btn_index']
        );
    }

    if($alt) {
        $head['link'][] = array(
            'rel'  => 'alternate', 'type'=> 'application/rss+xml',
            'title'=> $lang['btn_recent'], 'href'=> DOKU_BASE.'feed.php'
        );
        $head['link'][] = array(
            'rel'  => 'alternate', 'type'=> 'application/rss+xml',
            'title'=> $lang['currentns'],
            'href' => DOKU_BASE.'feed.php?mode=list&ns='.$INFO['namespace']
        );
        if(($ACT == 'show' || $ACT == 'search') && $INFO['writable']) {
            $head['link'][] = array(
                'rel'  => 'edit',
                'title'=> $lang['btn_edit'],
                'href' => wl($ID, 'do=edit', false, '&')
            );
        }

        if($ACT == 'search') {
            $head['link'][] = array(
                'rel'  => 'alternate', 'type'=> 'application/rss+xml',
                'title'=> $lang['searchresult'],
                'href' => DOKU_BASE.'feed.php?mode=search&q='.$QUERY
            );
        }

        if(actionOK('export_xhtml')) {
            $head['link'][] = array(
                'rel' => 'alternate', 'type'=> 'text/html', 'title'=> $lang['plainhtml'],
                'href'=> exportlink($ID, 'xhtml', '', false, '&')
            );
        }

        if(actionOK('export_raw')) {
            $head['link'][] = array(
                'rel' => 'alternate', 'type'=> 'text/plain', 'title'=> $lang['wikimarkup'],
                'href'=> exportlink($ID, 'raw', '', false, '&')
            );
        }
    }

    // setup robot tags apropriate for different modes
    if(($ACT == 'show' || $ACT == 'export_xhtml') && !$REV) {
        if($INFO['exists']) {
            //delay indexing:
            if((time() - $INFO['lastmod']) >= $conf['indexdelay']) {
                $head['meta'][] = array('name'=> 'robots', 'content'=> 'index,follow');
            } else {
                $head['meta'][] = array('name'=> 'robots', 'content'=> 'noindex,nofollow');
            }
            $head['link'][] = array('rel'=> 'canonical', 'href'=> wl($ID, '', true, '&'));
        } else {
            $head['meta'][] = array('name'=> 'robots', 'content'=> 'noindex,follow');
        }
    } elseif(defined('DOKU_MEDIADETAIL')) {
        $head['meta'][] = array('name'=> 'robots', 'content'=> 'index,follow');
    } else {
        $head['meta'][] = array('name'=> 'robots', 'content'=> 'noindex,nofollow');
    }

    // set metadata
    if($ACT == 'show' || $ACT == 'export_xhtml') {
        // date of modification
        if($REV) {
            $head['meta'][] = array('name'=> 'date', 'content'=> date('Y-m-d\TH:i:sO', $REV));
        } else {
            $head['meta'][] = array('name'=> 'date', 'content'=> date('Y-m-d\TH:i:sO', $INFO['lastmod']));
        }

        // keywords (explicit or implicit)
        if(!empty($INFO['meta']['subject'])) {
            $head['meta'][] = array('name'=> 'keywords', 'content'=> join(',', $INFO['meta']['subject']));
        } else {
            $head['meta'][] = array('name'=> 'keywords', 'content'=> str_replace(':', ',', $ID));
        }
    }

    // load stylesheets
    $head['link'][] = array(
        'rel' => 'stylesheet', 'type'=> 'text/css',
        'href'=> DOKU_BASE.'lib/exe/css.php?t='.$conf['template'].'&tseed='.$tseed
    );

    // make $INFO and other vars available to JavaScripts
    $json   = new JSON();
    $script = "var NS='".$INFO['namespace']."';";
    if($conf['useacl'] && $INPUT->server->str('REMOTE_USER')) {
        $script .= "var SIG='".toolbar_signature()."';";
    }
    $script .= 'var JSINFO = '.$json->encode($JSINFO).';';
    $head['script'][] = array('type'=> 'text/javascript', '_data'=> $script);

    // load external javascript
    $head['script'][] = array(
        'type'=> 'text/javascript', 'charset'=> 'utf-8', '_data'=> '',
        'src' => DOKU_BASE.'lib/exe/js.php'.'?tseed='.$tseed
    );

    // trigger event here
    trigger_event('TPL_METAHEADER_OUTPUT', $head, '_tpl_metaheaders_action', true);
    return true;
}

/**
 * prints the array build by tpl_metaheaders
 *
 * $data is an array of different header tags. Each tag can have multiple
 * instances. Attributes are given as key value pairs. Values will be HTML
 * encoded automatically so they should be provided as is in the $data array.
 *
 * For tags having a body attribute specify the the body data in the special
 * attribute '_data'. This field will NOT BE ESCAPED automatically.
 *
 * @author Andreas Gohr <andi@splitbrain.org>
 */
function _tpl_metaheaders_action($data) {
    foreach($data as $tag => $inst) {
        foreach($inst as $attr) {
            echo '<', $tag, ' ', buildAttributes($attr);
            if(isset($attr['_data']) || $tag == 'script') {
                if($tag == 'script' && $attr['_data'])
                    $attr['_data'] = "/*<![CDATA[*/".
                        $attr['_data'].
                        "\n/*!]]>*/";

                echo '>', $attr['_data'], '</', $tag, '>';
            } else {
                echo '/>';
            }
            echo "\n";
        }
    }
}

/**
 * Print a link
 *
 * Just builds a link.
 *
 * @author Andreas Gohr <andi@splitbrain.org>
 */
function tpl_link($url, $name, $more = '', $return = false) {
    $out = '<a href="'.$url.'" ';
    if($more) $out .= ' '.$more;
    $out .= ">$name</a>";
    if($return) return $out;
    print $out;
    return true;
}

/**
 * Prints a link to a WikiPage
 *
 * Wrapper around html_wikilink
 *
 * @author Andreas Gohr <andi@splitbrain.org>
 */
function tpl_pagelink($id, $name = null) {
    print '<bdi>'.html_wikilink($id, $name).'</bdi>';
    return true;
}

/**
 * get the parent page
 *
 * Tries to find out which page is parent.
 * returns false if none is available
 *
 * @author Andreas Gohr <andi@splitbrain.org>
 */
function tpl_getparent($id) {
    $parent = getNS($id).':';
    resolve_pageid('', $parent, $exists);
    if($parent == $id) {
        $pos    = strrpos(getNS($id), ':');
        $parent = substr($parent, 0, $pos).':';
        resolve_pageid('', $parent, $exists);
        if($parent == $id) return false;
    }
    return $parent;
}

/**
 * Print one of the buttons
 *
 * @author Adrian Lang <mail@adrianlang.de>
 * @see    tpl_get_action
 */
function tpl_button($type, $return = false) {
    $data = tpl_get_action($type);
    if($data === false) {
        return false;
    } elseif(!is_array($data)) {
        $out = sprintf($data, 'button');
    } else {
        /**
         * @var string $accesskey
         * @var string $id
         * @var string $method
         * @var array  $params
         */
        extract($data);
        if($id === '#dokuwiki__top') {
            $out = html_topbtn();
        } else {
            $out = html_btn($type, $id, $accesskey, $params, $method);
        }
    }
    if($return) return $out;
    echo $out;
    return true;
}

/**
 * Like the action buttons but links
 *
 * @author Adrian Lang <mail@adrianlang.de>
 * @see    tpl_get_action
 */
function tpl_actionlink($type, $pre = '', $suf = '', $inner = '', $return = false) {
    global $lang;
    $data = tpl_get_action($type);
    if($data === false) {
        return false;
    } elseif(!is_array($data)) {
        $out = sprintf($data, 'link');
    } else {
        /**
         * @var string $accesskey
         * @var string $id
         * @var string $method
         * @var bool   $nofollow
         * @var array  $params
         */
        extract($data);
        if(strpos($id, '#') === 0) {
            $linktarget = $id;
        } else {
            $linktarget = wl($id, $params);
        }
        $caption = $lang['btn_'.$type];
        $akey    = $addTitle = '';
        if($accesskey) {
            $akey     = 'accesskey="'.$accesskey.'" ';
            $addTitle = ' ['.strtoupper($accesskey).']';
        }
        $rel = $nofollow ? 'rel="nofollow" ' : '';
        $out = tpl_link(
            $linktarget, $pre.(($inner) ? $inner : $caption).$suf,
            'class="action '.$type.'" '.
                $akey.$rel.
                'title="'.hsc($caption).$addTitle.'"', 1
        );
    }
    if($return) return $out;
    echo $out;
    return true;
}

/**
 * Check the actions and get data for buttons and links
 *
 * Available actions are
 *
 *  edit        - edit/create/show/draft
 *  history     - old revisions
 *  recent      - recent changes
 *  login       - login/logout - if ACL enabled
 *  profile     - user profile (if logged in)
 *  index       - The index
 *  admin       - admin page - if enough rights
 *  top         - back to top
 *  back        - back to parent - if available
 *  backlink    - links to the list of backlinks
 *  subscribe/subscription- subscribe/unsubscribe
 *
 * @author Andreas Gohr <andi@splitbrain.org>
 * @author Matthias Grimm <matthiasgrimm@users.sourceforge.net>
 * @author Adrian Lang <mail@adrianlang.de>
 * @param string $type
 * @return array|bool|string
 */
function tpl_get_action($type) {
    global $ID;
    global $INFO;
    global $REV;
    global $ACT;
    global $conf;
    /** @var Input $INPUT */
    global $INPUT;

    // check disabled actions and fix the badly named ones
    if($type == 'history') $type = 'revisions';
    if ($type == 'subscription') $type = 'subscribe';
    if(!actionOK($type)) return false;

    $accesskey = null;
    $id        = $ID;
    $method    = 'get';
    $params    = array('do' => $type);
    $nofollow  = true;
    switch($type) {
        case 'edit':
            // most complicated type - we need to decide on current action
            if($ACT == 'show' || $ACT == 'search') {
                $method = 'post';
                if($INFO['writable']) {
                    $accesskey = 'e';
                    if(!empty($INFO['draft'])) {
                        $type         = 'draft';
                        $params['do'] = 'draft';
                    } else {
                        $params['rev'] = $REV;
                        if(!$INFO['exists']) {
                            $type = 'create';
                        }
                    }
                } else {
                    if(!actionOK('source')) return false; //pseudo action
                    $params['rev'] = $REV;
                    $type          = 'source';
                    $accesskey     = 'v';
                }
            } else {
                $params    = array('do' => '');
                $type      = 'show';
                $accesskey = 'v';
            }
            break;
        case 'revisions':
            $type      = 'revs';
            $accesskey = 'o';
            break;
        case 'recent':
            $accesskey = 'r';
            break;
        case 'index':
            $accesskey = 'x';
            // allow searchbots to get to the sitemap from the homepage (when dokuwiki isn't providing a sitemap.xml)
            if ($conf['start'] == $ID && !$conf['sitemap']) {
                $nofollow = false;
            }
            break;
        case 'top':
            $accesskey = 't';
            $params    = array('do' => '');
            $id        = '#dokuwiki__top';
            break;
        case 'back':
            $parent = tpl_getparent($ID);
            if(!$parent) {
                return false;
            }
            $id        = $parent;
            $params    = array('do' => '');
            $accesskey = 'b';
            break;
        case 'login':
            $params['sectok'] = getSecurityToken();
            if($INPUT->server->has('REMOTE_USER')) {
                if(!actionOK('logout')) {
                    return false;
                }
                $params['do'] = 'logout';
                $type         = 'logout';
            }
            break;
        case 'register':
            if($INPUT->server->str('REMOTE_USER')) {
                return false;
            }
            break;
        case 'resendpwd':
            if($INPUT->server->str('REMOTE_USER')) {
                return false;
            }
            break;
        case 'admin':
            if(!$INFO['ismanager']) {
                return false;
            }
            break;
        case 'revert':
            if(!$INFO['ismanager'] || !$REV || !$INFO['writable']) {
                return false;
            }
            $params['rev']    = $REV;
            $params['sectok'] = getSecurityToken();
            break;
        case 'subscribe':
            if(!$INPUT->server->str('REMOTE_USER')) {
                return false;
            }
            break;
        case 'backlink':
            break;
        case 'profile':
            if(!$INPUT->server->has('REMOTE_USER')) {
                return false;
            }
            break;
        case 'media':
            $params['ns'] = getNS($ID);
            break;
        default:
            return '[unknown %s type]';
            break;
    }
    return compact('accesskey', 'type', 'id', 'method', 'params', 'nofollow');
}

/**
 * Wrapper around tpl_button() and tpl_actionlink()
 *
 * @author Anika Henke <anika@selfthinker.org>
 * @param
 * @param bool   $link link or form button?
 * @param bool   $wrapper HTML element wrapper
 * @param bool   $return return or print
 * @param string $pre prefix for links
 * @param string $suf suffix for links
 * @param string $inner inner HTML for links
 * @return bool|string
 */
function tpl_action($type, $link = false, $wrapper = false, $return = false, $pre = '', $suf = '', $inner = '') {
    $out = '';
    if($link) {
        $out .= tpl_actionlink($type, $pre, $suf, $inner, 1);
    } else {
        $out .= tpl_button($type, 1);
    }
    if($out && $wrapper) $out = "<$wrapper>$out</$wrapper>";

    if($return) return $out;
    print $out;
    return $out ? true : false;
}

/**
 * Print the search form
 *
 * If the first parameter is given a div with the ID 'qsearch_out' will
 * be added which instructs the ajax pagequicksearch to kick in and place
 * its output into this div. The second parameter controls the propritary
 * attribute autocomplete. If set to false this attribute will be set with an
 * value of "off" to instruct the browser to disable it's own built in
 * autocompletion feature (MSIE and Firefox)
 *
 * @author Andreas Gohr <andi@splitbrain.org>
 * @param bool $ajax
 * @param bool $autocomplete
 * @return bool
 */
function tpl_searchform($ajax = true, $autocomplete = true) {
    global $lang;
    global $ACT;
    global $QUERY;

    // don't print the search form if search action has been disabled
    if(!actionOK('search')) return false;

    print '<form action="'.wl().'" accept-charset="utf-8" class="search" id="dw__search" method="get" role="search"><div class="no">';
    print '<input type="hidden" name="do" value="search" />';
    print '<input type="text" ';
    if($ACT == 'search') print 'value="'.htmlspecialchars($QUERY).'" ';
    if(!$autocomplete) print 'autocomplete="off" ';
    print 'id="qsearch__in" accesskey="f" name="id" class="edit" title="[F]" />';
    print '<input type="submit" value="'.$lang['btn_search'].'" class="button" title="'.$lang['btn_search'].'" />';
    if($ajax) print '<div id="qsearch__out" class="ajax_qsearch JSpopup"></div>';
    print '</div></form>';
    return true;
}

/**
 * Print the breadcrumbs trace
 *
 * @author Andreas Gohr <andi@splitbrain.org>
 * @param string $sep Separator between entries
 * @return bool
 */
function tpl_breadcrumbs($sep = '•') {
    global $lang;
    global $conf;

    //check if enabled
    if(!$conf['breadcrumbs']) return false;

    $crumbs = breadcrumbs(); //setup crumb trace

    $crumbs_sep = ' <span class="bcsep">'.$sep.'</span> ';

    //render crumbs, highlight the last one
    print '<span class="bchead">'.$lang['breadcrumb'].':</span>';
    $last = count($crumbs);
    $i    = 0;
    foreach($crumbs as $id => $name) {
        $i++;
        echo $crumbs_sep;
        if($i == $last) print '<span class="curid">';
        print '<bdi>';
        tpl_link(wl($id), hsc($name), 'class="breadcrumbs" title="'.$id.'"');
        print '</bdi>';
        if($i == $last) print '</span>';
    }
    return true;
}

/**
 * Hierarchical breadcrumbs
 *
 * This code was suggested as replacement for the usual breadcrumbs.
 * It only makes sense with a deep site structure.
 *
 * @author Andreas Gohr <andi@splitbrain.org>
 * @author Nigel McNie <oracle.shinoda@gmail.com>
 * @author Sean Coates <sean@caedmon.net>
 * @author <fredrik@averpil.com>
 * @todo   May behave strangely in RTL languages
 * @param string $sep Separator between entries
 * @return bool
 */
function tpl_youarehere($sep = ' » ') {
    global $conf;
    global $ID;
    global $lang;

    // check if enabled
    if(!$conf['youarehere']) return false;

    $parts = explode(':', $ID);
    $count = count($parts);

    echo '<span class="bchead">'.$lang['youarehere'].': </span>';

    // always print the startpage
    echo '<span class="home">';
    tpl_pagelink(':'.$conf['start']);
    echo '</span>';

    // print intermediate namespace links
    $part = '';
    for($i = 0; $i < $count - 1; $i++) {
        $part .= $parts[$i].':';
        $page = $part;
        if($page == $conf['start']) continue; // Skip startpage

        // output
        echo $sep;
        tpl_pagelink($page);
    }

    // print current page, skipping start page, skipping for namespace index
    resolve_pageid('', $page, $exists);
    if(isset($page) && $page == $part.$parts[$i]) return true;
    $page = $part.$parts[$i];
    if($page == $conf['start']) return true;
    echo $sep;
    tpl_pagelink($page);
    return true;
}

/**
 * Print info if the user is logged in
 * and show full name in that case
 *
 * Could be enhanced with a profile link in future?
 *
 * @author Andreas Gohr <andi@splitbrain.org>
 * @return bool
 */
function tpl_userinfo() {
    global $lang;
<<<<<<< HEAD
    if(isset($_SERVER['REMOTE_USER'])) {
        print $lang['loggedinas'].': '.userinfo();
=======
    global $INFO;
    /** @var Input $INPUT */
    global $INPUT;

    if($INPUT->server->str('REMOTE_USER')) {
        print $lang['loggedinas'].': <bdi>'.hsc($INFO['userinfo']['name']).'</bdi> (<bdi>'.hsc($INPUT->server->str('REMOTE_USER')).'</bdi>)';
>>>>>>> 9f12fc1c
        return true;
    }
    return false;
}

/**
 * Print some info about the current page
 *
 * @author Andreas Gohr <andi@splitbrain.org>
 * @param bool $ret return content instead of printing it
 * @return bool|string
 */
function tpl_pageinfo($ret = false) {
    global $conf;
    global $lang;
    global $INFO;
    global $ID;

    // return if we are not allowed to view the page
    if(!auth_quickaclcheck($ID)) {
        return false;
    }

    // prepare date and path
    $fn = $INFO['filepath'];
    if(!$conf['fullpath']) {
        if($INFO['rev']) {
            $fn = str_replace(fullpath($conf['olddir']).'/', '', $fn);
        } else {
            $fn = str_replace(fullpath($conf['datadir']).'/', '', $fn);
        }
    }
    $fn   = utf8_decodeFN($fn);
    $date = dformat($INFO['lastmod']);

    // print it
    if($INFO['exists']) {
        $out = '';
        $out .= '<bdi>'.$fn.'</bdi>';
        $out .= ' · ';
        $out .= $lang['lastmod'];
        $out .= ': ';
        $out .= $date;
        if($INFO['editor']) {
            $out .= ' '.$lang['by'].' ';
            $out .= '<bdi>'.editorinfo($INFO['editor']).'</bdi>';
        } else {
            $out .= ' ('.$lang['external_edit'].')';
        }
        if($INFO['locked']) {
            $out .= ' · ';
            $out .= $lang['lockedby'];
            $out .= ': ';
            $out .= '<bdi>'.editorinfo($INFO['locked']).'</bdi>';
        }
        if($ret) {
            return $out;
        } else {
            echo $out;
            return true;
        }
    }
    return false;
}

/**
 * Prints or returns the name of the given page (current one if none given).
 *
 * If useheading is enabled this will use the first headline else
 * the given ID is used.
 *
 * @author Andreas Gohr <andi@splitbrain.org>
 * @param string $id page id
 * @param bool   $ret return content instead of printing
 * @return bool|string
 */
function tpl_pagetitle($id = null, $ret = false) {
    if(is_null($id)) {
        global $ID;
        $id = $ID;
    }

    $name = $id;
    if(useHeading('navigation')) {
        $title = p_get_first_heading($id);
        if($title) $name = $title;
    }

    if($ret) {
        return hsc($name);
    } else {
        print hsc($name);
        return true;
    }
}

/**
 * Returns the requested EXIF/IPTC tag from the current image
 *
 * If $tags is an array all given tags are tried until a
 * value is found. If no value is found $alt is returned.
 *
 * Which texts are known is defined in the functions _exifTagNames
 * and _iptcTagNames() in inc/jpeg.php (You need to prepend IPTC
 * to the names of the latter one)
 *
 * Only allowed in: detail.php
 *
 * @author Andreas Gohr <andi@splitbrain.org>
 * @param array  $tags tags to try
 * @param string $alt alternative output if no data was found
 * @param null   $src the image src, uses global $SRC if not given
 * @return string
 */
function tpl_img_getTag($tags, $alt = '', $src = null) {
    // Init Exif Reader
    global $SRC;

    if(is_null($src)) $src = $SRC;

    static $meta = null;
    if(is_null($meta)) $meta = new JpegMeta($src);
    if($meta === false) return $alt;
    $info = $meta->getField($tags);
    if($info == false) return $alt;
    return $info;
}

/**
 * Prints the image with a link to the full sized version
 *
 * Only allowed in: detail.php
 *
 * @triggers TPL_IMG_DISPLAY
 * @param $maxwidth  int - maximal width of the image
 * @param $maxheight int - maximal height of the image
 * @param $link bool     - link to the orginal size?
 * @param $params array  - additional image attributes
 * @return mixed Result of TPL_IMG_DISPLAY
 */
function tpl_img($maxwidth = 0, $maxheight = 0, $link = true, $params = null) {
    global $IMG;
    /** @var Input $INPUT */
    global $INPUT;
    $w = tpl_img_getTag('File.Width');
    $h = tpl_img_getTag('File.Height');

    //resize to given max values
    $ratio = 1;
    if($w >= $h) {
        if($maxwidth && $w >= $maxwidth) {
            $ratio = $maxwidth / $w;
        } elseif($maxheight && $h > $maxheight) {
            $ratio = $maxheight / $h;
        }
    } else {
        if($maxheight && $h >= $maxheight) {
            $ratio = $maxheight / $h;
        } elseif($maxwidth && $w > $maxwidth) {
            $ratio = $maxwidth / $w;
        }
    }
    if($ratio) {
        $w = floor($ratio * $w);
        $h = floor($ratio * $h);
    }

    //prepare URLs
    $url = ml($IMG, array('cache'=> $INPUT->str('cache')), true, '&');
    $src = ml($IMG, array('cache'=> $INPUT->str('cache'), 'w'=> $w, 'h'=> $h), true, '&');

    //prepare attributes
    $alt = tpl_img_getTag('Simple.Title');
    if(is_null($params)) {
        $p = array();
    } else {
        $p = $params;
    }
    if($w) $p['width'] = $w;
    if($h) $p['height'] = $h;
    $p['class'] = 'img_detail';
    if($alt) {
        $p['alt']   = $alt;
        $p['title'] = $alt;
    } else {
        $p['alt'] = '';
    }
    $p['src'] = $src;

    $data = array('url'=> ($link ? $url : null), 'params'=> $p);
    return trigger_event('TPL_IMG_DISPLAY', $data, '_tpl_img_action', true);
}

/**
 * Default action for TPL_IMG_DISPLAY
 *
 * @param array $data
 * @return bool
 */
function _tpl_img_action($data) {
    global $lang;
    $p = buildAttributes($data['params']);

    if($data['url']) print '<a href="'.hsc($data['url']).'" title="'.$lang['mediaview'].'">';
    print '<img '.$p.'/>';
    if($data['url']) print '</a>';
    return true;
}

/**
 * This function inserts a small gif which in reality is the indexer function.
 *
 * Should be called somewhere at the very end of the main.php
 * template
 *
 * @return bool
 */
function tpl_indexerWebBug() {
    global $ID;

    $p           = array();
    $p['src']    = DOKU_BASE.'lib/exe/indexer.php?id='.rawurlencode($ID).
        '&'.time();
    $p['width']  = 2; //no more 1x1 px image because we live in times of ad blockers...
    $p['height'] = 1;
    $p['alt']    = '';
    $att         = buildAttributes($p);
    print "<img $att />";
    return true;
}

/**
 * tpl_getConf($id)
 *
 * use this function to access template configuration variables
 *
 * @param string $id      name of the value to access
 * @param mixed  $notset  what to return if the setting is not available
 * @return mixed
 */
function tpl_getConf($id, $notset=false) {
    global $conf;
    static $tpl_configloaded = false;

    $tpl = $conf['template'];

    if(!$tpl_configloaded) {
        $tconf = tpl_loadConfig();
        if($tconf !== false) {
            foreach($tconf as $key => $value) {
                if(isset($conf['tpl'][$tpl][$key])) continue;
                $conf['tpl'][$tpl][$key] = $value;
            }
            $tpl_configloaded = true;
        }
    }

    if(isset($conf['tpl'][$tpl][$id])){
        return $conf['tpl'][$tpl][$id];
    }

    return $notset;
}

/**
 * tpl_loadConfig()
 *
 * reads all template configuration variables
 * this function is automatically called by tpl_getConf()
 *
 * @return array
 */
function tpl_loadConfig() {

    $file = tpl_incdir().'/conf/default.php';
    $conf = array();

    if(!@file_exists($file)) return false;

    // load default config file
    include($file);

    return $conf;
}

// language methods
/**
 * tpl_getLang($id)
 *
 * use this function to access template language variables
 */
function tpl_getLang($id) {
    static $lang = array();

    if(count($lang) === 0) {
        $path = tpl_incdir().'lang/';

        $lang = array();

        global $conf; // definitely don't invoke "global $lang"
        // don't include once
        @include($path.'en/lang.php');
        if($conf['lang'] != 'en') @include($path.$conf['lang'].'/lang.php');
    }

    return $lang[$id];
}

/**
 * Retrieve a language dependent file and pass to xhtml renderer for display
 * template equivalent of p_locale_xhtml()
 *
 * @param   string $id id of language dependent wiki page
 * @return  string     parsed contents of the wiki page in xhtml format
 */
function tpl_locale_xhtml($id) {
    return p_cached_output(tpl_localeFN($id));
}

/**
 * Prepends appropriate path for a language dependent filename
 */
function tpl_localeFN($id) {
    $path = tpl_incdir().'lang/';
    global $conf;
    $file = DOKU_CONF.'/template_lang/'.$conf['template'].'/'.$conf['lang'].'/'.$id.'.txt';
    if (!@file_exists($file)){
        $file = $path.$conf['lang'].'/'.$id.'.txt';
        if(!@file_exists($file)){
            //fall back to english
            $file = $path.'en/'.$id.'.txt';
        }
    }
    return $file;
}

/**
 * prints the "main content" in the mediamanger popup
 *
 * Depending on the user's actions this may be a list of
 * files in a namespace, the meta editing dialog or
 * a message of referencing pages
 *
 * Only allowed in mediamanager.php
 *
 * @triggers MEDIAMANAGER_CONTENT_OUTPUT
 * @param bool $fromajax - set true when calling this function via ajax
 * @author Andreas Gohr <andi@splitbrain.org>
 */
function tpl_mediaContent($fromajax = false, $sort='natural') {
    global $IMG;
    global $AUTH;
    global $INUSE;
    global $NS;
    global $JUMPTO;
    /** @var Input $INPUT */
    global $INPUT;

    $do = $INPUT->extract('do')->str('do');
    if(in_array($do, array('save', 'cancel'))) $do = '';

    if(!$do) {
        if($INPUT->bool('edit')) {
            $do = 'metaform';
        } elseif(is_array($INUSE)) {
            $do = 'filesinuse';
        } else {
            $do = 'filelist';
        }
    }

    // output the content pane, wrapped in an event.
    if(!$fromajax) ptln('<div id="media__content">');
    $data = array('do' => $do);
    $evt  = new Doku_Event('MEDIAMANAGER_CONTENT_OUTPUT', $data);
    if($evt->advise_before()) {
        $do = $data['do'];
        if($do == 'filesinuse') {
            media_filesinuse($INUSE, $IMG);
        } elseif($do == 'filelist') {
            media_filelist($NS, $AUTH, $JUMPTO,false,$sort);
        } elseif($do == 'searchlist') {
            media_searchlist($INPUT->str('q'), $NS, $AUTH);
        } else {
            msg('Unknown action '.hsc($do), -1);
        }
    }
    $evt->advise_after();
    unset($evt);
    if(!$fromajax) ptln('</div>');

}

/**
 * Prints the central column in full-screen media manager
 * Depending on the opened tab this may be a list of
 * files in a namespace, upload form or search form
 *
 * @author Kate Arzamastseva <pshns@ukr.net>
 */
function tpl_mediaFileList() {
    global $AUTH;
    global $NS;
    global $JUMPTO;
    global $lang;
    /** @var Input $INPUT */
    global $INPUT;

    $opened_tab = $INPUT->str('tab_files');
    if(!$opened_tab || !in_array($opened_tab, array('files', 'upload', 'search'))) $opened_tab = 'files';
    if($INPUT->str('mediado') == 'update') $opened_tab = 'upload';

    echo '<h2 class="a11y">'.$lang['mediaselect'].'</h2>'.NL;

    media_tabs_files($opened_tab);

    echo '<div class="panelHeader">'.NL;
    echo '<h3>';
    $tabTitle = ($NS) ? $NS : '['.$lang['mediaroot'].']';
    printf($lang['media_'.$opened_tab], '<strong>'.hsc($tabTitle).'</strong>');
    echo '</h3>'.NL;
    if($opened_tab === 'search' || $opened_tab === 'files') {
        media_tab_files_options();
    }
    echo '</div>'.NL;

    echo '<div class="panelContent">'.NL;
    if($opened_tab == 'files') {
        media_tab_files($NS, $AUTH, $JUMPTO);
    } elseif($opened_tab == 'upload') {
        media_tab_upload($NS, $AUTH, $JUMPTO);
    } elseif($opened_tab == 'search') {
        media_tab_search($NS, $AUTH);
    }
    echo '</div>'.NL;
}

/**
 * Prints the third column in full-screen media manager
 * Depending on the opened tab this may be details of the
 * selected file, the meta editing dialog or
 * list of file revisions
 *
 * @author Kate Arzamastseva <pshns@ukr.net>
 */
function tpl_mediaFileDetails($image, $rev) {
    global $AUTH, $NS, $conf, $DEL, $lang;
    /** @var Input $INPUT */
    global $INPUT;

    $removed = (!file_exists(mediaFN($image)) && file_exists(mediaMetaFN($image, '.changes')) && $conf['mediarevisions']);
    if(!$image || (!file_exists(mediaFN($image)) && !$removed) || $DEL) return;
    if($rev && !file_exists(mediaFN($image, $rev))) $rev = false;
    if(isset($NS) && getNS($image) != $NS) return;
    $do = $INPUT->str('mediado');

    $opened_tab = $INPUT->str('tab_details');

    $tab_array = array('view');
    list(, $mime) = mimetype($image);
    if($mime == 'image/jpeg') {
        $tab_array[] = 'edit';
    }
    if($conf['mediarevisions']) {
        $tab_array[] = 'history';
    }

    if(!$opened_tab || !in_array($opened_tab, $tab_array)) $opened_tab = 'view';
    if($INPUT->bool('edit')) $opened_tab = 'edit';
    if($do == 'restore') $opened_tab = 'view';

    media_tabs_details($image, $opened_tab);

    echo '<div class="panelHeader"><h3>';
    list($ext) = mimetype($image, false);
    $class    = preg_replace('/[^_\-a-z0-9]+/i', '_', $ext);
    $class    = 'select mediafile mf_'.$class;
    $tabTitle = '<strong><a href="'.ml($image).'" class="'.$class.'" title="'.$lang['mediaview'].'">'.$image.'</a>'.'</strong>';
    if($opened_tab === 'view' && $rev) {
        printf($lang['media_viewold'], $tabTitle, dformat($rev));
    } else {
        printf($lang['media_'.$opened_tab], $tabTitle);
    }

    echo '</h3></div>'.NL;

    echo '<div class="panelContent">'.NL;

    if($opened_tab == 'view') {
        media_tab_view($image, $NS, $AUTH, $rev);

    } elseif($opened_tab == 'edit' && !$removed) {
        media_tab_edit($image, $NS, $AUTH);

    } elseif($opened_tab == 'history' && $conf['mediarevisions']) {
        media_tab_history($image, $NS, $AUTH);
    }

    echo '</div>'.NL;
}

/**
 * prints the namespace tree in the mediamanger popup
 *
 * Only allowed in mediamanager.php
 *
 * @author Andreas Gohr <andi@splitbrain.org>
 */
function tpl_mediaTree() {
    global $NS;
    ptln('<div id="media__tree">');
    media_nstree($NS);
    ptln('</div>');
}

/**
 * Print a dropdown menu with all DokuWiki actions
 *
 * Note: this will not use any pretty URLs
 *
 * @author Andreas Gohr <andi@splitbrain.org>
 */
function tpl_actiondropdown($empty = '', $button = '&gt;') {
    global $ID;
    global $REV;
    global $lang;
    /** @var Input $INPUT */
    global $INPUT;

    echo '<form action="'.script().'" method="get" accept-charset="utf-8">';
    echo '<div class="no">';
    echo '<input type="hidden" name="id" value="'.$ID.'" />';
    if($REV) echo '<input type="hidden" name="rev" value="'.$REV.'" />';
    if ($INPUT->server->str('REMOTE_USER')) {
        echo '<input type="hidden" name="sectok" value="'.getSecurityToken().'" />';
    }

    echo '<select name="do" class="edit quickselect" title="'.$lang['tools'].'">';
    echo '<option value="">'.$empty.'</option>';

    echo '<optgroup label="'.$lang['page_tools'].'">';
    $act = tpl_get_action('edit');
    if($act) echo '<option value="'.$act['params']['do'].'">'.$lang['btn_'.$act['type']].'</option>';

    $act = tpl_get_action('revert');
    if($act) echo '<option value="'.$act['params']['do'].'">'.$lang['btn_'.$act['type']].'</option>';

    $act = tpl_get_action('revisions');
    if($act) echo '<option value="'.$act['params']['do'].'">'.$lang['btn_'.$act['type']].'</option>';

    $act = tpl_get_action('backlink');
    if($act) echo '<option value="'.$act['params']['do'].'">'.$lang['btn_'.$act['type']].'</option>';

    $act = tpl_get_action('subscribe');
    if($act) echo '<option value="'.$act['params']['do'].'">'.$lang['btn_'.$act['type']].'</option>';
    echo '</optgroup>';

    echo '<optgroup label="'.$lang['site_tools'].'">';
    $act = tpl_get_action('recent');
    if($act) echo '<option value="'.$act['params']['do'].'">'.$lang['btn_'.$act['type']].'</option>';

    $act = tpl_get_action('media');
    if($act) echo '<option value="'.$act['params']['do'].'">'.$lang['btn_'.$act['type']].'</option>';

    $act = tpl_get_action('index');
    if($act) echo '<option value="'.$act['params']['do'].'">'.$lang['btn_'.$act['type']].'</option>';
    echo '</optgroup>';

    echo '<optgroup label="'.$lang['user_tools'].'">';
    $act = tpl_get_action('login');
    if($act) echo '<option value="'.$act['params']['do'].'">'.$lang['btn_'.$act['type']].'</option>';

    $act = tpl_get_action('register');
    if($act) echo '<option value="'.$act['params']['do'].'">'.$lang['btn_'.$act['type']].'</option>';

    $act = tpl_get_action('profile');
    if($act) echo '<option value="'.$act['params']['do'].'">'.$lang['btn_'.$act['type']].'</option>';

    $act = tpl_get_action('admin');
    if($act) echo '<option value="'.$act['params']['do'].'">'.$lang['btn_'.$act['type']].'</option>';
    echo '</optgroup>';

    echo '</select>';
    echo '<input type="submit" value="'.$button.'" />';
    echo '</div>';
    echo '</form>';
}

/**
 * Print a informational line about the used license
 *
 * @author Andreas Gohr <andi@splitbrain.org>
 * @param  string $img     print image? (|button|badge)
 * @param  bool   $imgonly skip the textual description?
 * @param  bool   $return  when true don't print, but return HTML
 * @param  bool   $wrap    wrap in div with class="license"?
 * @return string
 */
function tpl_license($img = 'badge', $imgonly = false, $return = false, $wrap = true) {
    global $license;
    global $conf;
    global $lang;
    if(!$conf['license']) return '';
    if(!is_array($license[$conf['license']])) return '';
    $lic    = $license[$conf['license']];
    $target = ($conf['target']['extern']) ? ' target="'.$conf['target']['extern'].'"' : '';

    $out = '';
    if($wrap) $out .= '<div class="license">';
    if($img) {
        $src = license_img($img);
        if($src) {
            $out .= '<a href="'.$lic['url'].'" rel="license"'.$target;
            $out .= '><img src="'.DOKU_BASE.$src.'" alt="'.$lic['name'].'" /></a>';
            if(!$imgonly) $out .= ' ';
        }
    }
    if(!$imgonly) {
        $out .= $lang['license'].' ';
        $out .= '<bdi><a href="'.$lic['url'].'" rel="license" class="urlextern"'.$target;
        $out .= '>'.$lic['name'].'</a></bdi>';
    }
    if($wrap) $out .= '</div>';

    if($return) return $out;
    echo $out;
    return '';
}

/**
 * Includes the rendered HTML of a given page
 *
 * This function is useful to populate sidebars or similar features in a
 * template
 */
function tpl_include_page($pageid, $print = true, $propagate = false) {
    if (!$pageid) return false;
    if ($propagate) $pageid = page_findnearest($pageid);

    global $TOC;
    $oldtoc = $TOC;
    $html   = p_wiki_xhtml($pageid, '', false);
    $TOC    = $oldtoc;

    if(!$print) return $html;
    echo $html;
    return $html;
}

/**
 * Display the subscribe form
 *
 * @author Adrian Lang <lang@cosmocode.de>
 */
function tpl_subscribe() {
    global $INFO;
    global $ID;
    global $lang;
    global $conf;
    $stime_days = $conf['subscribe_time'] / 60 / 60 / 24;

    echo p_locale_xhtml('subscr_form');
    echo '<h2>'.$lang['subscr_m_current_header'].'</h2>';
    echo '<div class="level2">';
    if($INFO['subscribed'] === false) {
        echo '<p>'.$lang['subscr_m_not_subscribed'].'</p>';
    } else {
        echo '<ul>';
        foreach($INFO['subscribed'] as $sub) {
            echo '<li><div class="li">';
            if($sub['target'] !== $ID) {
                echo '<code class="ns">'.hsc(prettyprint_id($sub['target'])).'</code>';
            } else {
                echo '<code class="page">'.hsc(prettyprint_id($sub['target'])).'</code>';
            }
            $sstl = sprintf($lang['subscr_style_'.$sub['style']], $stime_days);
            if(!$sstl) $sstl = hsc($sub['style']);
            echo ' ('.$sstl.') ';

            echo '<a href="'.wl(
                $ID,
                array(
                     'do'        => 'subscribe',
                     'sub_target'=> $sub['target'],
                     'sub_style' => $sub['style'],
                     'sub_action'=> 'unsubscribe',
                     'sectok'    => getSecurityToken()
                )
            ).
                '" class="unsubscribe">'.$lang['subscr_m_unsubscribe'].
                '</a></div></li>';
        }
        echo '</ul>';
    }
    echo '</div>';

    // Add new subscription form
    echo '<h2>'.$lang['subscr_m_new_header'].'</h2>';
    echo '<div class="level2">';
    $ns      = getNS($ID).':';
    $targets = array(
        $ID => '<code class="page">'.prettyprint_id($ID).'</code>',
        $ns => '<code class="ns">'.prettyprint_id($ns).'</code>',
    );
    $styles  = array(
        'every'  => $lang['subscr_style_every'],
        'digest' => sprintf($lang['subscr_style_digest'], $stime_days),
        'list'   => sprintf($lang['subscr_style_list'], $stime_days),
    );

    $form = new Doku_Form(array('id' => 'subscribe__form'));
    $form->startFieldset($lang['subscr_m_subscribe']);
    $form->addRadioSet('sub_target', $targets);
    $form->startFieldset($lang['subscr_m_receive']);
    $form->addRadioSet('sub_style', $styles);
    $form->addHidden('sub_action', 'subscribe');
    $form->addHidden('do', 'subscribe');
    $form->addHidden('id', $ID);
    $form->endFieldset();
    $form->addElement(form_makeButton('submit', 'subscribe', $lang['subscr_m_subscribe']));
    html_form('SUBSCRIBE', $form);
    echo '</div>';
}

/**
 * Tries to send already created content right to the browser
 *
 * Wraps around ob_flush() and flush()
 *
 * @author Andreas Gohr <andi@splitbrain.org>
 */
function tpl_flush() {
    ob_flush();
    flush();
}

/**
 * Tries to find a ressource file in the given locations.
 *
 * If a given location starts with a colon it is assumed to be a media
 * file, otherwise it is assumed to be relative to the current template
 *
 * @param  array $search       locations to look at
 * @param  bool  $abs           if to use absolute URL
 * @param  array &$imginfo   filled with getimagesize()
 * @return string
 * @author Andreas  Gohr <andi@splitbrain.org>
 */
function tpl_getMediaFile($search, $abs = false, &$imginfo = null) {
    $img     = '';
    $file    = '';
    $ismedia = false;
    // loop through candidates until a match was found:
    foreach($search as $img) {
        if(substr($img, 0, 1) == ':') {
            $file    = mediaFN($img);
            $ismedia = true;
        } else {
            $file    = tpl_incdir().$img;
            $ismedia = false;
        }

        if(file_exists($file)) break;
    }

    // fetch image data if requested
    if(!is_null($imginfo)) {
        $imginfo = getimagesize($file);
    }

    // build URL
    if($ismedia) {
        $url = ml($img, '', true, '', $abs);
    } else {
        $url = tpl_basedir().$img;
        if($abs) $url = DOKU_URL.substr($url, strlen(DOKU_REL));
    }

    return $url;
}

/**
 * PHP include a file
 *
 * either from the conf directory if it exists, otherwise use
 * file in the template's root directory.
 *
 * The function honours config cascade settings and looks for the given
 * file next to the ´main´ config files, in the order protected, local,
 * default.
 *
 * Note: no escaping or sanity checking is done here. Never pass user input
 * to this function!
 *
 * @author Anika Henke <anika@selfthinker.org>
 * @author Andreas Gohr <andi@splitbrain.org>
 */
function tpl_includeFile($file) {
    global $config_cascade;
    foreach(array('protected', 'local', 'default') as $config_group) {
        if(empty($config_cascade['main'][$config_group])) continue;
        foreach($config_cascade['main'][$config_group] as $conf_file) {
            $dir = dirname($conf_file);
            if(file_exists("$dir/$file")) {
                include("$dir/$file");
                return;
            }
        }
    }

    // still here? try the template dir
    $file = tpl_incdir().$file;
    if(file_exists($file)) {
        include($file);
    }
}

/**
 * Returns <link> tag for various icon types (favicon|mobile|generic)
 *
 * @author Anika Henke <anika@selfthinker.org>
 * @param  array $types - list of icon types to display (favicon|mobile|generic)
 * @return string
 */
function tpl_favicon($types = array('favicon')) {

    $return = '';

    foreach($types as $type) {
        switch($type) {
            case 'favicon':
                $look = array(':wiki:favicon.ico', ':favicon.ico', 'images/favicon.ico');
                $return .= '<link rel="shortcut icon" href="'.tpl_getMediaFile($look).'" />'.NL;
                break;
            case 'mobile':
                $look = array(':wiki:apple-touch-icon.png', ':apple-touch-icon.png', 'images/apple-touch-icon.png');
                $return .= '<link rel="apple-touch-icon" href="'.tpl_getMediaFile($look).'" />'.NL;
                break;
            case 'generic':
                // ideal world solution, which doesn't work in any browser yet
                $look = array(':wiki:favicon.svg', ':favicon.svg', 'images/favicon.svg');
                $return .= '<link rel="icon" href="'.tpl_getMediaFile($look).'" type="image/svg+xml" />'.NL;
                break;
        }
    }

    return $return;
}

/**
 * Prints full-screen media manager
 *
 * @author Kate Arzamastseva <pshns@ukr.net>
 */
function tpl_media() {
    global $NS, $IMG, $JUMPTO, $REV, $lang, $fullscreen, $INPUT;
    $fullscreen = true;
    require_once DOKU_INC.'lib/exe/mediamanager.php';

    $rev   = '';
    $image = cleanID($INPUT->str('image'));
    if(isset($IMG)) $image = $IMG;
    if(isset($JUMPTO)) $image = $JUMPTO;
    if(isset($REV) && !$JUMPTO) $rev = $REV;

    echo '<div id="mediamanager__page">'.NL;
    echo '<h1>'.$lang['btn_media'].'</h1>'.NL;
    html_msgarea();

    echo '<div class="panel namespaces">'.NL;
    echo '<h2>'.$lang['namespaces'].'</h2>'.NL;
    echo '<div class="panelHeader">';
    echo $lang['media_namespaces'];
    echo '</div>'.NL;

    echo '<div class="panelContent" id="media__tree">'.NL;
    media_nstree($NS);
    echo '</div>'.NL;
    echo '</div>'.NL;

    echo '<div class="panel filelist">'.NL;
    tpl_mediaFileList();
    echo '</div>'.NL;

    echo '<div class="panel file">'.NL;
    echo '<h2 class="a11y">'.$lang['media_file'].'</h2>'.NL;
    tpl_mediaFileDetails($image, $rev);
    echo '</div>'.NL;

    echo '</div>'.NL;
}

/**
 * Return useful layout classes
 *
 * @author Anika Henke <anika@selfthinker.org>
 */
function tpl_classes() {
    global $ACT, $conf, $ID, $INFO;
    /** @var Input $INPUT */
    global $INPUT;

    $classes = array(
        'dokuwiki',
        'mode_'.$ACT,
        'tpl_'.$conf['template'],
        $INPUT->server->bool('REMOTE_USER') ? 'loggedIn' : '',
        $INFO['exists'] ? '' : 'notFound',
        ($ID == $conf['start']) ? 'home' : '',
    );
    return join(' ', $classes);
}

//Setup VIM: ex: et ts=4 :
<|MERGE_RESOLUTION|>--- conflicted
+++ resolved
@@ -889,17 +889,11 @@
  */
 function tpl_userinfo() {
     global $lang;
-<<<<<<< HEAD
-    if(isset($_SERVER['REMOTE_USER'])) {
-        print $lang['loggedinas'].': '.userinfo();
-=======
-    global $INFO;
     /** @var Input $INPUT */
     global $INPUT;
 
     if($INPUT->server->str('REMOTE_USER')) {
-        print $lang['loggedinas'].': <bdi>'.hsc($INFO['userinfo']['name']).'</bdi> (<bdi>'.hsc($INPUT->server->str('REMOTE_USER')).'</bdi>)';
->>>>>>> 9f12fc1c
+        print $lang['loggedinas'].': '.userinfo();
         return true;
     }
     return false;
