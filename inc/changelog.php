<?php
/**
 * Changelog handling functions
 *
 * @license    GPL 2 (http://www.gnu.org/licenses/gpl.html)
 * @author     Andreas Gohr <andi@splitbrain.org>
 */

// Constants for known core changelog line types.
// Use these in place of string literals for more readable code.
define('DOKU_CHANGE_TYPE_CREATE',       'C');
define('DOKU_CHANGE_TYPE_EDIT',         'E');
define('DOKU_CHANGE_TYPE_MINOR_EDIT',   'e');
define('DOKU_CHANGE_TYPE_DELETE',       'D');
define('DOKU_CHANGE_TYPE_REVERT',       'R');

/**
 * parses a changelog line into it's components
 *
 * @author Ben Coburn <btcoburn@silicodon.net>
 */
function parseChangelogLine($line) {
    $tmp = explode("\t", $line);
    if ($tmp!==false && count($tmp)>1) {
        $info = array();
        $info['date']  = (int)$tmp[0]; // unix timestamp
        $info['ip']    = $tmp[1]; // IPv4 address (127.0.0.1)
        $info['type']  = $tmp[2]; // log line type
        $info['id']    = $tmp[3]; // page id
        $info['user']  = $tmp[4]; // user name
        $info['sum']   = $tmp[5]; // edit summary (or action reason)
        $info['extra'] = rtrim($tmp[6], "\n"); // extra data (varies by line type)
        return $info;
    } else { return false; }
}

/**
 * Add's an entry to the changelog and saves the metadata for the page
 *
 * @param int    $date      Timestamp of the change
 * @param String $id        Name of the affected page
 * @param String $type      Type of the change see DOKU_CHANGE_TYPE_*
 * @param String $summary   Summary of the change
 * @param mixed  $extra     In case of a revert the revision (timestmp) of the reverted page
 * @param array  $flags     Additional flags in a key value array.
 *                             Availible flags:
 *                             - ExternalEdit - mark as an external edit.
 *
 * @author Andreas Gohr <andi@splitbrain.org>
 * @author Esther Brunner <wikidesign@gmail.com>
 * @author Ben Coburn <btcoburn@silicodon.net>
 */
function addLogEntry($date, $id, $type=DOKU_CHANGE_TYPE_EDIT, $summary='', $extra='', $flags=null){
    global $conf, $INFO;

    // check for special flags as keys
    if (!is_array($flags)) { $flags = array(); }
    $flagExternalEdit = isset($flags['ExternalEdit']);

    $id = cleanid($id);
    $file = wikiFN($id);
    $created = @filectime($file);
    $minor = ($type===DOKU_CHANGE_TYPE_MINOR_EDIT);
    $wasRemoved = ($type===DOKU_CHANGE_TYPE_DELETE);

    if(!$date) $date = time(); //use current time if none supplied
    $remote = (!$flagExternalEdit)?clientIP(true):'127.0.0.1';
    $user   = (!$flagExternalEdit)?$_SERVER['REMOTE_USER']:'';

    $strip = array("\t", "\n");
    $logline = array(
            'date'  => $date,
            'ip'    => $remote,
            'type'  => str_replace($strip, '', $type),
            'id'    => $id,
            'user'  => $user,
            'sum'   => utf8_substr(str_replace($strip, '', $summary),0,255),
            'extra' => str_replace($strip, '', $extra)
            );

    // update metadata
    if (!$wasRemoved) {
        $oldmeta = p_read_metadata($id);
        $meta    = array();
        if (!$INFO['exists'] && empty($oldmeta['persistent']['date']['created'])){ // newly created
            $meta['date']['created'] = $created;
            if ($user){
                $meta['creator'] = $INFO['userinfo']['name'];
                $meta['user']    = $user;
            }
        } elseif (!$INFO['exists'] && !empty($oldmeta['persistent']['date']['created'])) { // re-created / restored
            $meta['date']['created']  = $oldmeta['persistent']['date']['created'];
            $meta['date']['modified'] = $created; // use the files ctime here
            $meta['creator'] = $oldmeta['persistent']['creator'];
            if ($user) $meta['contributor'][$user] = $INFO['userinfo']['name'];
        } elseif (!$minor) {   // non-minor modification
            $meta['date']['modified'] = $date;
            if ($user) $meta['contributor'][$user] = $INFO['userinfo']['name'];
        }
        $meta['last_change'] = $logline;
        p_set_metadata($id, $meta);
    }

    // add changelog lines
    $logline = implode("\t", $logline)."\n";
    io_saveFile(metaFN($id,'.changes'),$logline,true); //page changelog
    io_saveFile($conf['changelog'],$logline,true); //global changelog cache
}

/**
 * Add's an entry to the media changelog
 *
 * @author Michael Hamann <michael@content-space.de>
 * @author Andreas Gohr <andi@splitbrain.org>
 * @author Esther Brunner <wikidesign@gmail.com>
 * @author Ben Coburn <btcoburn@silicodon.net>
 */
function addMediaLogEntry($date, $id, $type=DOKU_CHANGE_TYPE_EDIT, $summary='', $extra='', $flags=null){
    global $conf;

    $id = cleanid($id);

    if(!$date) $date = time(); //use current time if none supplied
    $remote = clientIP(true);
    $user   = $_SERVER['REMOTE_USER'];

    $strip = array("\t", "\n");
    $logline = array(
            'date'  => $date,
            'ip'    => $remote,
            'type'  => str_replace($strip, '', $type),
            'id'    => $id,
            'user'  => $user,
            'sum'   => utf8_substr(str_replace($strip, '', $summary),0,255),
            'extra' => str_replace($strip, '', $extra)
            );

    // add changelog lines
    $logline = implode("\t", $logline)."\n";
    io_saveFile($conf['media_changelog'],$logline,true); //global media changelog cache
    io_saveFile(mediaMetaFN($id,'.changes'),$logline,true); //media file's changelog
}

/**
 * returns an array of recently changed files using the
 * changelog
 *
 * The following constants can be used to control which changes are
 * included. Add them together as needed.
 *
 * RECENTS_SKIP_DELETED   - don't include deleted pages
 * RECENTS_SKIP_MINORS    - don't include minor changes
 * RECENTS_SKIP_SUBSPACES - don't include subspaces
 * RECENTS_MEDIA_CHANGES  - return media changes instead of page changes
 * RECENTS_MEDIA_PAGES_MIXED  - return both media changes and page changes
 *
 * @param int    $first   number of first entry returned (for paginating
 * @param int    $num     return $num entries
 * @param string $ns      restrict to given namespace
 * @param int    $flags   see above
 * @return array recently changed files
 *
 * @author Ben Coburn <btcoburn@silicodon.net>
 * @author Kate Arzamastseva <pshns@ukr.net>
 */
function getRecents($first,$num,$ns='',$flags=0){
    global $conf;
    $recent = array();
    $count  = 0;

    if(!$num)
        return $recent;

    // read all recent changes. (kept short)
    if ($flags & RECENTS_MEDIA_CHANGES) {
        $lines = @file($conf['media_changelog']);
    } else {
        $lines = @file($conf['changelog']);
    }
    $lines_position = count($lines)-1;
    $media_lines_position = 0;
    $media_lines = array();

    if ($flags & RECENTS_MEDIA_PAGES_MIXED) {
        $media_lines = @file($conf['media_changelog']);
        $media_lines_position = count($media_lines)-1;
    }

    $seen = array(); // caches seen lines, _handleRecent() skips them

    // handle lines
    while ($lines_position >= 0 || (($flags & RECENTS_MEDIA_PAGES_MIXED) && $media_lines_position >=0)) {
        if (empty($rec) && $lines_position >= 0) {
            $rec = _handleRecent(@$lines[$lines_position], $ns, $flags, $seen);
            if (!$rec) {
                $lines_position --;
                continue;
            }
        }
        if (($flags & RECENTS_MEDIA_PAGES_MIXED) && empty($media_rec) && $media_lines_position >= 0) {
            $media_rec = _handleRecent(@$media_lines[$media_lines_position], $ns, $flags | RECENTS_MEDIA_CHANGES, $seen);
            if (!$media_rec) {
                $media_lines_position --;
                continue;
            }
        }
        if (($flags & RECENTS_MEDIA_PAGES_MIXED) && @$media_rec['date'] >= @$rec['date']) {
            $media_lines_position--;
            $x = $media_rec;
            $x['media'] = true;
            $media_rec = false;
        } else {
            $lines_position--;
            $x = $rec;
            if ($flags & RECENTS_MEDIA_CHANGES) $x['media'] = true;
            $rec = false;
        }
        if(--$first >= 0) continue; // skip first entries
        $recent[] = $x;
        $count++;
        // break when we have enough entries
        if($count >= $num){ break; }
    }
    return $recent;
}

/**
 * returns an array of files changed since a given time using the
 * changelog
 *
 * The following constants can be used to control which changes are
 * included. Add them together as needed.
 *
 * RECENTS_SKIP_DELETED   - don't include deleted pages
 * RECENTS_SKIP_MINORS    - don't include minor changes
 * RECENTS_SKIP_SUBSPACES - don't include subspaces
 * RECENTS_MEDIA_CHANGES  - return media changes instead of page changes
 *
 * @param int    $from    date of the oldest entry to return
 * @param int    $to      date of the newest entry to return (for pagination, optional)
 * @param string $ns      restrict to given namespace (optional)
 * @param int    $flags   see above (optional)
 * @return array of files
 *
 * @author Michael Hamann <michael@content-space.de>
 * @author Ben Coburn <btcoburn@silicodon.net>
 */
function getRecentsSince($from,$to=null,$ns='',$flags=0){
    global $conf;
    $recent = array();

    if($to && $to < $from)
        return $recent;

    // read all recent changes. (kept short)
    if ($flags & RECENTS_MEDIA_CHANGES) {
        $lines = @file($conf['media_changelog']);
    } else {
        $lines = @file($conf['changelog']);
    }
    if(!$lines) return $recent;

    // we start searching at the end of the list
    $lines = array_reverse($lines);

    // handle lines
    $seen = array(); // caches seen lines, _handleRecent() skips them

    foreach($lines as $line){
        $rec = _handleRecent($line, $ns, $flags, $seen);
        if($rec !== false) {
            if ($rec['date'] >= $from) {
                if (!$to || $rec['date'] <= $to) {
                    $recent[] = $rec;
                }
            } else {
                break;
            }
        }
    }

    return array_reverse($recent);
}

/**
 * Internal function used by getRecents
 *
 * don't call directly
 *
 * @see getRecents()
 * @author Andreas Gohr <andi@splitbrain.org>
 * @author Ben Coburn <btcoburn@silicodon.net>
 */
function _handleRecent($line,$ns,$flags,&$seen){
    if(empty($line)) return false;   //skip empty lines

    // split the line into parts
    $recent = parseChangelogLine($line);
    if ($recent===false) { return false; }

    // skip seen ones
    if(isset($seen[$recent['id']])) return false;

    // skip minors
    if($recent['type']===DOKU_CHANGE_TYPE_MINOR_EDIT && ($flags & RECENTS_SKIP_MINORS)) return false;

    // remember in seen to skip additional sights
    $seen[$recent['id']] = 1;

    // check if it's a hidden page
    if(isHiddenPage($recent['id'])) return false;

    // filter namespace
    if (($ns) && (strpos($recent['id'],$ns.':') !== 0)) return false;

    // exclude subnamespaces
    if (($flags & RECENTS_SKIP_SUBSPACES) && (getNS($recent['id']) != $ns)) return false;

    // check ACL
    if ($flags & RECENTS_MEDIA_CHANGES) {
        $recent['perms'] = auth_quickaclcheck(getNS($recent['id']).':*');
    } else {
        $recent['perms'] = auth_quickaclcheck($recent['id']);
    }
    if ($recent['perms'] < AUTH_READ) return false;

    // check existance
    if($flags & RECENTS_SKIP_DELETED){
        $fn = (($flags & RECENTS_MEDIA_CHANGES) ? mediaFN($recent['id']) : wikiFN($recent['id']));
        if(!@file_exists($fn)) return false;
    }

    return $recent;
}

/**
 * Class ChangeLog
 * methods for handling of changelog of pages or media files
 */
abstract class ChangeLog {

    /** @var string */
    protected $id;
    /** @var int */
    protected $chunk_size;
    /** @var array */
    protected $cache;

    /**
     * Constructor
     *
     * @param string $id         page id
     * @param int $chunk_size maximum block size read from file
     */
    public function __construct($id, $chunk_size = 8192) {
        global $cache_revinfo;

        $this->cache =& $cache_revinfo;
        if(!isset($this->cache[$id])) {
            $this->cache[$id] = array();
        }

        $this->id = $id;
        $this->setChunkSize($chunk_size);

    }

    /**
     * Set chunk size for file reading
     * Chunk size zero let read whole file at once
     *
     * @param int $chunk_size maximum block size read from file
     */
    public function setChunkSize($chunk_size) {
        if(!is_numeric($chunk_size)) $chunk_size = 0;

        $this->chunk_size = (int) max($chunk_size, 0);
    }

    /**
     * Returns path to changelog
     *
     * @return string path to file
     */
    abstract protected function getChangelogFilename();

    /**
     * Returns path to current page/media
     *
     * @return string path to file
     */
    abstract protected function getFilename();

    /**
     * Get the changelog information for a specific page id and revision (timestamp)
     *
     * Adjacent changelog lines are optimistically parsed and cached to speed up
     * consecutive calls to getRevisionInfo. For large changelog files, only the chunk
     * containing the requested changelog line is read.
     *
     * @param int $rev        revision timestamp
     * @return bool|array false or array with entries:
     *      - date:  unix timestamp
     *      - ip:    IPv4 address (127.0.0.1)
     *      - type:  log line type
     *      - id:    page id
     *      - user:  user name
     *      - sum:   edit summary (or action reason)
     *      - extra: extra data (varies by line type)
     *
     * @author Ben Coburn <btcoburn@silicodon.net>
     * @author Kate Arzamastseva <pshns@ukr.net>
     */
    public function getRevisionInfo($rev) {
        $rev = max($rev, 0);

        // check if it's already in the memory cache
        if(isset($this->cache[$this->id]) && isset($this->cache[$this->id][$rev])) {
            return $this->cache[$this->id][$rev];
        }

        //read lines from changelog
        list($fp, $lines) = $this->readloglines($rev);
        if($fp) {
            fclose($fp);
        }
        if(empty($lines)) return false;

        // parse and cache changelog lines
        foreach($lines as $value) {
            $tmp = parseChangelogLine($value);
            if($tmp !== false) {
                $this->cache[$this->id][$tmp['date']] = $tmp;
            }
        }
        if(!isset($this->cache[$this->id][$rev])) {
            return false;
        }
        return $this->cache[$this->id][$rev];
    }

    /**
     * Return a list of page revisions numbers
     *
     * Does not guarantee that the revision exists in the attic,
     * only that a line with the date exists in the changelog.
     * By default the current revision is skipped.
     *
     * The current revision is automatically skipped when the page exists.
     * See $INFO['meta']['last_change'] for the current revision.
     * A negative $first let read the current revision too.
     *
     * For efficiency, the log lines are parsed and cached for later
     * calls to getRevisionInfo. Large changelog files are read
     * backwards in chunks until the requested number of changelog
     * lines are recieved.
     *
     * @param int $first      skip the first n changelog lines
     * @param int $num        number of revisions to return
     * @return array with the revision timestamps
     *
     * @author Ben Coburn <btcoburn@silicodon.net>
     * @author Kate Arzamastseva <pshns@ukr.net>
     */
    public function getRevisions($first, $num) {
        $revs = array();
        $lines = array();
        $count = 0;

        $num = max($num, 0);
        if($num == 0) {
            return $revs;
        }

        if($first < 0) {
            $first = 0;
        } else if(@file_exists($this->getFilename())) {
            // skip current revision if the page exists
            $first = max($first + 1, 0);
        }

        $file = $this->getChangelogFilename();

        if(!@file_exists($file)) {
            return $revs;
        }
        if(filesize($file) < $this->chunk_size || $this->chunk_size == 0) {
            // read whole file
            $lines = file($file);
            if($lines === false) {
                return $revs;
            }
        } else {
            // read chunks backwards
            $fp = fopen($file, 'rb'); // "file pointer"
            if($fp === false) {
                return $revs;
            }
            fseek($fp, 0, SEEK_END);
            $tail = ftell($fp);

            // chunk backwards
            $finger = max($tail - $this->chunk_size, 0);
            while($count < $num + $first) {
                $nl = $this->getNewlinepointer($fp, $finger);

                // was the chunk big enough? if not, take another bite
                if($nl > 0 && $tail <= $nl) {
                    $finger = max($finger - $this->chunk_size, 0);
                    continue;
                } else {
                    $finger = $nl;
                }

                // read chunk
                $chunk = '';
                $read_size = max($tail - $finger, 0); // found chunk size
                $got = 0;
                while($got < $read_size && !feof($fp)) {
                    $tmp = @fread($fp, max(min($this->chunk_size, $read_size - $got), 0));
                    if($tmp === false) {
                        break;
                    } //error state
                    $got += strlen($tmp);
                    $chunk .= $tmp;
                }
                $tmp = explode("\n", $chunk);
                array_pop($tmp); // remove trailing newline

                // combine with previous chunk
                $count += count($tmp);
                $lines = array_merge($tmp, $lines);

                // next chunk
                if($finger == 0) {
                    break;
                } // already read all the lines
                else {
                    $tail = $finger;
                    $finger = max($tail - $this->chunk_size, 0);
                }
            }
            fclose($fp);
        }

        // skip parsing extra lines
        $num = max(min(count($lines) - $first, $num), 0);
        if     ($first > 0 && $num > 0)  { $lines = array_slice($lines, max(count($lines) - $first - $num, 0), $num); }
        else if($first > 0 && $num == 0) { $lines = array_slice($lines, 0, max(count($lines) - $first, 0)); }
        else if($first == 0 && $num > 0) { $lines = array_slice($lines, max(count($lines) - $num, 0)); }

        // handle lines in reverse order
        for($i = count($lines) - 1; $i >= 0; $i--) {
            $tmp = parseChangelogLine($lines[$i]);
            if($tmp !== false) {
                $this->cache[$this->id][$tmp['date']] = $tmp;
                $revs[] = $tmp['date'];
            }
        }

        return $revs;
    }

    /**
     * Get the nth revision left or right handside  for a specific page id and revision (timestamp)
     *
     * For large changelog files, only the chunk containing the
     * reference revision $rev is read and sometimes a next chunck.
     *
     * Adjacent changelog lines are optimistically parsed and cached to speed up
     * consecutive calls to getRevisionInfo.
     *
     * @param int $rev        revision timestamp used as startdate (doesn't need to be revisionnumber)
     * @param int $direction  give position of returned revision with respect to $rev; positive=next, negative=prev
     * @return bool|int
     *      timestamp of the requested revision
     *      otherwise false
     */
    public function getRelativeRevision($rev, $direction) {
        $rev = max($rev, 0);
        $direction = (int) $direction;

        //no direction given or last rev, so no follow-up
        if(!$direction || ($direction > 0 && $this->isCurrentRevision($rev))) {
            return false;
        }

        //get lines from changelog
        list($fp, $lines, $head, $tail, $eof) = $this->readloglines($rev);
        if(empty($lines)) return false;

        // look for revisions later/earlier then $rev, when founded count till the wanted revision is reached
        // also parse and cache changelog lines for getRevisionInfo().
        $revcounter = 0;
        $relativerev = false;
        $checkotherchunck = true; //always runs once
        while(!$relativerev && $checkotherchunck) {
            $tmp = array();
            //parse in normal or reverse order
            $count = count($lines);
            if($direction > 0) {
                $start = 0;
                $step = 1;
            } else {
                $start = $count - 1;
                $step = -1;
            }
            for($i = $start; $i >= 0 && $i < $count; $i = $i + $step) {
                $tmp = parseChangelogLine($lines[$i]);
                if($tmp !== false) {
                    $this->cache[$this->id][$tmp['date']] = $tmp;
                    //look for revs older/earlier then reference $rev and select $direction-th one
                    if(($direction > 0 && $tmp['date'] > $rev) || ($direction < 0 && $tmp['date'] < $rev)) {
                        $revcounter++;
                        if($revcounter == abs($direction)) {
                            $relativerev = $tmp['date'];
                        }
                    }
                }
            }

            //true when $rev is found, but not the wanted follow-up.
            $checkotherchunck = $fp
                && ($tmp['date'] == $rev || ($revcounter > 0 && !$relativerev))
                && !(($tail == $eof && $direction > 0) || ($head == 0 && $direction < 0));

            if($checkotherchunck) {
                list($lines, $head, $tail) = $this->readAdjacentChunk($fp, $head, $tail, $direction);

                if(empty($lines)) break;
            }
        }
        if($fp) {
            fclose($fp);
        }

        return $relativerev;
    }

    /**
     * Returns revisions around rev1 and rev2
     * When available it returns $max entries for each revision
     *
     * @param int $rev1 oldest revision timestamp
     * @param int $rev2 newest revision timestamp
     * @param int $max maximum number of revisions returned
     * @return array with two arrays with revisions surrounding rev1 respectively rev2
     */
    public function getRevisionsAround($rev1, $rev2, $max = 50) {
        $max = floor(abs($max) / 2)*2 + 1;
        $rev1 = max($rev1, 0);
        $rev2 = max($rev2, 0);

        if($rev2 < $rev1) {
            $rev = $rev2;
            $rev2 = $rev1;
            $rev1 = $rev;
        }
        //collect revisions around rev2
        list($revs2, $allrevs, $fp, $lines, $head, $tail) = $this->retrieveRevisionsAround($rev2, $max);

        if(empty($revs2)) return array(array(), array());

        //collect revisions around rev1
        $index = array_search($rev1, $allrevs);
        if($index === false) {
            //no overlapping revisions
            list($revs1,,,,,) = $this->retrieveRevisionsAround($rev1, $max);
            if(empty($revs1)) $revs1 = array();
        } else {
            //revisions overlaps, reuse revisions around rev2
            $revs1 = $allrevs;
            while($head > 0) {
                for($i = count($lines) - 1; $i >= 0; $i--) {
                    $tmp = parseChangelogLine($lines[$i]);
                    if($tmp !== false) {
                        $this->cache[$this->id][$tmp['date']] = $tmp;
                        $revs1[] = $tmp['date'];
                        $index++;

                        if($index > floor($max / 2)) break 2;
                    }
                }

                list($lines, $head, $tail) = $this->readAdjacentChunk($fp, $head, $tail, -1);
            }
            sort($revs1);
            //return wanted selection
            $revs1 = array_slice($revs1, max($index - floor($max/2), 0), $max);
        }

        return array($revs1, $revs2);
    }

    /**
     * Returns lines from changelog.
     * If file larger than $chuncksize, only chunck is read that could contain $rev.
     *
     * @param int $rev   revision timestamp
     * @return array(fp, array(changeloglines), $head, $tail, $eof)|bool
     *     returns false when not succeed. fp only defined for chuck reading, needs closing.
     */
    protected function readloglines($rev) {
        $file = $this->getChangelogFilename();

        if(!@file_exists($file)) {
            return false;
        }

        $fp = null;
        $head = 0;
        $tail = 0;
        $eof = 0;

        if(filesize($file) < $this->chunk_size || $this->chunk_size == 0) {
            // read whole file
            $lines = file($file);
            if($lines === false) {
                return false;
            }
        } else {
            // read by chunk
            $fp = fopen($file, 'rb'); // "file pointer"
            if($fp === false) {
                return false;
            }
            $head = 0;
            fseek($fp, 0, SEEK_END);
            $eof = ftell($fp);
            $tail = $eof;

            // find chunk
            while($tail - $head > $this->chunk_size) {
                $finger = $head + floor(($tail - $head) / 2.0);
                $finger = $this->getNewlinepointer($fp, $finger);
                $tmp = fgets($fp);
                if($finger == $head || $finger == $tail) {
                    break;
                }
                $tmp = parseChangelogLine($tmp);
                $finger_rev = $tmp['date'];

                if($finger_rev > $rev) {
                    $tail = $finger;
                } else {
                    $head = $finger;
                }
            }

            if($tail - $head < 1) {
                // cound not find chunk, assume requested rev is missing
                fclose($fp);
                return false;
            }

            $lines = $this->readChunk($fp, $head, $tail);
        }
        return array(
            $fp,
            $lines,
            $head,
            $tail,
            $eof
        );
    }

    /**
     * Read chunk and return array with lines of given chunck.
     * Has no check if $head and $tail are really at a new line
     *
     * @param $fp resource filepointer
     * @param $head int start point chunck
     * @param $tail int end point chunck
     * @return array lines read from chunck
     */
    protected function readChunk($fp, $head, $tail) {
        $chunk = '';
        $chunk_size = max($tail - $head, 0); // found chunk size
        $got = 0;
        fseek($fp, $head);
        while($got < $chunk_size && !feof($fp)) {
            $tmp = @fread($fp, max(min($this->chunk_size, $chunk_size - $got), 0));
            if($tmp === false) { //error state
                break;
            }
            $got += strlen($tmp);
            $chunk .= $tmp;
        }
        $lines = explode("\n", $chunk);
        array_pop($lines); // remove trailing newline
        return $lines;
    }

    /**
     * Set pointer to first new line after $finger and return its position
     *
     * @param resource $fp filepointer
     * @param $finger int a pointer
     * @return int pointer
     */
    protected function getNewlinepointer($fp, $finger) {
        fseek($fp, $finger);
        $nl = $finger;
        if($finger > 0) {
            fgets($fp); // slip the finger forward to a new line
            $nl = ftell($fp);
        }
        return $nl;
    }

    /**
     * Check whether given revision is the current page
     *
     * @param int $rev   timestamp of current page
     * @return bool true if $rev is current revision, otherwise false
     */
    public function isCurrentRevision($rev) {
        return $rev == @filemtime($this->getFilename());
    }
<<<<<<< HEAD
    
    /**
    * Return an existing revision for a specific date which is 
    * the current one or younger or equal then the date
    *
    * @param string $id 
    * @param number $date_at timestamp
    * @return string revision ('' for current)
    */
    function getLastRevisionAt($date_at){
        //requested date_at(timestamp) younger or equal then modified_time($this->id) => load current
        if($date_at >= @filemtime($this->getFilename())) { 
            return '';
        } else if ($rev = $this->getRelativeRevision($date_at+1, -1)) { //+1 to get also the requested date revision
            return $rev;
        } else {
            return false;
        }
=======

    /**
     * Returns the next lines of the changelog  of the chunck before head or after tail
     *
     * @param resource $fp filepointer
     * @param int $head position head of last chunk
     * @param int $tail position tail of last chunk
     * @param int $direction positive forward, negative backward
     * @return array with entries:
     *    - $lines: changelog lines of readed chunk
     *    - $head: head of chunk
     *    - $tail: tail of chunk
     */
    protected function readAdjacentChunk($fp, $head, $tail, $direction) {
        if(!$fp) return array(array(), $head, $tail);

        if($direction > 0) {
            //read forward
            $head = $tail;
            $tail = $head + floor($this->chunk_size * (2 / 3));
            $tail = $this->getNewlinepointer($fp, $tail);
        } else {
            //read backward
            $tail = $head;
            $head = max($tail - $this->chunk_size, 0);
            while(true) {
                $nl = $this->getNewlinepointer($fp, $head);
                // was the chunk big enough? if not, take another bite
                if($nl > 0 && $tail <= $nl) {
                    $head = max($head - $this->chunk_size, 0);
                } else {
                    $head = $nl;
                    break;
                }
            }
        }

        //load next chunck
        $lines = $this->readChunk($fp, $head, $tail);
        return array($lines, $head, $tail);
    }

    /**
     * Collect the $max revisions near to the timestamp $rev
     *
     * @param int $rev revision timestamp
     * @param int $max maximum number of revisions to be returned
     * @return bool|array
     *     return array with entries:
     *       - $requestedrevs: array of with $max revision timestamps
     *       - $revs: all parsed revision timestamps
     *       - $fp: filepointer only defined for chuck reading, needs closing.
     *       - $lines: non-parsed changelog lines before the parsed revisions
     *       - $head: position of first readed changelogline
     *       - $lasttail: position of end of last readed changelogline
     *     otherwise false
     */
    protected function retrieveRevisionsAround($rev, $max) {
        //get lines from changelog
        list($fp, $lines, $starthead, $starttail, $eof) = $this->readloglines($rev);
        if(empty($lines)) return false;

        //parse chunk containing $rev, and read forward more chunks until $max/2 is reached
        $head = $starthead;
        $tail = $starttail;
        $revs = array();
        $aftercount = $beforecount = 0;
        while(count($lines) > 0) {
            foreach($lines as $line) {
                $tmp = parseChangelogLine($line);
                if($tmp !== false) {
                    $this->cache[$this->id][$tmp['date']] = $tmp;
                    $revs[] = $tmp['date'];
                    if($tmp['date'] >= $rev) {
                        //count revs after reference $rev
                        $aftercount++;
                        if($aftercount == 1) $beforecount = count($revs);
                    }
                    //enough revs after reference $rev?
                    if($aftercount > floor($max / 2)) break 2;
                }
            }
            //retrieve next chunk
            list($lines, $head, $tail) = $this->readAdjacentChunk($fp, $head, $tail, 1);
        }
        if($aftercount == 0) return false;

        $lasttail = $tail;

        //read additional chuncks backward until $max/2 is reached and total number of revs is equal to $max
        $lines = array();
        $i = 0;
        if($aftercount > 0) {
            $head = $starthead;
            $tail = $starttail;
            while($head > 0) {
                list($lines, $head, $tail) = $this->readAdjacentChunk($fp, $head, $tail, -1);

                for($i = count($lines) - 1; $i >= 0; $i--) {
                    $tmp = parseChangelogLine($lines[$i]);
                    if($tmp !== false) {
                        $this->cache[$this->id][$tmp['date']] = $tmp;
                        $revs[] = $tmp['date'];
                        $beforecount++;
                        //enough revs before reference $rev?
                        if($beforecount > max(floor($max / 2), $max - $aftercount)) break 2;
                    }
                }
            }
        }
        sort($revs);

        //keep only non-parsed lines
        $lines = array_slice($lines, 0, $i);
        //trunk desired selection
        $requestedrevs = array_slice($revs, -$max, $max);

        return array($requestedrevs, $revs, $fp, $lines, $head, $lasttail);
>>>>>>> 1da8dc97
    }
}

/**
 * Class PageChangelog handles changelog of a wiki page
 */
class PageChangelog extends ChangeLog {

    /**
     * Returns path to changelog
     *
     * @return string path to file
     */
    protected function getChangelogFilename() {
        return metaFN($this->id, '.changes');
    }

    /**
     * Returns path to current page/media
     *
     * @return string path to file
     */
    protected function getFilename() {
        return wikiFN($this->id);
    }
}

/**
 * Class MediaChangelog handles changelog of a media file
 */
class MediaChangelog extends ChangeLog {

    /**
     * Returns path to changelog
     *
     * @return string path to file
     */
    protected function getChangelogFilename() {
        return mediaMetaFN($this->id, '.changes');
    }

    /**
     * Returns path to current page/media
     *
     * @return string path to file
     */
    protected function getFilename() {
        return mediaFN($this->id);
    }
}

/**
 * Get the changelog information for a specific page id
 * and revision (timestamp). Adjacent changelog lines
 * are optimistically parsed and cached to speed up
 * consecutive calls to getRevisionInfo. For large
 * changelog files, only the chunk containing the
 * requested changelog line is read.
 *
 * @deprecated 20-11-2013
 *
 * @author Ben Coburn <btcoburn@silicodon.net>
 * @author Kate Arzamastseva <pshns@ukr.net>
 */
function getRevisionInfo($id, $rev, $chunk_size = 8192, $media = false) {
    if($media) {
        $changelog = new MediaChangeLog($id, $chunk_size);
    } else {
        $changelog = new PageChangeLog($id, $chunk_size);
    }
    return $changelog->getRevisionInfo($rev);
}

/**
 * Return a list of page revisions numbers
 * Does not guarantee that the revision exists in the attic,
 * only that a line with the date exists in the changelog.
 * By default the current revision is skipped.
 *
 * id:    the page of interest
 * first: skip the first n changelog lines
 * num:   number of revisions to return
 *
 * The current revision is automatically skipped when the page exists.
 * See $INFO['meta']['last_change'] for the current revision.
 *
 * For efficiency, the log lines are parsed and cached for later
 * calls to getRevisionInfo. Large changelog files are read
 * backwards in chunks until the requested number of changelog
 * lines are recieved.
 *
 * @deprecated 20-11-2013
 *
 * @author Ben Coburn <btcoburn@silicodon.net>
 * @author Kate Arzamastseva <pshns@ukr.net>
 */
function getRevisions($id, $first, $num, $chunk_size = 8192, $media = false) {
    if($media) {
        $changelog = new MediaChangeLog($id, $chunk_size);
    } else {
        $changelog = new PageChangeLog($id, $chunk_size);
    }
    return $changelog->getRevisions($first, $num);
}
<|MERGE_RESOLUTION|>--- conflicted
+++ resolved
@@ -817,7 +817,6 @@
     public function isCurrentRevision($rev) {
         return $rev == @filemtime($this->getFilename());
     }
-<<<<<<< HEAD
     
     /**
     * Return an existing revision for a specific date which is 
@@ -836,7 +835,7 @@
         } else {
             return false;
         }
-=======
+    }
 
     /**
      * Returns the next lines of the changelog  of the chunck before head or after tail
@@ -955,7 +954,6 @@
         $requestedrevs = array_slice($revs, -$max, $max);
 
         return array($requestedrevs, $revs, $fp, $lines, $head, $lasttail);
->>>>>>> 1da8dc97
     }
 }
 
