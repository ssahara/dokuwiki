<?php
/**
 * Changelog handling functions
 *
 * @license    GPL 2 (http://www.gnu.org/licenses/gpl.html)
 * @author     Andreas Gohr <andi@splitbrain.org>
 */

// Constants for known core changelog line types.
// Use these in place of string literals for more readable code.
define('DOKU_CHANGE_TYPE_CREATE',       'C');
define('DOKU_CHANGE_TYPE_EDIT',         'E');
define('DOKU_CHANGE_TYPE_MINOR_EDIT',   'e');
define('DOKU_CHANGE_TYPE_DELETE',       'D');
define('DOKU_CHANGE_TYPE_REVERT',       'R');

/**
 * parses a changelog line into it's components
 *
 * @author Ben Coburn <btcoburn@silicodon.net>
 *
 * @param string $line changelog line
 * @return array|bool parsed line or false
 */
function parseChangelogLine($line) {
    $line = rtrim($line, "\n");
    $tmp = explode("\t", $line);
    if ($tmp!==false && count($tmp)>1) {
        $info = array();
        $info['date']  = (int)$tmp[0]; // unix timestamp
        $info['ip']    = $tmp[1]; // IPv4 address (127.0.0.1)
        $info['type']  = $tmp[2]; // log line type
        $info['id']    = $tmp[3]; // page id
        $info['user']  = $tmp[4]; // user name
        $info['sum']   = $tmp[5]; // edit summary (or action reason)
        $info['extra'] = $tmp[6]; // extra data (varies by line type)
        if(isset($tmp[7]) && $tmp[7] !== '') { //last item has line-end||
            $info['sizechange'] = (int) $tmp[7];
        } else {
            $info['sizechange'] = null;
        }
        return $info;
    } else {
        return false;
    }
}

/**
 * Add's an entry to the changelog and saves the metadata for the page
 *
 * @param int    $date      Timestamp of the change
 * @param String $id        Name of the affected page
 * @param String $type      Type of the change see DOKU_CHANGE_TYPE_*
 * @param String $summary   Summary of the change
 * @param mixed  $extra     In case of a revert the revision (timestmp) of the reverted page
 * @param array  $flags     Additional flags in a key value array.
 *                             Available flags:
 *                             - ExternalEdit - mark as an external edit.
 * @param null|int $sizechange Change of filesize
 *
 * @author Andreas Gohr <andi@splitbrain.org>
 * @author Esther Brunner <wikidesign@gmail.com>
 * @author Ben Coburn <btcoburn@silicodon.net>
 */
function addLogEntry($date, $id, $type=DOKU_CHANGE_TYPE_EDIT, $summary='', $extra='', $flags=null, $sizechange = null){
    global $conf, $INFO;
    /** @var Input $INPUT */
    global $INPUT;

    // check for special flags as keys
    if (!is_array($flags)) { $flags = array(); }
    $flagExternalEdit = isset($flags['ExternalEdit']);

    $id = cleanid($id);
    $file = wikiFN($id);
    $created = @filectime($file);
    $minor = ($type===DOKU_CHANGE_TYPE_MINOR_EDIT);
    $wasRemoved = ($type===DOKU_CHANGE_TYPE_DELETE);

    if(!$date) $date = time(); //use current time if none supplied
    $remote = (!$flagExternalEdit)?clientIP(true):'127.0.0.1';
    $user   = (!$flagExternalEdit)?$INPUT->server->str('REMOTE_USER'):'';
    if($sizechange === null) {
        $sizechange = '';
    } else {
        $sizechange = (int) $sizechange;
    }

    $strip = array("\t", "\n");
    $logline = array(
        'date'       => $date,
        'ip'         => $remote,
        'type'       => str_replace($strip, '', $type),
        'id'         => $id,
        'user'       => $user,
        'sum'        => utf8_substr(str_replace($strip, '', $summary), 0, 255),
        'extra'      => str_replace($strip, '', $extra),
        'sizechange' => $sizechange
    );

    $wasCreated = ($type===DOKU_CHANGE_TYPE_CREATE);
    $wasReverted = ($type===DOKU_CHANGE_TYPE_REVERT);
    // update metadata
    if (!$wasRemoved) {
        $oldmeta = p_read_metadata($id);
        $meta    = array();
        if ($wasCreated && empty($oldmeta['persistent']['date']['created'])){
            // newly created
            $meta['date']['created'] = $created;
            if ($user){
                $meta['creator'] = $INFO['userinfo']['name'];
                $meta['user']    = $user;
            }
        } elseif (($wasCreated || $wasReverted) && !empty($oldmeta['persistent']['date']['created'])) {
            // re-created / restored
            $meta['date']['created']  = $oldmeta['persistent']['date']['created'];
            $meta['date']['modified'] = $created; // use the files ctime here
            $meta['creator'] = $oldmeta['persistent']['creator'];
            if ($user) $meta['contributor'][$user] = $INFO['userinfo']['name'];
        } elseif (!$minor) {   // non-minor modification
            $meta['date']['modified'] = $date;
            if ($user) $meta['contributor'][$user] = $INFO['userinfo']['name'];
        }
        $meta['last_change'] = $logline;
        p_set_metadata($id, $meta);
    }

    // add changelog lines
    $logline = implode("\t", $logline)."\n";
    io_saveFile(metaFN($id,'.changes'),$logline,true); //page changelog
    io_saveFile($conf['changelog'],$logline,true); //global changelog cache
}

/**
 * Add's an entry to the media changelog
 *
 * @author Michael Hamann <michael@content-space.de>
 * @author Andreas Gohr <andi@splitbrain.org>
 * @author Esther Brunner <wikidesign@gmail.com>
 * @author Ben Coburn <btcoburn@silicodon.net>
 *
 * @param int    $date      Timestamp of the change
 * @param String $id        Name of the affected page
 * @param String $type      Type of the change see DOKU_CHANGE_TYPE_*
 * @param String $summary   Summary of the change
 * @param mixed  $extra     In case of a revert the revision (timestmp) of the reverted page
 * @param array  $flags     Additional flags in a key value array.
 *                             Available flags:
 *                             - (none, so far)
 * @param null|int $sizechange Change of filesize
 */
function addMediaLogEntry(
    $date,
    $id,
    $type=DOKU_CHANGE_TYPE_EDIT,
    $summary='',
    $extra='',
    $flags=null,
    $sizechange = null)
{
    global $conf;
    /** @var Input $INPUT */
    global $INPUT;

    $id = cleanid($id);

    if(!$date) $date = time(); //use current time if none supplied
    $remote = clientIP(true);
    $user   = $INPUT->server->str('REMOTE_USER');
    if($sizechange === null) {
        $sizechange = '';
    } else {
        $sizechange = (int) $sizechange;
    }

    $strip = array("\t", "\n");
    $logline = array(
        'date'       => $date,
        'ip'         => $remote,
        'type'       => str_replace($strip, '', $type),
        'id'         => $id,
        'user'       => $user,
        'sum'        => utf8_substr(str_replace($strip, '', $summary), 0, 255),
        'extra'      => str_replace($strip, '', $extra),
        'sizechange' => $sizechange
    );

    // add changelog lines
    $logline = implode("\t", $logline)."\n";
    io_saveFile($conf['media_changelog'],$logline,true); //global media changelog cache
    io_saveFile(mediaMetaFN($id,'.changes'),$logline,true); //media file's changelog
}

/**
 * returns an array of recently changed files using the
 * changelog
 *
 * The following constants can be used to control which changes are
 * included. Add them together as needed.
 *
 * RECENTS_SKIP_DELETED   - don't include deleted pages
 * RECENTS_SKIP_MINORS    - don't include minor changes
 * RECENTS_SKIP_SUBSPACES - don't include subspaces
 * RECENTS_MEDIA_CHANGES  - return media changes instead of page changes
 * RECENTS_MEDIA_PAGES_MIXED  - return both media changes and page changes
 *
 * @param int    $first   number of first entry returned (for paginating
 * @param int    $num     return $num entries
 * @param string $ns      restrict to given namespace
 * @param int    $flags   see above
 * @return array recently changed files
 *
 * @author Ben Coburn <btcoburn@silicodon.net>
 * @author Kate Arzamastseva <pshns@ukr.net>
 */
function getRecents($first,$num,$ns='',$flags=0){
    global $conf;
    $recent = array();
    $count  = 0;

    if(!$num)
        return $recent;

    // read all recent changes. (kept short)
    if ($flags & RECENTS_MEDIA_CHANGES) {
        $lines = @file($conf['media_changelog']);
    } else {
        $lines = @file($conf['changelog']);
    }
    if (!is_array($lines)) {
        $lines = array();
    }
    $lines_position = count($lines)-1;
    $media_lines_position = 0;
    $media_lines = array();

    if ($flags & RECENTS_MEDIA_PAGES_MIXED) {
        $media_lines = @file($conf['media_changelog']);
        if (!is_array($media_lines)) {
            $media_lines = array();
        }
        $media_lines_position = count($media_lines)-1;
    }

    $seen = array(); // caches seen lines, _handleRecent() skips them

    // handle lines
    while ($lines_position >= 0 || (($flags & RECENTS_MEDIA_PAGES_MIXED) && $media_lines_position >=0)) {
        if (empty($rec) && $lines_position >= 0) {
            $rec = _handleRecent(@$lines[$lines_position], $ns, $flags, $seen);
            if (!$rec) {
                $lines_position --;
                continue;
            }
        }
        if (($flags & RECENTS_MEDIA_PAGES_MIXED) && empty($media_rec) && $media_lines_position >= 0) {
            $media_rec = _handleRecent(
                @$media_lines[$media_lines_position],
                $ns,
                $flags | RECENTS_MEDIA_CHANGES,
                $seen
            );
            if (!$media_rec) {
                $media_lines_position --;
                continue;
            }
        }
        if (($flags & RECENTS_MEDIA_PAGES_MIXED) && @$media_rec['date'] >= @$rec['date']) {
            $media_lines_position--;
            $x = $media_rec;
            $x['media'] = true;
            $media_rec = false;
        } else {
            $lines_position--;
            $x = $rec;
            if ($flags & RECENTS_MEDIA_CHANGES) $x['media'] = true;
            $rec = false;
        }
        if(--$first >= 0) continue; // skip first entries
        $recent[] = $x;
        $count++;
        // break when we have enough entries
        if($count >= $num){ break; }
    }
    return $recent;
}

/**
 * returns an array of files changed since a given time using the
 * changelog
 *
 * The following constants can be used to control which changes are
 * included. Add them together as needed.
 *
 * RECENTS_SKIP_DELETED   - don't include deleted pages
 * RECENTS_SKIP_MINORS    - don't include minor changes
 * RECENTS_SKIP_SUBSPACES - don't include subspaces
 * RECENTS_MEDIA_CHANGES  - return media changes instead of page changes
 *
 * @param int    $from    date of the oldest entry to return
 * @param int    $to      date of the newest entry to return (for pagination, optional)
 * @param string $ns      restrict to given namespace (optional)
 * @param int    $flags   see above (optional)
 * @return array of files
 *
 * @author Michael Hamann <michael@content-space.de>
 * @author Ben Coburn <btcoburn@silicodon.net>
 */
function getRecentsSince($from,$to=null,$ns='',$flags=0){
    global $conf;
    $recent = array();

    if($to && $to < $from)
        return $recent;

    // read all recent changes. (kept short)
    if ($flags & RECENTS_MEDIA_CHANGES) {
        $lines = @file($conf['media_changelog']);
    } else {
        $lines = @file($conf['changelog']);
    }
    if(!$lines) return $recent;

    // we start searching at the end of the list
    $lines = array_reverse($lines);

    // handle lines
    $seen = array(); // caches seen lines, _handleRecent() skips them

    foreach($lines as $line){
        $rec = _handleRecent($line, $ns, $flags, $seen);
        if($rec !== false) {
            if ($rec['date'] >= $from) {
                if (!$to || $rec['date'] <= $to) {
                    $recent[] = $rec;
                }
            } else {
                break;
            }
        }
    }

    return array_reverse($recent);
}

/**
 * Internal function used by getRecents
 *
 * don't call directly
 *
 * @see getRecents()
 * @author Andreas Gohr <andi@splitbrain.org>
 * @author Ben Coburn <btcoburn@silicodon.net>
 *
 * @param string $line   changelog line
 * @param string $ns     restrict to given namespace
 * @param int    $flags  flags to control which changes are included
 * @param array  $seen   listing of seen pages
 * @return array|bool    false or array with info about a change
 */
function _handleRecent($line,$ns,$flags,&$seen){
    if(empty($line)) return false;   //skip empty lines

    // split the line into parts
    $recent = parseChangelogLine($line);
    if ($recent===false) { return false; }

    // skip seen ones
    if(isset($seen[$recent['id']])) return false;

    // skip minors
    if($recent['type']===DOKU_CHANGE_TYPE_MINOR_EDIT && ($flags & RECENTS_SKIP_MINORS)) return false;

    // remember in seen to skip additional sights
    $seen[$recent['id']] = 1;

    // check if it's a hidden page
    if(isHiddenPage($recent['id'])) return false;

    // filter namespace
    if (($ns) && (strpos($recent['id'],$ns.':') !== 0)) return false;

    // exclude subnamespaces
    if (($flags & RECENTS_SKIP_SUBSPACES) && (getNS($recent['id']) != $ns)) return false;

    // check ACL
    if ($flags & RECENTS_MEDIA_CHANGES) {
        $recent['perms'] = auth_quickaclcheck(getNS($recent['id']).':*');
    } else {
        $recent['perms'] = auth_quickaclcheck($recent['id']);
    }
    if ($recent['perms'] < AUTH_READ) return false;

    // check existance
    if($flags & RECENTS_SKIP_DELETED){
        $fn = (($flags & RECENTS_MEDIA_CHANGES) ? mediaFN($recent['id']) : wikiFN($recent['id']));
        if(!file_exists($fn)) return false;
    }

    return $recent;
<<<<<<< HEAD
=======
}

/**
 * Class ChangeLog
 * methods for handling of changelog of pages or media files
 */
abstract class ChangeLog {

    /** @var string */
    protected $id;
    /** @var int */
    protected $chunk_size;
    /** @var array */
    protected $cache;

    /**
     * Constructor
     *
     * @param string $id         page id
     * @param int $chunk_size maximum block size read from file
     */
    public function __construct($id, $chunk_size = 8192) {
        global $cache_revinfo;

        $this->cache =& $cache_revinfo;
        if(!isset($this->cache[$id])) {
            $this->cache[$id] = array();
        }

        $this->id = $id;
        $this->setChunkSize($chunk_size);

    }

    /**
     * Set chunk size for file reading
     * Chunk size zero let read whole file at once
     *
     * @param int $chunk_size maximum block size read from file
     */
    public function setChunkSize($chunk_size) {
        if(!is_numeric($chunk_size)) $chunk_size = 0;

        $this->chunk_size = (int) max($chunk_size, 0);
    }

    /**
     * Returns path to changelog
     *
     * @return string path to file
     */
    abstract protected function getChangelogFilename();

    /**
     * Returns path to current page/media
     *
     * @return string path to file
     */
    abstract protected function getFilename();

    /**
     * Get the changelog information for a specific page id and revision (timestamp)
     *
     * Adjacent changelog lines are optimistically parsed and cached to speed up
     * consecutive calls to getRevisionInfo. For large changelog files, only the chunk
     * containing the requested changelog line is read.
     *
     * @param int $rev        revision timestamp
     * @return bool|array false or array with entries:
     *      - date:  unix timestamp
     *      - ip:    IPv4 address (127.0.0.1)
     *      - type:  log line type
     *      - id:    page id
     *      - user:  user name
     *      - sum:   edit summary (or action reason)
     *      - extra: extra data (varies by line type)
     *
     * @author Ben Coburn <btcoburn@silicodon.net>
     * @author Kate Arzamastseva <pshns@ukr.net>
     */
    public function getRevisionInfo($rev) {
        $rev = max($rev, 0);

        // check if it's already in the memory cache
        if(isset($this->cache[$this->id]) && isset($this->cache[$this->id][$rev])) {
            return $this->cache[$this->id][$rev];
        }

        //read lines from changelog
        list($fp, $lines) = $this->readloglines($rev);
        if($fp) {
            fclose($fp);
        }
        if(empty($lines)) return false;

        // parse and cache changelog lines
        foreach($lines as $value) {
            $tmp = parseChangelogLine($value);
            if($tmp !== false) {
                $this->cache[$this->id][$tmp['date']] = $tmp;
            }
        }
        if(!isset($this->cache[$this->id][$rev])) {
            return false;
        }
        return $this->cache[$this->id][$rev];
    }

    /**
     * Return a list of page revisions numbers
     *
     * Does not guarantee that the revision exists in the attic,
     * only that a line with the date exists in the changelog.
     * By default the current revision is skipped.
     *
     * The current revision is automatically skipped when the page exists.
     * See $INFO['meta']['last_change'] for the current revision.
     * A negative $first let read the current revision too.
     *
     * For efficiency, the log lines are parsed and cached for later
     * calls to getRevisionInfo. Large changelog files are read
     * backwards in chunks until the requested number of changelog
     * lines are recieved.
     *
     * @param int $first      skip the first n changelog lines
     * @param int $num        number of revisions to return
     * @return array with the revision timestamps
     *
     * @author Ben Coburn <btcoburn@silicodon.net>
     * @author Kate Arzamastseva <pshns@ukr.net>
     */
    public function getRevisions($first, $num) {
        $revs = array();
        $lines = array();
        $count = 0;

        $num = max($num, 0);
        if($num == 0) {
            return $revs;
        }

        if($first < 0) {
            $first = 0;
        } else if(file_exists($this->getFilename())) {
            // skip current revision if the page exists
            $first = max($first + 1, 0);
        }

        $file = $this->getChangelogFilename();

        if(!file_exists($file)) {
            return $revs;
        }
        if(filesize($file) < $this->chunk_size || $this->chunk_size == 0) {
            // read whole file
            $lines = file($file);
            if($lines === false) {
                return $revs;
            }
        } else {
            // read chunks backwards
            $fp = fopen($file, 'rb'); // "file pointer"
            if($fp === false) {
                return $revs;
            }
            fseek($fp, 0, SEEK_END);
            $tail = ftell($fp);

            // chunk backwards
            $finger = max($tail - $this->chunk_size, 0);
            while($count < $num + $first) {
                $nl = $this->getNewlinepointer($fp, $finger);

                // was the chunk big enough? if not, take another bite
                if($nl > 0 && $tail <= $nl) {
                    $finger = max($finger - $this->chunk_size, 0);
                    continue;
                } else {
                    $finger = $nl;
                }

                // read chunk
                $chunk = '';
                $read_size = max($tail - $finger, 0); // found chunk size
                $got = 0;
                while($got < $read_size && !feof($fp)) {
                    $tmp = @fread($fp, max(min($this->chunk_size, $read_size - $got), 0));
                    if($tmp === false) {
                        break;
                    } //error state
                    $got += strlen($tmp);
                    $chunk .= $tmp;
                }
                $tmp = explode("\n", $chunk);
                array_pop($tmp); // remove trailing newline

                // combine with previous chunk
                $count += count($tmp);
                $lines = array_merge($tmp, $lines);

                // next chunk
                if($finger == 0) {
                    break;
                } // already read all the lines
                else {
                    $tail = $finger;
                    $finger = max($tail - $this->chunk_size, 0);
                }
            }
            fclose($fp);
        }

        // skip parsing extra lines
        $num = max(min(count($lines) - $first, $num), 0);
        if     ($first > 0 && $num > 0)  { $lines = array_slice($lines, max(count($lines) - $first - $num, 0), $num); }
        else if($first > 0 && $num == 0) { $lines = array_slice($lines, 0, max(count($lines) - $first, 0)); }
        else if($first == 0 && $num > 0) { $lines = array_slice($lines, max(count($lines) - $num, 0)); }

        // handle lines in reverse order
        for($i = count($lines) - 1; $i >= 0; $i--) {
            $tmp = parseChangelogLine($lines[$i]);
            if($tmp !== false) {
                $this->cache[$this->id][$tmp['date']] = $tmp;
                $revs[] = $tmp['date'];
            }
        }

        return $revs;
    }

    /**
     * Get the nth revision left or right handside  for a specific page id and revision (timestamp)
     *
     * For large changelog files, only the chunk containing the
     * reference revision $rev is read and sometimes a next chunck.
     *
     * Adjacent changelog lines are optimistically parsed and cached to speed up
     * consecutive calls to getRevisionInfo.
     *
     * @param int $rev        revision timestamp used as startdate (doesn't need to be revisionnumber)
     * @param int $direction  give position of returned revision with respect to $rev; positive=next, negative=prev
     * @return bool|int
     *      timestamp of the requested revision
     *      otherwise false
     */
    public function getRelativeRevision($rev, $direction) {
        $rev = max($rev, 0);
        $direction = (int) $direction;

        //no direction given or last rev, so no follow-up
        if(!$direction || ($direction > 0 && $this->isCurrentRevision($rev))) {
            return false;
        }

        //get lines from changelog
        list($fp, $lines, $head, $tail, $eof) = $this->readloglines($rev);
        if(empty($lines)) return false;

        // look for revisions later/earlier then $rev, when founded count till the wanted revision is reached
        // also parse and cache changelog lines for getRevisionInfo().
        $revcounter = 0;
        $relativerev = false;
        $checkotherchunck = true; //always runs once
        while(!$relativerev && $checkotherchunck) {
            $tmp = array();
            //parse in normal or reverse order
            $count = count($lines);
            if($direction > 0) {
                $start = 0;
                $step = 1;
            } else {
                $start = $count - 1;
                $step = -1;
            }
            for($i = $start; $i >= 0 && $i < $count; $i = $i + $step) {
                $tmp = parseChangelogLine($lines[$i]);
                if($tmp !== false) {
                    $this->cache[$this->id][$tmp['date']] = $tmp;
                    //look for revs older/earlier then reference $rev and select $direction-th one
                    if(($direction > 0 && $tmp['date'] > $rev) || ($direction < 0 && $tmp['date'] < $rev)) {
                        $revcounter++;
                        if($revcounter == abs($direction)) {
                            $relativerev = $tmp['date'];
                        }
                    }
                }
            }

            //true when $rev is found, but not the wanted follow-up.
            $checkotherchunck = $fp
                && ($tmp['date'] == $rev || ($revcounter > 0 && !$relativerev))
                && !(($tail == $eof && $direction > 0) || ($head == 0 && $direction < 0));

            if($checkotherchunck) {
                list($lines, $head, $tail) = $this->readAdjacentChunk($fp, $head, $tail, $direction);

                if(empty($lines)) break;
            }
        }
        if($fp) {
            fclose($fp);
        }

        return $relativerev;
    }

    /**
     * Returns revisions around rev1 and rev2
     * When available it returns $max entries for each revision
     *
     * @param int $rev1 oldest revision timestamp
     * @param int $rev2 newest revision timestamp (0 looks up last revision)
     * @param int $max maximum number of revisions returned
     * @return array with two arrays with revisions surrounding rev1 respectively rev2
     */
    public function getRevisionsAround($rev1, $rev2, $max = 50) {
        $max = floor(abs($max) / 2)*2 + 1;
        $rev1 = max($rev1, 0);
        $rev2 = max($rev2, 0);

        if($rev2) {
            if($rev2 < $rev1) {
                $rev = $rev2;
                $rev2 = $rev1;
                $rev1 = $rev;
            }
        } else {
            //empty right side means a removed page. Look up last revision.
            $revs = $this->getRevisions(-1, 1);
            $rev2 = $revs[0];
        }
        //collect revisions around rev2
        list($revs2, $allrevs, $fp, $lines, $head, $tail) = $this->retrieveRevisionsAround($rev2, $max);

        if(empty($revs2)) return array(array(), array());

        //collect revisions around rev1
        $index = array_search($rev1, $allrevs);
        if($index === false) {
            //no overlapping revisions
            list($revs1,,,,,) = $this->retrieveRevisionsAround($rev1, $max);
            if(empty($revs1)) $revs1 = array();
        } else {
            //revisions overlaps, reuse revisions around rev2
            $revs1 = $allrevs;
            while($head > 0) {
                for($i = count($lines) - 1; $i >= 0; $i--) {
                    $tmp = parseChangelogLine($lines[$i]);
                    if($tmp !== false) {
                        $this->cache[$this->id][$tmp['date']] = $tmp;
                        $revs1[] = $tmp['date'];
                        $index++;

                        if($index > floor($max / 2)) break 2;
                    }
                }

                list($lines, $head, $tail) = $this->readAdjacentChunk($fp, $head, $tail, -1);
            }
            sort($revs1);
            //return wanted selection
            $revs1 = array_slice($revs1, max($index - floor($max/2), 0), $max);
        }

        return array(array_reverse($revs1), array_reverse($revs2));
    }

    /**
     * Checks if the ID has old revisons
     * @return boolean
     */
    public function hasRevisions() {
        $file = $this->getChangelogFilename();
        return file_exists($file);
    }

    /**
     * Returns lines from changelog.
     * If file larger than $chuncksize, only chunck is read that could contain $rev.
     *
     * @param int $rev   revision timestamp
     * @return array|false
     *     if success returns array(fp, array(changeloglines), $head, $tail, $eof)
     *     where fp only defined for chuck reading, needs closing.
     *     otherwise false
     */
    protected function readloglines($rev) {
        $file = $this->getChangelogFilename();

        if(!file_exists($file)) {
            return false;
        }

        $fp = null;
        $head = 0;
        $tail = 0;
        $eof = 0;

        if(filesize($file) < $this->chunk_size || $this->chunk_size == 0) {
            // read whole file
            $lines = file($file);
            if($lines === false) {
                return false;
            }
        } else {
            // read by chunk
            $fp = fopen($file, 'rb'); // "file pointer"
            if($fp === false) {
                return false;
            }
            $head = 0;
            fseek($fp, 0, SEEK_END);
            $eof = ftell($fp);
            $tail = $eof;

            // find chunk
            while($tail - $head > $this->chunk_size) {
                $finger = $head + floor(($tail - $head) / 2.0);
                $finger = $this->getNewlinepointer($fp, $finger);
                $tmp = fgets($fp);
                if($finger == $head || $finger == $tail) {
                    break;
                }
                $tmp = parseChangelogLine($tmp);
                $finger_rev = $tmp['date'];

                if($finger_rev > $rev) {
                    $tail = $finger;
                } else {
                    $head = $finger;
                }
            }

            if($tail - $head < 1) {
                // cound not find chunk, assume requested rev is missing
                fclose($fp);
                return false;
            }

            $lines = $this->readChunk($fp, $head, $tail);
        }
        return array(
            $fp,
            $lines,
            $head,
            $tail,
            $eof
        );
    }

    /**
     * Read chunk and return array with lines of given chunck.
     * Has no check if $head and $tail are really at a new line
     *
     * @param resource $fp    resource filepointer
     * @param int      $head  start point chunck
     * @param int      $tail  end point chunck
     * @return array lines read from chunck
     */
    protected function readChunk($fp, $head, $tail) {
        $chunk = '';
        $chunk_size = max($tail - $head, 0); // found chunk size
        $got = 0;
        fseek($fp, $head);
        while($got < $chunk_size && !feof($fp)) {
            $tmp = @fread($fp, max(min($this->chunk_size, $chunk_size - $got), 0));
            if($tmp === false) { //error state
                break;
            }
            $got += strlen($tmp);
            $chunk .= $tmp;
        }
        $lines = explode("\n", $chunk);
        array_pop($lines); // remove trailing newline
        return $lines;
    }

    /**
     * Set pointer to first new line after $finger and return its position
     *
     * @param resource $fp      filepointer
     * @param int      $finger  a pointer
     * @return int pointer
     */
    protected function getNewlinepointer($fp, $finger) {
        fseek($fp, $finger);
        $nl = $finger;
        if($finger > 0) {
            fgets($fp); // slip the finger forward to a new line
            $nl = ftell($fp);
        }
        return $nl;
    }

    /**
     * Check whether given revision is the current page
     *
     * @param int $rev   timestamp of current page
     * @return bool true if $rev is current revision, otherwise false
     */
    public function isCurrentRevision($rev) {
        return $rev == @filemtime($this->getFilename());
    }

    /**
    * Return an existing revision for a specific date which is
    * the current one or younger or equal then the date
    *
    * @param number $date_at timestamp
    * @return string revision ('' for current)
    */
    function getLastRevisionAt($date_at){
        //requested date_at(timestamp) younger or equal then modified_time($this->id) => load current
        if(file_exists($this->getFilename()) && $date_at >= @filemtime($this->getFilename())) {
            return '';
        } else if ($rev = $this->getRelativeRevision($date_at+1, -1)) { //+1 to get also the requested date revision
            return $rev;
        } else {
            return false;
        }
    }

    /**
     * Returns the next lines of the changelog  of the chunck before head or after tail
     *
     * @param resource $fp filepointer
     * @param int $head position head of last chunk
     * @param int $tail position tail of last chunk
     * @param int $direction positive forward, negative backward
     * @return array with entries:
     *    - $lines: changelog lines of readed chunk
     *    - $head: head of chunk
     *    - $tail: tail of chunk
     */
    protected function readAdjacentChunk($fp, $head, $tail, $direction) {
        if(!$fp) return array(array(), $head, $tail);

        if($direction > 0) {
            //read forward
            $head = $tail;
            $tail = $head + floor($this->chunk_size * (2 / 3));
            $tail = $this->getNewlinepointer($fp, $tail);
        } else {
            //read backward
            $tail = $head;
            $head = max($tail - $this->chunk_size, 0);
            while(true) {
                $nl = $this->getNewlinepointer($fp, $head);
                // was the chunk big enough? if not, take another bite
                if($nl > 0 && $tail <= $nl) {
                    $head = max($head - $this->chunk_size, 0);
                } else {
                    $head = $nl;
                    break;
                }
            }
        }

        //load next chunck
        $lines = $this->readChunk($fp, $head, $tail);
        return array($lines, $head, $tail);
    }

    /**
     * Collect the $max revisions near to the timestamp $rev
     *
     * @param int $rev revision timestamp
     * @param int $max maximum number of revisions to be returned
     * @return bool|array
     *     return array with entries:
     *       - $requestedrevs: array of with $max revision timestamps
     *       - $revs: all parsed revision timestamps
     *       - $fp: filepointer only defined for chuck reading, needs closing.
     *       - $lines: non-parsed changelog lines before the parsed revisions
     *       - $head: position of first readed changelogline
     *       - $lasttail: position of end of last readed changelogline
     *     otherwise false
     */
    protected function retrieveRevisionsAround($rev, $max) {
        //get lines from changelog
        list($fp, $lines, $starthead, $starttail, /* $eof */) = $this->readloglines($rev);
        if(empty($lines)) return false;

        //parse chunk containing $rev, and read forward more chunks until $max/2 is reached
        $head = $starthead;
        $tail = $starttail;
        $revs = array();
        $aftercount = $beforecount = 0;
        while(count($lines) > 0) {
            foreach($lines as $line) {
                $tmp = parseChangelogLine($line);
                if($tmp !== false) {
                    $this->cache[$this->id][$tmp['date']] = $tmp;
                    $revs[] = $tmp['date'];
                    if($tmp['date'] >= $rev) {
                        //count revs after reference $rev
                        $aftercount++;
                        if($aftercount == 1) $beforecount = count($revs);
                    }
                    //enough revs after reference $rev?
                    if($aftercount > floor($max / 2)) break 2;
                }
            }
            //retrieve next chunk
            list($lines, $head, $tail) = $this->readAdjacentChunk($fp, $head, $tail, 1);
        }
        if($aftercount == 0) return false;

        $lasttail = $tail;

        //read additional chuncks backward until $max/2 is reached and total number of revs is equal to $max
        $lines = array();
        $i = 0;
        if($aftercount > 0) {
            $head = $starthead;
            $tail = $starttail;
            while($head > 0) {
                list($lines, $head, $tail) = $this->readAdjacentChunk($fp, $head, $tail, -1);

                for($i = count($lines) - 1; $i >= 0; $i--) {
                    $tmp = parseChangelogLine($lines[$i]);
                    if($tmp !== false) {
                        $this->cache[$this->id][$tmp['date']] = $tmp;
                        $revs[] = $tmp['date'];
                        $beforecount++;
                        //enough revs before reference $rev?
                        if($beforecount > max(floor($max / 2), $max - $aftercount)) break 2;
                    }
                }
            }
        }
        sort($revs);

        //keep only non-parsed lines
        $lines = array_slice($lines, 0, $i);
        //trunk desired selection
        $requestedrevs = array_slice($revs, -$max, $max);

        return array($requestedrevs, $revs, $fp, $lines, $head, $lasttail);
    }
}

/**
 * Class PageChangelog handles changelog of a wiki page
 */
class PageChangelog extends ChangeLog {

    /**
     * Returns path to changelog
     *
     * @return string path to file
     */
    protected function getChangelogFilename() {
        return metaFN($this->id, '.changes');
    }

    /**
     * Returns path to current page/media
     *
     * @return string path to file
     */
    protected function getFilename() {
        return wikiFN($this->id);
    }
}

/**
 * Class MediaChangelog handles changelog of a media file
 */
class MediaChangelog extends ChangeLog {

    /**
     * Returns path to changelog
     *
     * @return string path to file
     */
    protected function getChangelogFilename() {
        return mediaMetaFN($this->id, '.changes');
    }

    /**
     * Returns path to current page/media
     *
     * @return string path to file
     */
    protected function getFilename() {
        return mediaFN($this->id);
    }
>>>>>>> 9ea953ad
}<|MERGE_RESOLUTION|>--- conflicted
+++ resolved
@@ -398,695 +398,4 @@
     }
 
     return $recent;
-<<<<<<< HEAD
-=======
-}
-
-/**
- * Class ChangeLog
- * methods for handling of changelog of pages or media files
- */
-abstract class ChangeLog {
-
-    /** @var string */
-    protected $id;
-    /** @var int */
-    protected $chunk_size;
-    /** @var array */
-    protected $cache;
-
-    /**
-     * Constructor
-     *
-     * @param string $id         page id
-     * @param int $chunk_size maximum block size read from file
-     */
-    public function __construct($id, $chunk_size = 8192) {
-        global $cache_revinfo;
-
-        $this->cache =& $cache_revinfo;
-        if(!isset($this->cache[$id])) {
-            $this->cache[$id] = array();
-        }
-
-        $this->id = $id;
-        $this->setChunkSize($chunk_size);
-
-    }
-
-    /**
-     * Set chunk size for file reading
-     * Chunk size zero let read whole file at once
-     *
-     * @param int $chunk_size maximum block size read from file
-     */
-    public function setChunkSize($chunk_size) {
-        if(!is_numeric($chunk_size)) $chunk_size = 0;
-
-        $this->chunk_size = (int) max($chunk_size, 0);
-    }
-
-    /**
-     * Returns path to changelog
-     *
-     * @return string path to file
-     */
-    abstract protected function getChangelogFilename();
-
-    /**
-     * Returns path to current page/media
-     *
-     * @return string path to file
-     */
-    abstract protected function getFilename();
-
-    /**
-     * Get the changelog information for a specific page id and revision (timestamp)
-     *
-     * Adjacent changelog lines are optimistically parsed and cached to speed up
-     * consecutive calls to getRevisionInfo. For large changelog files, only the chunk
-     * containing the requested changelog line is read.
-     *
-     * @param int $rev        revision timestamp
-     * @return bool|array false or array with entries:
-     *      - date:  unix timestamp
-     *      - ip:    IPv4 address (127.0.0.1)
-     *      - type:  log line type
-     *      - id:    page id
-     *      - user:  user name
-     *      - sum:   edit summary (or action reason)
-     *      - extra: extra data (varies by line type)
-     *
-     * @author Ben Coburn <btcoburn@silicodon.net>
-     * @author Kate Arzamastseva <pshns@ukr.net>
-     */
-    public function getRevisionInfo($rev) {
-        $rev = max($rev, 0);
-
-        // check if it's already in the memory cache
-        if(isset($this->cache[$this->id]) && isset($this->cache[$this->id][$rev])) {
-            return $this->cache[$this->id][$rev];
-        }
-
-        //read lines from changelog
-        list($fp, $lines) = $this->readloglines($rev);
-        if($fp) {
-            fclose($fp);
-        }
-        if(empty($lines)) return false;
-
-        // parse and cache changelog lines
-        foreach($lines as $value) {
-            $tmp = parseChangelogLine($value);
-            if($tmp !== false) {
-                $this->cache[$this->id][$tmp['date']] = $tmp;
-            }
-        }
-        if(!isset($this->cache[$this->id][$rev])) {
-            return false;
-        }
-        return $this->cache[$this->id][$rev];
-    }
-
-    /**
-     * Return a list of page revisions numbers
-     *
-     * Does not guarantee that the revision exists in the attic,
-     * only that a line with the date exists in the changelog.
-     * By default the current revision is skipped.
-     *
-     * The current revision is automatically skipped when the page exists.
-     * See $INFO['meta']['last_change'] for the current revision.
-     * A negative $first let read the current revision too.
-     *
-     * For efficiency, the log lines are parsed and cached for later
-     * calls to getRevisionInfo. Large changelog files are read
-     * backwards in chunks until the requested number of changelog
-     * lines are recieved.
-     *
-     * @param int $first      skip the first n changelog lines
-     * @param int $num        number of revisions to return
-     * @return array with the revision timestamps
-     *
-     * @author Ben Coburn <btcoburn@silicodon.net>
-     * @author Kate Arzamastseva <pshns@ukr.net>
-     */
-    public function getRevisions($first, $num) {
-        $revs = array();
-        $lines = array();
-        $count = 0;
-
-        $num = max($num, 0);
-        if($num == 0) {
-            return $revs;
-        }
-
-        if($first < 0) {
-            $first = 0;
-        } else if(file_exists($this->getFilename())) {
-            // skip current revision if the page exists
-            $first = max($first + 1, 0);
-        }
-
-        $file = $this->getChangelogFilename();
-
-        if(!file_exists($file)) {
-            return $revs;
-        }
-        if(filesize($file) < $this->chunk_size || $this->chunk_size == 0) {
-            // read whole file
-            $lines = file($file);
-            if($lines === false) {
-                return $revs;
-            }
-        } else {
-            // read chunks backwards
-            $fp = fopen($file, 'rb'); // "file pointer"
-            if($fp === false) {
-                return $revs;
-            }
-            fseek($fp, 0, SEEK_END);
-            $tail = ftell($fp);
-
-            // chunk backwards
-            $finger = max($tail - $this->chunk_size, 0);
-            while($count < $num + $first) {
-                $nl = $this->getNewlinepointer($fp, $finger);
-
-                // was the chunk big enough? if not, take another bite
-                if($nl > 0 && $tail <= $nl) {
-                    $finger = max($finger - $this->chunk_size, 0);
-                    continue;
-                } else {
-                    $finger = $nl;
-                }
-
-                // read chunk
-                $chunk = '';
-                $read_size = max($tail - $finger, 0); // found chunk size
-                $got = 0;
-                while($got < $read_size && !feof($fp)) {
-                    $tmp = @fread($fp, max(min($this->chunk_size, $read_size - $got), 0));
-                    if($tmp === false) {
-                        break;
-                    } //error state
-                    $got += strlen($tmp);
-                    $chunk .= $tmp;
-                }
-                $tmp = explode("\n", $chunk);
-                array_pop($tmp); // remove trailing newline
-
-                // combine with previous chunk
-                $count += count($tmp);
-                $lines = array_merge($tmp, $lines);
-
-                // next chunk
-                if($finger == 0) {
-                    break;
-                } // already read all the lines
-                else {
-                    $tail = $finger;
-                    $finger = max($tail - $this->chunk_size, 0);
-                }
-            }
-            fclose($fp);
-        }
-
-        // skip parsing extra lines
-        $num = max(min(count($lines) - $first, $num), 0);
-        if     ($first > 0 && $num > 0)  { $lines = array_slice($lines, max(count($lines) - $first - $num, 0), $num); }
-        else if($first > 0 && $num == 0) { $lines = array_slice($lines, 0, max(count($lines) - $first, 0)); }
-        else if($first == 0 && $num > 0) { $lines = array_slice($lines, max(count($lines) - $num, 0)); }
-
-        // handle lines in reverse order
-        for($i = count($lines) - 1; $i >= 0; $i--) {
-            $tmp = parseChangelogLine($lines[$i]);
-            if($tmp !== false) {
-                $this->cache[$this->id][$tmp['date']] = $tmp;
-                $revs[] = $tmp['date'];
-            }
-        }
-
-        return $revs;
-    }
-
-    /**
-     * Get the nth revision left or right handside  for a specific page id and revision (timestamp)
-     *
-     * For large changelog files, only the chunk containing the
-     * reference revision $rev is read and sometimes a next chunck.
-     *
-     * Adjacent changelog lines are optimistically parsed and cached to speed up
-     * consecutive calls to getRevisionInfo.
-     *
-     * @param int $rev        revision timestamp used as startdate (doesn't need to be revisionnumber)
-     * @param int $direction  give position of returned revision with respect to $rev; positive=next, negative=prev
-     * @return bool|int
-     *      timestamp of the requested revision
-     *      otherwise false
-     */
-    public function getRelativeRevision($rev, $direction) {
-        $rev = max($rev, 0);
-        $direction = (int) $direction;
-
-        //no direction given or last rev, so no follow-up
-        if(!$direction || ($direction > 0 && $this->isCurrentRevision($rev))) {
-            return false;
-        }
-
-        //get lines from changelog
-        list($fp, $lines, $head, $tail, $eof) = $this->readloglines($rev);
-        if(empty($lines)) return false;
-
-        // look for revisions later/earlier then $rev, when founded count till the wanted revision is reached
-        // also parse and cache changelog lines for getRevisionInfo().
-        $revcounter = 0;
-        $relativerev = false;
-        $checkotherchunck = true; //always runs once
-        while(!$relativerev && $checkotherchunck) {
-            $tmp = array();
-            //parse in normal or reverse order
-            $count = count($lines);
-            if($direction > 0) {
-                $start = 0;
-                $step = 1;
-            } else {
-                $start = $count - 1;
-                $step = -1;
-            }
-            for($i = $start; $i >= 0 && $i < $count; $i = $i + $step) {
-                $tmp = parseChangelogLine($lines[$i]);
-                if($tmp !== false) {
-                    $this->cache[$this->id][$tmp['date']] = $tmp;
-                    //look for revs older/earlier then reference $rev and select $direction-th one
-                    if(($direction > 0 && $tmp['date'] > $rev) || ($direction < 0 && $tmp['date'] < $rev)) {
-                        $revcounter++;
-                        if($revcounter == abs($direction)) {
-                            $relativerev = $tmp['date'];
-                        }
-                    }
-                }
-            }
-
-            //true when $rev is found, but not the wanted follow-up.
-            $checkotherchunck = $fp
-                && ($tmp['date'] == $rev || ($revcounter > 0 && !$relativerev))
-                && !(($tail == $eof && $direction > 0) || ($head == 0 && $direction < 0));
-
-            if($checkotherchunck) {
-                list($lines, $head, $tail) = $this->readAdjacentChunk($fp, $head, $tail, $direction);
-
-                if(empty($lines)) break;
-            }
-        }
-        if($fp) {
-            fclose($fp);
-        }
-
-        return $relativerev;
-    }
-
-    /**
-     * Returns revisions around rev1 and rev2
-     * When available it returns $max entries for each revision
-     *
-     * @param int $rev1 oldest revision timestamp
-     * @param int $rev2 newest revision timestamp (0 looks up last revision)
-     * @param int $max maximum number of revisions returned
-     * @return array with two arrays with revisions surrounding rev1 respectively rev2
-     */
-    public function getRevisionsAround($rev1, $rev2, $max = 50) {
-        $max = floor(abs($max) / 2)*2 + 1;
-        $rev1 = max($rev1, 0);
-        $rev2 = max($rev2, 0);
-
-        if($rev2) {
-            if($rev2 < $rev1) {
-                $rev = $rev2;
-                $rev2 = $rev1;
-                $rev1 = $rev;
-            }
-        } else {
-            //empty right side means a removed page. Look up last revision.
-            $revs = $this->getRevisions(-1, 1);
-            $rev2 = $revs[0];
-        }
-        //collect revisions around rev2
-        list($revs2, $allrevs, $fp, $lines, $head, $tail) = $this->retrieveRevisionsAround($rev2, $max);
-
-        if(empty($revs2)) return array(array(), array());
-
-        //collect revisions around rev1
-        $index = array_search($rev1, $allrevs);
-        if($index === false) {
-            //no overlapping revisions
-            list($revs1,,,,,) = $this->retrieveRevisionsAround($rev1, $max);
-            if(empty($revs1)) $revs1 = array();
-        } else {
-            //revisions overlaps, reuse revisions around rev2
-            $revs1 = $allrevs;
-            while($head > 0) {
-                for($i = count($lines) - 1; $i >= 0; $i--) {
-                    $tmp = parseChangelogLine($lines[$i]);
-                    if($tmp !== false) {
-                        $this->cache[$this->id][$tmp['date']] = $tmp;
-                        $revs1[] = $tmp['date'];
-                        $index++;
-
-                        if($index > floor($max / 2)) break 2;
-                    }
-                }
-
-                list($lines, $head, $tail) = $this->readAdjacentChunk($fp, $head, $tail, -1);
-            }
-            sort($revs1);
-            //return wanted selection
-            $revs1 = array_slice($revs1, max($index - floor($max/2), 0), $max);
-        }
-
-        return array(array_reverse($revs1), array_reverse($revs2));
-    }
-
-    /**
-     * Checks if the ID has old revisons
-     * @return boolean
-     */
-    public function hasRevisions() {
-        $file = $this->getChangelogFilename();
-        return file_exists($file);
-    }
-
-    /**
-     * Returns lines from changelog.
-     * If file larger than $chuncksize, only chunck is read that could contain $rev.
-     *
-     * @param int $rev   revision timestamp
-     * @return array|false
-     *     if success returns array(fp, array(changeloglines), $head, $tail, $eof)
-     *     where fp only defined for chuck reading, needs closing.
-     *     otherwise false
-     */
-    protected function readloglines($rev) {
-        $file = $this->getChangelogFilename();
-
-        if(!file_exists($file)) {
-            return false;
-        }
-
-        $fp = null;
-        $head = 0;
-        $tail = 0;
-        $eof = 0;
-
-        if(filesize($file) < $this->chunk_size || $this->chunk_size == 0) {
-            // read whole file
-            $lines = file($file);
-            if($lines === false) {
-                return false;
-            }
-        } else {
-            // read by chunk
-            $fp = fopen($file, 'rb'); // "file pointer"
-            if($fp === false) {
-                return false;
-            }
-            $head = 0;
-            fseek($fp, 0, SEEK_END);
-            $eof = ftell($fp);
-            $tail = $eof;
-
-            // find chunk
-            while($tail - $head > $this->chunk_size) {
-                $finger = $head + floor(($tail - $head) / 2.0);
-                $finger = $this->getNewlinepointer($fp, $finger);
-                $tmp = fgets($fp);
-                if($finger == $head || $finger == $tail) {
-                    break;
-                }
-                $tmp = parseChangelogLine($tmp);
-                $finger_rev = $tmp['date'];
-
-                if($finger_rev > $rev) {
-                    $tail = $finger;
-                } else {
-                    $head = $finger;
-                }
-            }
-
-            if($tail - $head < 1) {
-                // cound not find chunk, assume requested rev is missing
-                fclose($fp);
-                return false;
-            }
-
-            $lines = $this->readChunk($fp, $head, $tail);
-        }
-        return array(
-            $fp,
-            $lines,
-            $head,
-            $tail,
-            $eof
-        );
-    }
-
-    /**
-     * Read chunk and return array with lines of given chunck.
-     * Has no check if $head and $tail are really at a new line
-     *
-     * @param resource $fp    resource filepointer
-     * @param int      $head  start point chunck
-     * @param int      $tail  end point chunck
-     * @return array lines read from chunck
-     */
-    protected function readChunk($fp, $head, $tail) {
-        $chunk = '';
-        $chunk_size = max($tail - $head, 0); // found chunk size
-        $got = 0;
-        fseek($fp, $head);
-        while($got < $chunk_size && !feof($fp)) {
-            $tmp = @fread($fp, max(min($this->chunk_size, $chunk_size - $got), 0));
-            if($tmp === false) { //error state
-                break;
-            }
-            $got += strlen($tmp);
-            $chunk .= $tmp;
-        }
-        $lines = explode("\n", $chunk);
-        array_pop($lines); // remove trailing newline
-        return $lines;
-    }
-
-    /**
-     * Set pointer to first new line after $finger and return its position
-     *
-     * @param resource $fp      filepointer
-     * @param int      $finger  a pointer
-     * @return int pointer
-     */
-    protected function getNewlinepointer($fp, $finger) {
-        fseek($fp, $finger);
-        $nl = $finger;
-        if($finger > 0) {
-            fgets($fp); // slip the finger forward to a new line
-            $nl = ftell($fp);
-        }
-        return $nl;
-    }
-
-    /**
-     * Check whether given revision is the current page
-     *
-     * @param int $rev   timestamp of current page
-     * @return bool true if $rev is current revision, otherwise false
-     */
-    public function isCurrentRevision($rev) {
-        return $rev == @filemtime($this->getFilename());
-    }
-
-    /**
-    * Return an existing revision for a specific date which is
-    * the current one or younger or equal then the date
-    *
-    * @param number $date_at timestamp
-    * @return string revision ('' for current)
-    */
-    function getLastRevisionAt($date_at){
-        //requested date_at(timestamp) younger or equal then modified_time($this->id) => load current
-        if(file_exists($this->getFilename()) && $date_at >= @filemtime($this->getFilename())) {
-            return '';
-        } else if ($rev = $this->getRelativeRevision($date_at+1, -1)) { //+1 to get also the requested date revision
-            return $rev;
-        } else {
-            return false;
-        }
-    }
-
-    /**
-     * Returns the next lines of the changelog  of the chunck before head or after tail
-     *
-     * @param resource $fp filepointer
-     * @param int $head position head of last chunk
-     * @param int $tail position tail of last chunk
-     * @param int $direction positive forward, negative backward
-     * @return array with entries:
-     *    - $lines: changelog lines of readed chunk
-     *    - $head: head of chunk
-     *    - $tail: tail of chunk
-     */
-    protected function readAdjacentChunk($fp, $head, $tail, $direction) {
-        if(!$fp) return array(array(), $head, $tail);
-
-        if($direction > 0) {
-            //read forward
-            $head = $tail;
-            $tail = $head + floor($this->chunk_size * (2 / 3));
-            $tail = $this->getNewlinepointer($fp, $tail);
-        } else {
-            //read backward
-            $tail = $head;
-            $head = max($tail - $this->chunk_size, 0);
-            while(true) {
-                $nl = $this->getNewlinepointer($fp, $head);
-                // was the chunk big enough? if not, take another bite
-                if($nl > 0 && $tail <= $nl) {
-                    $head = max($head - $this->chunk_size, 0);
-                } else {
-                    $head = $nl;
-                    break;
-                }
-            }
-        }
-
-        //load next chunck
-        $lines = $this->readChunk($fp, $head, $tail);
-        return array($lines, $head, $tail);
-    }
-
-    /**
-     * Collect the $max revisions near to the timestamp $rev
-     *
-     * @param int $rev revision timestamp
-     * @param int $max maximum number of revisions to be returned
-     * @return bool|array
-     *     return array with entries:
-     *       - $requestedrevs: array of with $max revision timestamps
-     *       - $revs: all parsed revision timestamps
-     *       - $fp: filepointer only defined for chuck reading, needs closing.
-     *       - $lines: non-parsed changelog lines before the parsed revisions
-     *       - $head: position of first readed changelogline
-     *       - $lasttail: position of end of last readed changelogline
-     *     otherwise false
-     */
-    protected function retrieveRevisionsAround($rev, $max) {
-        //get lines from changelog
-        list($fp, $lines, $starthead, $starttail, /* $eof */) = $this->readloglines($rev);
-        if(empty($lines)) return false;
-
-        //parse chunk containing $rev, and read forward more chunks until $max/2 is reached
-        $head = $starthead;
-        $tail = $starttail;
-        $revs = array();
-        $aftercount = $beforecount = 0;
-        while(count($lines) > 0) {
-            foreach($lines as $line) {
-                $tmp = parseChangelogLine($line);
-                if($tmp !== false) {
-                    $this->cache[$this->id][$tmp['date']] = $tmp;
-                    $revs[] = $tmp['date'];
-                    if($tmp['date'] >= $rev) {
-                        //count revs after reference $rev
-                        $aftercount++;
-                        if($aftercount == 1) $beforecount = count($revs);
-                    }
-                    //enough revs after reference $rev?
-                    if($aftercount > floor($max / 2)) break 2;
-                }
-            }
-            //retrieve next chunk
-            list($lines, $head, $tail) = $this->readAdjacentChunk($fp, $head, $tail, 1);
-        }
-        if($aftercount == 0) return false;
-
-        $lasttail = $tail;
-
-        //read additional chuncks backward until $max/2 is reached and total number of revs is equal to $max
-        $lines = array();
-        $i = 0;
-        if($aftercount > 0) {
-            $head = $starthead;
-            $tail = $starttail;
-            while($head > 0) {
-                list($lines, $head, $tail) = $this->readAdjacentChunk($fp, $head, $tail, -1);
-
-                for($i = count($lines) - 1; $i >= 0; $i--) {
-                    $tmp = parseChangelogLine($lines[$i]);
-                    if($tmp !== false) {
-                        $this->cache[$this->id][$tmp['date']] = $tmp;
-                        $revs[] = $tmp['date'];
-                        $beforecount++;
-                        //enough revs before reference $rev?
-                        if($beforecount > max(floor($max / 2), $max - $aftercount)) break 2;
-                    }
-                }
-            }
-        }
-        sort($revs);
-
-        //keep only non-parsed lines
-        $lines = array_slice($lines, 0, $i);
-        //trunk desired selection
-        $requestedrevs = array_slice($revs, -$max, $max);
-
-        return array($requestedrevs, $revs, $fp, $lines, $head, $lasttail);
-    }
-}
-
-/**
- * Class PageChangelog handles changelog of a wiki page
- */
-class PageChangelog extends ChangeLog {
-
-    /**
-     * Returns path to changelog
-     *
-     * @return string path to file
-     */
-    protected function getChangelogFilename() {
-        return metaFN($this->id, '.changes');
-    }
-
-    /**
-     * Returns path to current page/media
-     *
-     * @return string path to file
-     */
-    protected function getFilename() {
-        return wikiFN($this->id);
-    }
-}
-
-/**
- * Class MediaChangelog handles changelog of a media file
- */
-class MediaChangelog extends ChangeLog {
-
-    /**
-     * Returns path to changelog
-     *
-     * @return string path to file
-     */
-    protected function getChangelogFilename() {
-        return mediaMetaFN($this->id, '.changes');
-    }
-
-    /**
-     * Returns path to current page/media
-     *
-     * @return string path to file
-     */
-    protected function getFilename() {
-        return mediaFN($this->id);
-    }
->>>>>>> 9ea953ad
 }