--- conflicted
+++ resolved
@@ -4,12 +4,8 @@
         "Read more about it at https://getcomposer.org/doc/01-basic-usage.md#composer-lock-the-lock-file",
         "This file is @generated automatically"
     ],
-<<<<<<< HEAD
-    "content-hash": "5ec4375c5e1f3f6563fe2fb5776b5724",
-=======
-    "hash": "762e5a22135332cb4b2e6e74eaed4f84",
-    "content-hash": "203c74fd2582945e08dcab4324b70d55",
->>>>>>> eafdbaea
+    "hash": "7b78d57e644751cbd9c25d284b5e35b9",
+    "content-hash": "892483d9cd6fa76827c24cee640a9f27",
     "packages": [
         {
             "name": "easybook/geshi",
