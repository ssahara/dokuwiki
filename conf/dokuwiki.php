<?php
/**
 * This is DokuWiki's Main Configuration file
 *
 * All the default values are kept here, you should not modify it but use
 * a local.php file instead to override the settings from here.
 *
 * This is a piece of PHP code so PHP syntax applies!
 *
 * For help with the configuration and a more detailed explanation of the various options
 * see https://www.dokuwiki.org/config
 */


/* Basic Settings */
$conf['title']       = 'DokuWiki';        //what to show in the title
$conf['start']       = 'start';           //name of start page
$conf['lang']        = 'en';              //your language
$conf['template']    = 'dokuwiki';         //see lib/tpl directory
$conf['tagline']     = '';                //tagline in header (if template supports it)
$conf['sidebar']     = 'sidebar';         //name of sidebar in root namespace (if template supports it)
$conf['license']     = 'cc-by-nc-sa';     //see conf/license.php
$conf['savedir']     = './data';          //where to store all the files
$conf['basedir']     = '';                //absolute dir from serveroot - blank for autodetection
$conf['baseurl']     = '';                //URL to server including protocol - blank for autodetect
$conf['cookiedir']   = '';                //path to use in cookies - blank for basedir
$conf['dmode']       = 0755;              //set directory creation mode
$conf['fmode']       = 0644;              //set file creation mode
$conf['allowdebug']  = 0;                 //allow debug output, enable if needed 0|1

/* Display Settings */
$conf['recent']      = 20;                //how many entries to show in recent
$conf['recent_days'] = 7;                 //How many days of recent changes to keep. (days)
$conf['breadcrumbs'] = 10;                //how many recent visited pages to show
$conf['youarehere']  = 0;                 //show "You are here" navigation? 0|1
$conf['fullpath']    = 0;                 //show full path of the document or relative to datadir only? 0|1
$conf['typography']  = 1;                 //smartquote conversion 0=off, 1=doublequotes, 2=all quotes
$conf['dformat']     = '%Y/%m/%d %H:%M';  //dateformat accepted by PHPs strftime() function
$conf['signature']   = ' --- //[[@MAIL@|@NAME@]] @DATE@//'; //signature see wiki page for details
$conf['showuseras']  = 'loginname';       // 'loginname' users login name
                                          // 'username' users full name
                                          // 'email' e-mail address (will be obfuscated as per mailguard)
                                          // 'email_link' e-mail address as a mailto: link (obfuscated)
$conf['toptoclevel'] = 1;                 //Level starting with and below to include in AutoTOC (max. 5)
$conf['tocminheads'] = 3;                 //Minimum amount of headlines that determines if a TOC is built
$conf['maxtoclevel'] = 3;                 //Up to which level include into AutoTOC (max. 5)
$conf['maxseclevel'] = 3;                 //Up to which level create editable sections (max. 5)
$conf['camelcase']   = 0;                 //Use CamelCase for linking? (I don't like it) 0|1
$conf['deaccent']    = 1;                 //deaccented chars in pagenames (1) or romanize (2) or keep (0)?
$conf['useheading']  = 0;                 //use the first heading in a page as its name
$conf['sneaky_index']= 0;                 //check for namespace read permission in index view (0|1) (1 might cause unexpected behavior)
$conf['hidepages']   = '';                //Regexp for pages to be skipped from RSS, Search and Recent Changes

/* Authentication Settings */
$conf['useacl']      = 0;                //Use Access Control Lists to restrict access?
$conf['autopasswd']  = 1;                //autogenerate passwords and email them to user
$conf['authtype']    = 'authplain';      //which authentication backend should be used
$conf['passcrypt']   = 'smd5';           //Used crypt method (smd5,md5,sha1,ssha,crypt,mysql,my411)
$conf['defaultgroup']= 'user';           //Default groups new Users are added to
$conf['superuser']   = '!!not set!!';    //The admin can be user or @group or comma separated list user1,@group1,user2
$conf['manager']     = '!!not set!!';    //The manager can be user or @group or comma separated list user1,@group1,user2
$conf['profileconfirm'] = 1;             //Require current password to confirm changes to user profile
$conf['rememberme'] = 1;                 //Enable/disable remember me on login
$conf['disableactions'] = '';            //comma separated list of actions to disable
$conf['auth_security_timeout'] = 900;    //time (seconds) auth data is considered valid, set to 0 to recheck on every page view
$conf['securecookie'] = 1;               //never send HTTPS cookies via HTTP
$conf['remote']      = 0;                //Enable/disable remote interfaces
$conf['remoteuser']  = '!!not set!!';    //user/groups that have access to remote interface (comma separated). leave empty to allow all users

/* Antispam Features */
$conf['usewordblock']= 1;                //block spam based on words? 0|1
$conf['relnofollow'] = 1;                //use rel="nofollow" for external links?
$conf['indexdelay']  = 60*60*24*5;       //allow indexing after this time (seconds) default is 5 days
$conf['mailguard']   = 'hex';            //obfuscate email addresses against spam harvesters?
                                         //valid entries are:
                                         //  'visible' - replace @ with [at], . with [dot] and - with [dash]
                                         //  'hex'     - use hex entities to encode the mail address
                                         //  'none'    - do not obfuscate addresses
$conf['iexssprotect']= 1;                // check for JavaScript and HTML in uploaded files 0|1

/* Editing Settings */
$conf['usedraft']    = 1;                //automatically save a draft while editing (0|1)
$conf['htmlok']      = 0;                //may raw HTML be embedded? This may break layout and XHTML validity 0|1
$conf['phpok']       = 0;                //may PHP code be embedded? Never do this on the internet! 0|1
$conf['locktime']    = 15*60;            //maximum age for lockfiles (defaults to 15 minutes)
$conf['cachetime']   = 60*60*24;         //maximum age for cachefile in seconds (defaults to a day)

/* Link Settings */
// Set target to use when creating links - leave empty for same window
$conf['target']['wiki']      = '';
$conf['target']['interwiki'] = '';
$conf['target']['extern']    = '';
$conf['target']['media']     = '';
$conf['target']['windows']   = '';

/* Media Settings */
$conf['mediarevisions'] = 1;             //enable/disable media revisions
$conf['refcheck']    = 1;                //check for references before deleting media files
$conf['gdlib']       = 2;                //the GDlib version (0, 1 or 2) 2 tries to autodetect
$conf['im_convert']  = '';               //path to ImageMagicks convert (will be used instead of GD)
$conf['jpg_quality'] = '70';             //quality of compression when scaling jpg images (0-100)
$conf['fetchsize']   = 0;                //maximum size (bytes) fetch.php may download from extern, disabled by default

/* Notification Settings */
$conf['subscribers'] = 0;                //enable change notice subscription support
$conf['subscribe_time'] = 24*60*60;      //Time after which digests / lists are sent (in sec, default 1 day)
                                         //Should be smaller than the time specified in recent_days
$conf['notify']      = '';               //send change info to this email (leave blank for nobody)
$conf['registernotify'] = '';            //send info about newly registered users to this email (leave blank for nobody)
$conf['mailfrom']    = '';               //use this email when sending mails
$conf['mailreturnpath']    = '';         //use this email as returnpath for bounce mails
$conf['mailprefix']  = '';               //use this as prefix of outgoing mails
$conf['htmlmail']    = 1;                //send HTML multipart mails

/* Syndication Settings */
$conf['sitemap']     = 0;                //Create a google sitemap? How often? In days.
$conf['rss_type']    = 'rss1';           //type of RSS feed to provide, by default:
                                         //  'rss'  - RSS 0.91
                                         //  'rss1' - RSS 1.0
                                         //  'rss2' - RSS 2.0
                                         //  'atom' - Atom 0.3
                                         //  'atom1' - Atom 1.0
$conf['rss_linkto'] = 'diff';            //what page RSS entries link to:
                                         //  'diff'    - page showing revision differences
                                         //  'page'    - the revised page itself
                                         //  'rev'     - page showing all revisions
                                         //  'current' - most recent revision of page
$conf['rss_content'] = 'abstract';       //what to put in the items by default?
                                         //  'abstract' - plain text, first paragraph or so
                                         //  'diff'     - plain text unified diff wrapped in <pre> tags
                                         //  'htmldiff' - diff as HTML table
                                         //  'html'     - the full page rendered in XHTML
$conf['rss_media']   = 'both';           //what should be listed?
                                         //  'both'     - page and media changes
                                         //  'pages'    - page changes only
                                         //  'media'    - media changes only
$conf['rss_update'] = 5*60;              //Update the RSS feed every n seconds (defaults to 5 minutes)
$conf['rss_show_summary'] = 1;           //Add revision summary to title? 0|1

/* Advanced Settings */
$conf['updatecheck'] = 1;                //automatically check for new releases?
$conf['userewrite']  = 0;                //this makes nice URLs: 0: off 1: .htaccess 2: internal
$conf['useslash']    = 0;                //use slash instead of colon? only when rewrite is on
$conf['sepchar']     = '_';              //word separator character in page names; may be a
                                         //  letter, a digit, '_', '-', or '.'.
$conf['canonical']   = 0;                //Should all URLs use full canonical http://... style?
$conf['fnencode']    = 'url';            //encode filenames (url|safe|utf-8)
$conf['autoplural']  = 0;                //try (non)plural form of nonexisting files?
$conf['compression'] = 'gz';             //compress old revisions: (0: off) ('gz': gnuzip) ('bz2': bzip)
                                         //  bz2 generates smaller files, but needs more cpu-power
$conf['gzip_output'] = 0;                //use gzip content encodeing for the output xhtml (if allowed by browser)
$conf['compress']    = 1;                //Strip whitespaces and comments from Styles and JavaScript? 1|0
$conf['cssdatauri']  = 512;              //Maximum byte size of small images to embed into CSS, won't work on IE<8
$conf['send404']     = 0;                //Send a HTTP 404 status for non existing pages?
$conf['broken_iua']  = 0;                //Platform with broken ignore_user_abort (IIS+CGI) 0|1
$conf['xsendfile']   = 0;                //Use X-Sendfile (1 = lighttpd, 2 = standard)
$conf['renderer_xhtml'] = 'xhtml';       //renderer to use for main page generation
$conf['readdircache'] = 0;               //time cache in second for the readdir operation, 0 to deactivate.
<<<<<<< HEAD
$conf['search_nslimit'] = 0;             //limit the search to the current X namespaces
$conf['search_fragment'] = 'exact';      //specify the default fragment search behavior
=======
$conf['rev_handle'] = 'normal';          //when displaying an old page revision:
                                         //  'normal': parese as normal wiki page
                                         //  'only_media': parse links as in normal wiki page, medias as in "&at="
                                         //  'at': use "&at=" instead of "&rev=" in "Old revisions" list
>>>>>>> 70fa7d20

/* Network Settings */
$conf['dnslookups'] = 1;                 //disable to disallow IP to hostname lookups
$conf['jquerycdn']  = 0;                 //use a CDN for delivering jQuery?
// Proxy setup - if your Server needs a proxy to access the web set these
$conf['proxy']['host']    = '';
$conf['proxy']['port']    = '';
$conf['proxy']['user']    = '';
$conf['proxy']['pass']    = '';
$conf['proxy']['ssl']     = 0;
$conf['proxy']['except']  = '';<|MERGE_RESOLUTION|>--- conflicted
+++ resolved
@@ -156,15 +156,12 @@
 $conf['xsendfile']   = 0;                //Use X-Sendfile (1 = lighttpd, 2 = standard)
 $conf['renderer_xhtml'] = 'xhtml';       //renderer to use for main page generation
 $conf['readdircache'] = 0;               //time cache in second for the readdir operation, 0 to deactivate.
-<<<<<<< HEAD
 $conf['search_nslimit'] = 0;             //limit the search to the current X namespaces
 $conf['search_fragment'] = 'exact';      //specify the default fragment search behavior
-=======
 $conf['rev_handle'] = 'normal';          //when displaying an old page revision:
                                          //  'normal': parese as normal wiki page
                                          //  'only_media': parse links as in normal wiki page, medias as in "&at="
                                          //  'at': use "&at=" instead of "&rev=" in "Old revisions" list
->>>>>>> 70fa7d20
 
 /* Network Settings */
 $conf['dnslookups'] = 1;                 //disable to disallow IP to hostname lookups
