--- conflicted
+++ resolved
@@ -83,15 +83,6 @@
 $conf['htmlok']      = 0;                //may raw HTML be embedded? This may break layout and XHTML validity 0|1
 $conf['phpok']       = 0;                //may PHP code be embedded? Never do this on the internet! 0|1
 $conf['locktime']    = 15*60;            //maximum age for lockfiles (defaults to 15 minutes)
-<<<<<<< HEAD
-$conf['fetchsize']   = 0;                //maximum size (bytes) fetch.php may download from extern, disabled by default
-$conf['notify']      = '';               //send change info to this email (leave blank for nobody)
-$conf['registernotify'] = '';            //send info about newly registered users to this email (leave blank for nobody)
-$conf['mailfrom']    = '';               //use this email when sending mails
-$conf['mailprefix']  = '';               //use this as prefix of outgoing mails
-$conf['htmlmail']    = 1;                //send HTML multipart mails
-$conf['gzip_output'] = 0;                //use gzip content encodeing for the output xhtml (if allowed by browser)
-=======
 $conf['cachetime']   = 60*60*24;         //maximum age for cachefile in seconds (defaults to a day)
 
 /* Link Settings */
@@ -106,7 +97,6 @@
 $conf['mediarevisions'] = 1;             //enable/disable media revisions
 $conf['refcheck']    = 1;                //check for references before deleting media files
 $conf['refshow']     = 0;                //how many references should be shown, 5 is a good value
->>>>>>> b5cc8f4b
 $conf['gdlib']       = 2;                //the GDlib version (0, 1 or 2) 2 tries to autodetect
 $conf['im_convert']  = '';               //path to ImageMagicks convert (will be used instead of GD)
 $conf['jpg_quality'] = '70';             //quality of compression when scaling jpg images (0-100)
@@ -120,6 +110,7 @@
 $conf['registernotify'] = '';            //send info about newly registered users to this email (leave blank for nobody)
 $conf['mailfrom']    = '';               //use this email when sending mails
 $conf['mailprefix']  = '';               //use this as prefix of outgoing mails
+$conf['htmlmail']    = 1;                //send HTML multipart mails
 
 /* Syndication Settings */
 $conf['sitemap']     = 0;                //Create a google sitemap? How often? In days.
