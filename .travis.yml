language: php
sudo: false
php:
  - "7.0"
  - "5.6"
  - "5.5"
  - "5.4"
  - "5.3"
  - "hhvm"
<<<<<<< HEAD
  - "nightly"
env:
  - DISABLE_FUNCTIONS=
  - DISABLE_FUNCTIONS="gzopen"
=======
>>>>>>> 893d2b90
matrix:
  allow_failures:
    - php: "hhvm"
notifications:
  irc:
    channels:
        - "chat.freenode.net#dokuwiki"
    on_success: change
    on_failure: change
before_script: echo "disable_functions=$DISABLE_FUNCTIONS" >> ~/.phpenv/versions/$(phpenv version-name)/etc/conf.d/travis.ini
script: cd _test && phpunit --verbose --stderr<|MERGE_RESOLUTION|>--- conflicted
+++ resolved
@@ -7,13 +7,9 @@
   - "5.4"
   - "5.3"
   - "hhvm"
-<<<<<<< HEAD
-  - "nightly"
 env:
   - DISABLE_FUNCTIONS=
   - DISABLE_FUNCTIONS="gzopen"
-=======
->>>>>>> 893d2b90
 matrix:
   allow_failures:
     - php: "hhvm"
