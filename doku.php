--- conflicted
+++ resolved
@@ -9,11 +9,7 @@
  */
 
 // update message version
-<<<<<<< HEAD
-$updateVersion = 44.1;
-=======
 $updateVersion = 46;
->>>>>>> 57271d07
 
 //  xdebug_start_profiling();
 
