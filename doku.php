--- conflicted
+++ resolved
@@ -9,11 +9,7 @@
  */
 
 // update message version - always use a string to avoid localized floats!
-<<<<<<< HEAD
-$updateVersion = "48.5";
-=======
 $updateVersion = "49.5";
->>>>>>> 95e31f59
 
 //  xdebug_start_profiling();
 
