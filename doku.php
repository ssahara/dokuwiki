<?php
/**
 * DokuWiki mainscript
 *
 * @license    GPL 2 (http://www.gnu.org/licenses/gpl.html)
 * @author     Andreas Gohr <andi@splitbrain.org>
 */

// update message version
<<<<<<< HEAD
$updateVersion = 34;
=======
$updateVersion = 35;
>>>>>>> a5a71ecf

//  xdebug_start_profiling();

if(!defined('DOKU_INC')) define('DOKU_INC',dirname(__FILE__).'/');

if (isset($_SERVER['HTTP_X_DOKUWIKI_DO'])){
    $ACT = trim(strtolower($_SERVER['HTTP_X_DOKUWIKI_DO']));
} elseif (!empty($_REQUEST['idx'])) {
    $ACT = 'index';
} elseif (isset($_REQUEST['do'])) {
    $ACT = $_REQUEST['do'];
} else {
    $ACT = 'show';
}

// load and initialize the core system
require_once(DOKU_INC.'inc/init.php');

//import variables
$_REQUEST['id'] = str_replace("\xC2\xAD",'',$_REQUEST['id']); //soft-hyphen
$QUERY = trim($_REQUEST['id']);
$ID    = getID();

// deprecated 2011-01-14
$NS    = getNS($ID);

$REV   = $_REQUEST['rev'];
$IDX   = $_REQUEST['idx'];
$DATE  = $_REQUEST['date'];
$RANGE = $_REQUEST['range'];
$HIGH  = $_REQUEST['s'];
if(empty($HIGH)) $HIGH = getGoogleQuery();

if (isset($_POST['wikitext'])) {
    $TEXT  = cleanText($_POST['wikitext']);
}
$PRE   = cleanText(substr($_POST['prefix'], 0, -1));
$SUF   = cleanText($_POST['suffix']);
$SUM   = $_REQUEST['summary'];

//sanitize revision
$REV = preg_replace('/[^0-9]/','',$REV);

//make infos about the selected page available
$INFO = pageinfo();

//export minimal infos to JS, plugins can add more
$JSINFO['id']        = $ID;
$JSINFO['namespace'] = (string) $INFO['namespace'];


// handle debugging
if($conf['allowdebug'] && $ACT == 'debug'){
    html_debug();
    exit;
}

//send 404 for missing pages if configured or ID has special meaning to bots
if(!$INFO['exists'] &&
  ($conf['send404'] || preg_match('/^(robots\.txt|sitemap\.xml(\.gz)?|favicon\.ico|crossdomain\.xml)$/',$ID)) &&
  ($ACT == 'show' || (!is_array($ACT) && substr($ACT,0,7) == 'export_')) ){
    header('HTTP/1.0 404 Not Found');
}

//prepare breadcrumbs (initialize a static var)
if ($conf['breadcrumbs']) breadcrumbs();

// check upstream
checkUpdateMessages();

$tmp = array(); // No event data
trigger_event('DOKUWIKI_STARTED',$tmp);

//close session
session_write_close();

//do the work
act_dispatch($ACT);

$tmp = array(); // No event data
trigger_event('DOKUWIKI_DONE', $tmp);

//  xdebug_dump_function_profile(1);<|MERGE_RESOLUTION|>--- conflicted
+++ resolved
@@ -7,11 +7,7 @@
  */
 
 // update message version
-<<<<<<< HEAD
-$updateVersion = 34;
-=======
 $updateVersion = 35;
->>>>>>> a5a71ecf
 
 //  xdebug_start_profiling();
 
