--- conflicted
+++ resolved
@@ -7,11 +7,7 @@
  */
 
 // update message version
-<<<<<<< HEAD
-$updateVersion = 31;
-=======
 $updateVersion = 32;
->>>>>>> 2b537ba8
 
 //  xdebug_start_profiling();
 
