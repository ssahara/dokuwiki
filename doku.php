<?php
/**
 * DokuWiki mainscript
 *
 * @license    GPL 2 (http://www.gnu.org/licenses/gpl.html)
 * @author     Andreas Gohr <andi@splitbrain.org>
 *
 * @global Input $INPUT
 */

// update message version
<<<<<<< HEAD
$updateVersion = 44.5;
=======
$updateVersion = 46.4;
>>>>>>> cf6e6645

//  xdebug_start_profiling();

if(!defined('DOKU_INC')) define('DOKU_INC', dirname(__FILE__).'/');

if(isset($_SERVER['HTTP_X_DOKUWIKI_DO'])) {
    $ACT = trim(strtolower($_SERVER['HTTP_X_DOKUWIKI_DO']));
} elseif(!empty($_REQUEST['idx'])) {
    $ACT = 'index';
} elseif(isset($_REQUEST['do'])) {
    $ACT = $_REQUEST['do'];
} else {
    $ACT = 'show';
}

// load and initialize the core system
require_once(DOKU_INC.'inc/init.php');

//import variables
$INPUT->set('id', str_replace("\xC2\xAD", '', $INPUT->str('id'))); //soft-hyphen
$QUERY          = trim($INPUT->str('id'));
$ID             = getID();

$REV   = $INPUT->int('rev');
$DATE_AT = $INPUT->str('at');
$IDX   = $INPUT->str('idx');
$DATE  = $INPUT->int('date');
$RANGE = $INPUT->str('range');
$HIGH  = $INPUT->param('s');
if(empty($HIGH)) $HIGH = getGoogleQuery();

if($INPUT->post->has('wikitext')) {
    $TEXT = cleanText($INPUT->post->str('wikitext'));
}
$PRE = cleanText(substr($INPUT->post->str('prefix'), 0, -1));
$SUF = cleanText($INPUT->post->str('suffix'));
$SUM = $INPUT->post->str('summary');


//parse DATE_AT
if($DATE_AT) {
    $date_parse = strtotime($DATE_AT);
    if($date_parse) {
        $DATE_AT = $date_parse;
    } else { // check for UNIX Timestamp
        $date_parse = @date('Ymd',$DATE_AT);
        if(!$date_parse || $date_parse === '19700101') {
            msg(sprintf($lang['unable_to_parse_date'], $DATE_AT));
            $DATE_AT = null;
        }
    }
}

//check for existing $REV related to $DATE_AT
if($DATE_AT) {
    $pagelog = new PageChangeLog($ID);
    $rev_t = $pagelog->getLastRevisionAt($DATE_AT);
    if($rev_t === '') { //current revision
        $REV = null;
        $DATE_AT = null;
    } else if ($rev_t === false) { //page did not exist
        $rev_n = $pagelog->getRelativeRevision($DATE_AT,+1);
        msg(sprintf($lang['page_nonexist_rev'], 
            strftime($conf['dformat'],$DATE_AT),
            wl($ID, array('rev' => $rev_n)),
            strftime($conf['dformat'],$rev_n)));
        $REV = $DATE_AT; //will result in a page not exists message
    } else {
        $REV = $rev_t;
    }
}

//make infos about the selected page available
$INFO = pageinfo();

//export minimal info to JS, plugins can add more
$JSINFO['id']        = $ID;
$JSINFO['namespace'] = (string) $INFO['namespace'];

// handle debugging
if($conf['allowdebug'] && $ACT == 'debug') {
    html_debug();
    exit;
}

//send 404 for missing pages if configured or ID has special meaning to bots
if(!$INFO['exists'] &&
    ($conf['send404'] || preg_match('/^(robots\.txt|sitemap\.xml(\.gz)?|favicon\.ico|crossdomain\.xml)$/', $ID)) &&
    ($ACT == 'show' || (!is_array($ACT) && substr($ACT, 0, 7) == 'export_'))
) {
    header('HTTP/1.0 404 Not Found');
}

//prepare breadcrumbs (initialize a static var)
if($conf['breadcrumbs']) breadcrumbs();

// check upstream
checkUpdateMessages();

$tmp = array(); // No event data
trigger_event('DOKUWIKI_STARTED', $tmp);

//close session
session_write_close();

//do the work (picks up what to do from global env)
act_dispatch();

$tmp = array(); // No event data
trigger_event('DOKUWIKI_DONE', $tmp);

//  xdebug_dump_function_profile(1);<|MERGE_RESOLUTION|>--- conflicted
+++ resolved
@@ -9,11 +9,7 @@
  */
 
 // update message version
-<<<<<<< HEAD
-$updateVersion = 44.5;
-=======
 $updateVersion = 46.4;
->>>>>>> cf6e6645
 
 //  xdebug_start_profiling();
 
