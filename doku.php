--- conflicted
+++ resolved
@@ -7,11 +7,7 @@
  */
 
 // update message version
-<<<<<<< HEAD
-$updateVersion = 30;
-=======
 $updateVersion = 31;
->>>>>>> 23d27376
 
 //  xdebug_start_profiling();
 
