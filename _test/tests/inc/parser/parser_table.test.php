<?php
require_once 'parser.inc.php';

class TestOfDoku_Parser_Table extends TestOfDoku_Parser {

    function testTable() {
        $this->P->addMode('table',new Doku_Parser_Mode_Table());
        $this->P->parse('
abc
| Row 0 Col 1    | Row 0 Col 2     | Row 0 Col 3        |
| Row 1 Col 1    | Row 1 Col 2     | Row 1 Col 3        |
def');
        $calls = array (
            array('document_start',array()),
            array('p_open',array()),
            array('cdata',array("\n\nabc")),
            array('p_close',array()),
            array('table_open',array(3, 2, 6)),
            array('tablerow_open',array()),
            array('tablecell_open',array(1,'left',1)),
            array('cdata',array(' Row 0 Col 1    ')),
            array('tablecell_close',array()),
            array('tablecell_open',array(1,'left',1)),
            array('cdata',array(' Row 0 Col 2     ')),
            array('tablecell_close',array()),
            array('tablecell_open',array(1,'left',1)),
            array('cdata',array(' Row 0 Col 3        ')),
            array('tablecell_close',array()),
            array('tablerow_close',array()),
            array('tablerow_open',array()),
            array('tablecell_open',array(1,'left',1)),
            array('cdata',array(' Row 1 Col 1    ')),
            array('tablecell_close',array()),
            array('tablecell_open',array(1,'left',1)),
            array('cdata',array(' Row 1 Col 2     ')),
            array('tablecell_close',array()),
            array('tablecell_open',array(1,'left',1)),
            array('cdata',array(' Row 1 Col 3        ')),
            array('tablecell_close',array()),
            array('tablerow_close',array()),
            array('table_close',array(121)),
            array('p_open',array()),
            array('cdata',array('def')),
            array('p_close',array()),
            array('document_end',array()),
        );
        $this->assertEquals($calls,array_map('stripbyteindex',$this->H->calls));
    }

    function testTableWinEOL() {
        $this->P->addMode('table',new Doku_Parser_Mode_Table());
        $this->P->parse("\r\nabc\r\n| Row 0 Col 1    | Row 0 Col 2     | Row 0 Col 3        |\r\n| Row 1 Col 1    | Row 1 Col 2     | Row 1 Col 3        |\r\ndef");
        $calls = array (
            array('document_start',array()),
            array('p_open',array()),
            array('cdata',array("\n\nabc")),
            array('p_close',array()),
            array('table_open',array(3, 2, 6)),
            array('tablerow_open',array()),
            array('tablecell_open',array(1,'left',1)),
            array('cdata',array(' Row 0 Col 1    ')),
            array('tablecell_close',array()),
            array('tablecell_open',array(1,'left',1)),
            array('cdata',array(' Row 0 Col 2     ')),
            array('tablecell_close',array()),
            array('tablecell_open',array(1,'left',1)),
            array('cdata',array(' Row 0 Col 3        ')),
            array('tablecell_close',array()),
            array('tablerow_close',array()),
            array('tablerow_open',array()),
            array('tablecell_open',array(1,'left',1)),
            array('cdata',array(' Row 1 Col 1    ')),
            array('tablecell_close',array()),
            array('tablecell_open',array(1,'left',1)),
            array('cdata',array(' Row 1 Col 2     ')),
            array('tablecell_close',array()),
            array('tablecell_open',array(1,'left',1)),
            array('cdata',array(' Row 1 Col 3        ')),
            array('tablecell_close',array()),
            array('tablerow_close',array()),
            array('table_close',array(121)),
            array('p_open',array()),
            array('cdata',array('def')),
            array('p_close',array()),
            array('document_end',array()),
        );
        $this->assertEquals($calls,array_map('stripbyteindex',$this->H->calls));
    }

    function testEmptyTable() {
        $this->P->addMode('table',new Doku_Parser_Mode_Table());
        $this->P->parse('
abc
|
def');
        
        $calls = array (
            array('document_start',array()),
            array('p_open',array()),
            array('cdata',array("\n\nabc")),
            array('p_close',array()),
            array('table_open',array(0, 1, 6)),
            array('tablerow_open',array()),
            array('tablerow_close',array()),
            array('table_close',array(7)),
            array('p_open',array()),
            array('cdata',array('def')),
            array('p_close',array()),
            array('document_end',array()),
        );

        $this->assertEquals($calls,array_map('stripbyteindex',$this->H->calls));
    }
    
    function testTableHeaders() {
        $this->P->addMode('table',new Doku_Parser_Mode_Table());
        $this->P->parse('
abc
^ X | Y ^ Z |
def');
    
        $calls = array (
            array('document_start',array()),
            array('p_open',array()),
            array('cdata',array("\n\nabc")),
            array('p_close',array()),
            array('table_open',array(3, 1, 6)),
            array('tablerow_open',array()),
            array('tableheader_open',array(1,NULL,1)),
            array('cdata',array(' X ')),
            array('tableheader_close',array()),
            array('tablecell_open',array(1,NULL,1)),
            array('cdata',array(' Y ')),
            array('tablecell_close',array()),
            array('tableheader_open',array(1,NULL,1)),
            array('cdata',array(' Z ')),
            array('tableheader_close',array()),
            array('tablerow_close',array()),
            array('table_close',array(19)),
            array('p_open',array()),
            array('cdata',array('def')),
            array('p_close',array()),
            array('document_end',array()),
        );

        $this->assertEquals($calls,array_map('stripbyteindex',$this->H->calls));

    }

    function testTableHead() {
        $this->P->addMode('table',new Doku_Parser_Mode_Table());
        $this->P->parse('
abc
^ X ^ Y ^ Z ^
def');

        $calls = array (
            array('document_start',array()),
            array('p_open',array()),
            array('cdata',array("\n\nabc")),
            array('p_close',array()),
            array('table_open',array(3, 1, 6)),
            array('tablethead_open',array()),
            array('tablerow_open',array()),
            array('tableheader_open',array(1,NULL,1)),
            array('cdata',array(' X ')),
            array('tableheader_close',array()),
            array('tableheader_open',array(1,NULL,1)),
            array('cdata',array(' Y ')),
            array('tableheader_close',array()),
            array('tableheader_open',array(1,NULL,1)),
            array('cdata',array(' Z ')),
            array('tableheader_close',array()),
            array('tablerow_close',array()),
            array('tablethead_close',array()),
            array('table_close',array(19)),
            array('p_open',array()),
            array('cdata',array('def')),
            array('p_close',array()),
            array('document_end',array()),
        );

        $this->assertEquals($calls,array_map('stripbyteindex',$this->H->calls));

    }

    function testTableHeadMultiline() {
        $this->P->addMode('table',new Doku_Parser_Mode_Table());
        $this->P->parse('
abc
^ X1 ^ Y1 ^ Z1 ^
^ X2 ^ Y2 ^ Z2 ^
| A | B | C |
def');

        $calls = array (
            array('document_start',array()),
            array('p_open',array()),
            array('cdata',array("\n\nabc")),
            array('p_close',array()),
            array('table_open',array(3, 3, 6)),
            array('tablethead_open',array()),
            array('tablerow_open',array()),
            array('tableheader_open',array(1,NULL,1)),
            array('cdata',array(' X1 ')),
            array('tableheader_close',array()),
            array('tableheader_open',array(1,NULL,1)),
            array('cdata',array(' Y1 ')),
            array('tableheader_close',array()),
            array('tableheader_open',array(1,NULL,1)),
            array('cdata',array(' Z1 ')),
            array('tableheader_close',array()),
            array('tablerow_close',array()),
            array('tablerow_open',array()),
            array('tableheader_open',array(1,NULL,1)),
            array('cdata',array(' X2 ')),
            array('tableheader_close',array()),
            array('tableheader_open',array(1,NULL,1)),
            array('cdata',array(' Y2 ')),
            array('tableheader_close',array()),
            array('tableheader_open',array(1,NULL,1)),
            array('cdata',array(' Z2 ')),
            array('tableheader_close',array()),
            array('tablerow_close',array()),
            array('tablethead_close',array()),
            array('tablerow_open',array()),
            array('tablecell_open',array(1,NULL,1)),
            array('cdata',array(' A ')),
            array('tablecell_close',array()),
            array('tablecell_open',array(1,NULL,1)),
            array('cdata',array(' B ')),
            array('tablecell_close',array()),
            array('tablecell_open',array(1,NULL,1)),
            array('cdata',array(' C ')),
            array('tablecell_close',array()),
            array('tablerow_close',array()),
            array('table_close',array(53)),
            array('p_open',array()),
            array('cdata',array('def')),
            array('p_close',array()),
            array('document_end',array()),
        );

        $this->assertEquals($calls,array_map('stripbyteindex',$this->H->calls));

    }
    
    function testCellAlignment() {
        $this->P->addMode('table',new Doku_Parser_Mode_Table());
        $this->P->parse('
abc
|  X | Y  ^  Z  |
def');
    
        $calls = array (
            array('document_start',array()),
            array('p_open',array()),
            array('cdata',array("\n\nabc")),
            array('p_close',array()),
            array('table_open',array(3, 1, 6)),
            array('tablerow_open',array()),
            array('tablecell_open',array(1,'right',1)),
            array('cdata',array('  X ')),
            array('tablecell_close',array()),
            array('tablecell_open',array(1,'left',1)),
            array('cdata',array(' Y  ')),
            array('tablecell_close',array()),
            array('tableheader_open',array(1,'center',1)),
            array('cdata',array('  Z  ')),
            array('tableheader_close',array()),
            array('tablerow_close',array()),
            array('table_close',array(23)),
            array('p_open',array()),
            array('cdata',array('def')),
            array('p_close',array()),
            array('document_end',array()),
        );

        $this->assertEquals($calls,array_map('stripbyteindex',$this->H->calls));
    }
    
    function testCellSpan() {
        $this->P->addMode('table',new Doku_Parser_Mode_Table());
        $this->P->parse('
abc
|  d || e |
| f ^ ^|
||||
def');
        
        $calls = array (
            array('document_start',array()),
            array('p_open',array()),
            array('cdata',array("\n\nabc")),
            array('p_close',array()),
            array('table_open',array(3, 3, 6)),
            array('tablerow_open',array()),
            array('tablecell_open',array(2,'right',1)),
            array('cdata',array('  d ')),
            array('tablecell_close',array()),
            array('tablecell_open',array(1,NULL,1)),
            array('cdata',array(' e ')),
            array('tablecell_close',array()),
            array('tablerow_close',array()),
            array('tablerow_open',array()),
            array('tablecell_open',array(1,NULL,1)),
            array('cdata',array(' f ')),
            array('tablecell_close',array()),
            array('tableheader_open',array(2,NULL,1)),
            array('cdata',array(' ')),
            array('tableheader_close',array()),
            array('tablerow_close',array()),
            array('tablerow_open',array()),
            array('tablerow_close',array()),
            array('table_close',array(31)),
            array('p_open',array()),
            array('cdata',array('def')),
            array('p_close',array()),
            array('document_end',array()),
        );
        $this->assertEquals($calls,array_map('stripbyteindex',$this->H->calls));
    }
    
    function testCellRowSpan() {
        $this->P->addMode('table',new Doku_Parser_Mode_Table());
        $this->P->parse('
abc
| a |  c:::||
|:::^ d  | e|
|b  ^  ::: |:::f|
def');
        
        $calls = array (
            array('document_start',array()),
            array('p_open',array()),
            array('cdata',array("\n\nabc")),
            array('p_close',array()),
            array('table_open',array(3, 3, 6)),
            array('tablerow_open',array()),
            array('tablecell_open',array(1,NULL,2)),
            array('cdata',array(' a ')),
            array('tablecell_close',array()),
            array('tablecell_open',array(2,'right',1)),
            array('cdata',array('  c:::')),
            array('tablecell_close',array()),
            array('tablerow_close',array()),
            array('tablerow_open',array()),
            array('tableheader_open',array(1,'left',2)),
            array('cdata',array(' d  ')),
            array('tableheader_close',array()),
            array('tablecell_open',array(1,NULL,1)),
            array('cdata',array(' e')),
            array('tablecell_close',array()),
            array('tablerow_close',array()),
            array('tablerow_open',array()),
            array('tablecell_open',array(1,'left',1)),
            array('cdata',array('b  ')),
            array('tablecell_close',array()),
            array('tablecell_open',array(1,NULL,1)),
            array('cdata',array(':::f')),
            array('tablecell_close',array()),
            array('tablerow_close',array()),
            array('table_close',array(51)),
            array('p_open',array()),
            array('cdata',array('def')),
            array('p_close',array()),
            array('document_end',array()),
        );
        $this->assertEquals($calls,array_map('stripbyteindex',$this->H->calls));
    }

    function testCellRowSpanFirstRow() {
        $this->P->addMode('table',new Doku_Parser_Mode_Table());
        $this->P->parse('
abc
|::: ^  d:::^:::|  :::  |
| b ^ e  | | ::: |
|c  ^  ::: | |:::|
def');

        $calls = array (
            array('document_start',array()),
            array('p_open',array()),
            array('cdata',array("\n\nabc")),
            array('p_close',array()),
            array('table_open',array(4, 3, 6)),
            array('tablerow_open',array()),
            array('tablecell_open',array(1,NULL,1)),
            array('cdata',array('')),
            array('tablecell_close',array()),
            array('tableheader_open',array(1,'right',1)),
            array('cdata',array('  d:::')),
            array('tableheader_close',array()),
            array('tableheader_open',array(1,NULL,1)),
            array('cdata',array('')),
            array('tableheader_close',array()),
            array('tablecell_open',array(1,NULL,3)),
            array('cdata',array('')),
            array('tablecell_close',array()),
            array('tablerow_close',array()),
            array('tablerow_open',array()),
            array('tablecell_open',array(1,NULL,1)),
            array('cdata',array(' b ')),
            array('tablecell_close',array()),
            array('tableheader_open',array(1,'left',2)),
            array('cdata',array(' e  ')),
            array('tableheader_close',array()),
            array('tablecell_open',array(1,NULL,1)),
            array('cdata',array(' ')),
            array('tablecell_close',array()),
            array('tablerow_close',array()),
            array('tablerow_open',array()),
            array('tablecell_open',array(1,'left',1)),
            array('cdata',array('c  ')),
            array('tablecell_close',array()),
            array('tablecell_open',array(1,NULL,1)),
            array('cdata',array(' ')),
            array('tablecell_close',array()),
            array('tablerow_close',array()),

            array('table_close',array(69)),
            array('p_open',array()),
            array('cdata',array('def')),
            array('p_close',array()),
            array('document_end',array()),
        );
        $this->assertEquals($calls,array_map('stripbyteindex',$this->H->calls));
    }
    
    function testRowSpanTableHead() {
        $this->P->addMode('table',new Doku_Parser_Mode_Table());
        $this->P->parse('
abc
^ X1 ^ Y1 ^ Z1 ^
^ X2 ^ ::: ^ Z2 ^
| A3 | B3 | C3 |
def');

        $calls = array (
            array('document_start',array()),
            array('p_open',array()),
            array('cdata',array("\n\nabc")),
            array('p_close',array()),
            array('table_open',array(3, 3, 6)),
            array('tablethead_open',array()),
            array('tablerow_open',array()),
            array('tableheader_open',array(1,NULL,1)),
            array('cdata',array(' X1 ')),
            array('tableheader_close',array()),
            array('tableheader_open',array(1,NULL,2)),
            array('cdata',array(' Y1 ')),
            array('tableheader_close',array()),
            array('tableheader_open',array(1,NULL,1)),
            array('cdata',array(' Z1 ')),
            array('tableheader_close',array()),
            array('tablerow_close',array()),
            array('tablerow_open',array()),
            array('tableheader_open',array(1,NULL,1)),
            array('cdata',array(' X2 ')),
            array('tableheader_close',array()),
            array('tableheader_open',array(1,NULL,1)),
            array('cdata',array(' Z2 ')),
            array('tableheader_close',array()),
            array('tablerow_close',array()),
            array('tablethead_close',array()),
            array('tablerow_open',array()),
            array('tablecell_open',array(1,NULL,1)),
            array('cdata',array(' A3 ')),
            array('tablecell_close',array()),
            array('tablecell_open',array(1,NULL,1)),
            array('cdata',array(' B3 ')),
            array('tablecell_close',array()),
            array('tablecell_open',array(1,NULL,1)),
            array('cdata',array(' C3 ')),
            array('tablecell_close',array()),
            array('tablerow_close',array()),
            array('table_close',array(57)),
            array('p_open',array()),
            array('cdata',array('def')),
            array('p_close',array()),
            array('document_end',array()),
        );

        $this->assertEquals($calls,array_map('stripbyteindex',$this->H->calls));

    }

    function testRowSpanAcrossTableHeadBoundary() {
        $this->P->addMode('table',new Doku_Parser_Mode_Table());
        $this->P->parse('
abc
^ X1 ^ Y1 ^ Z1 ^
^ X2 ^ ::: ^ Z2 ^
| A3 | ::: | C3 |
| A4 | ::: | C4 |
def');

        $calls = array (
            array('document_start',array()),
            array('p_open',array()),
            array('cdata',array("\n\nabc")),
            array('p_close',array()),
            array('table_open',array(3, 4, 6)),
            array('tablethead_open',array()),
            array('tablerow_open',array()),
            array('tableheader_open',array(1,NULL,1)),
            array('cdata',array(' X1 ')),
            array('tableheader_close',array()),
            array('tableheader_open',array(1,NULL,2)),
            array('cdata',array(' Y1 ')),
            array('tableheader_close',array()),
            array('tableheader_open',array(1,NULL,1)),
            array('cdata',array(' Z1 ')),
            array('tableheader_close',array()),
            array('tablerow_close',array()),
            array('tablerow_open',array()),
            array('tableheader_open',array(1,NULL,1)),
            array('cdata',array(' X2 ')),
            array('tableheader_close',array()),
            array('tableheader_open',array(1,NULL,1)),
            array('cdata',array(' Z2 ')),
            array('tableheader_close',array()),
            array('tablerow_close',array()),
            array('tablethead_close',array()),
            array('tablerow_open',array()),
            array('tablecell_open',array(1,NULL,1)),
            array('cdata',array(' A3 ')),
            array('tablecell_close',array()),
            array('tablecell_open',array(1,NULL,2)),
            array('cdata',array('')),
            array('tablecell_close',array()),
            array('tablecell_open',array(1,NULL,1)),
            array('cdata',array(' C3 ')),
            array('tablecell_close',array()),
            array('tablerow_close',array()),
            array('tablerow_open',array()),
            array('tablecell_open',array(1,NULL,1)),
            array('cdata',array(' A4 ')),
            array('tablecell_close',array()),
            array('tablecell_open',array(1,NULL,1)),
            array('cdata',array(' C4 ')),
            array('tablecell_close',array()),
            array('tablerow_close',array()),
            array('table_close',array(76)),
            array('p_open',array()),
            array('cdata',array('def')),
            array('p_close',array()),
            array('document_end',array()),
        );

        $this->assertEquals($calls,array_map('stripbyteindex',$this->H->calls));

    }

    function testCellAlignmentFormatting() {
        $this->P->addMode('table',new Doku_Parser_Mode_Table());
        $this->P->addMode('strong',new Doku_Parser_Mode_Formatting('strong'));
        $this->P->parse('
abc
|  **X** | Y  ^  Z  |
def');
    
        $calls = array (
            array('document_start',array()),
            array('p_open',array()),
            array('cdata',array("\n\nabc")),
            array('p_close',array()),
            array('table_open',array(3, 1, 6)),
            array('tablerow_open',array()),
            array('tablecell_open',array(1,'right',1)),
            array('cdata',array('  ')),
            array('strong_open',array()),
            array('cdata',array('X')),
            array('strong_close',array()),
            array('cdata',array(' ')),
            array('tablecell_close',array()),
            array('tablecell_open',array(1,'left',1)),
            array('cdata',array(' Y  ')),
            array('tablecell_close',array()),
            array('tableheader_open',array(1,'center',1)),
            array('cdata',array('  Z  ')),
            array('tableheader_close',array()),
            array('tablerow_close',array()),
            array('table_close',array(27)),
            array('p_open',array()),
            array('cdata',array('def')),
            array('p_close',array()),
            array('document_end',array()),
        );
 
        $this->assertEquals($calls,array_map('stripbyteindex',$this->H->calls));
        
    }
    
    function testTableEol() {
        $this->P->addMode('table',new Doku_Parser_Mode_Table());
        $this->P->addMode('eol',new Doku_Parser_Mode_Eol());
        $this->P->parse('
abc
| Row 0 Col 1    | Row 0 Col 2     | Row 0 Col 3        |
| Row 1 Col 1    | Row 1 Col 2     | Row 1 Col 3        |
def');
        $calls = array (
            array('document_start',array()),
            array('p_open',array()),
            array('cdata',array("abc")),
            array('p_close',array()),
            array('table_open',array(3, 2, 6)),
            array('tablerow_open',array()),
            array('tablecell_open',array(1,'left',1)),
            array('cdata',array(' Row 0 Col 1    ')),
            array('tablecell_close',array()),
            array('tablecell_open',array(1,'left',1)),
            array('cdata',array(' Row 0 Col 2     ')),
            array('tablecell_close',array()),
            array('tablecell_open',array(1,'left',1)),
            array('cdata',array(' Row 0 Col 3        ')),
            array('tablecell_close',array()),
            array('tablerow_close',array()),
            array('tablerow_open',array()),
            array('tablecell_open',array(1,'left',1)),
            array('cdata',array(' Row 1 Col 1    ')),
            array('tablecell_close',array()),
            array('tablecell_open',array(1,'left',1)),
            array('cdata',array(' Row 1 Col 2     ')),
            array('tablecell_close',array()),
            array('tablecell_open',array(1,'left',1)),
            array('cdata',array(' Row 1 Col 3        ')),
            array('tablecell_close',array()),
            array('tablerow_close',array()),
            array('table_close',array(121)),
            array('p_open',array()),
            array('cdata',array('def')),
            array('p_close',array()),
            array('document_end',array()),
        );
        $this->assertEquals($calls,array_map('stripbyteindex',$this->H->calls));
    }
    
    // This is really a failing test - formatting able to spread across cols
    // Problem is fixing it would mean a major rewrite of table handling
    function testTableStrong() {
        $this->P->addMode('table',new Doku_Parser_Mode_Table());
        $this->P->addMode('strong',new Doku_Parser_Mode_Formatting('strong'));
        $this->P->parse('
abc
| **Row 0 Col 1**    | **Row 0 Col 2     | Row 0 Col 3**        |
| Row 1 Col 1    | Row 1 Col 2     | Row 1 Col 3        |
def');
        $calls = array (
            array('document_start',array()),
            array('p_open',array()),
            array('cdata',array("\n\nabc")),
            array('p_close',array()),
            array('table_open',array(3, 2, 6)),
            array('tablerow_open',array()),
            array('tablecell_open',array(1,'left',1)),
            array('cdata',array(' ')),
            array('strong_open',array()),
            array('cdata',array('Row 0 Col 1')),
            array('strong_close',array()),
            array('cdata',array('    ')),
            array('tablecell_close',array()),
            array('tablecell_open',array(1,'left',1)),
            array('cdata',array(' ')),
            array('strong_open',array()),
            array('cdata',array('Row 0 Col 2     | Row 0 Col 3')),
            array('strong_close',array()),
            array('cdata',array('        ')),
            array('tablecell_close',array()),
            array('tablecell_open',array(1,null,1)),
            array('cdata',array('')),
            array('tablecell_close',array()),
            array('tablerow_close',array()),
            array('tablerow_open',array()),
            array('tablecell_open',array(1,'left',1)),
            array('cdata',array(' Row 1 Col 1    ')),
            array('tablecell_close',array()),
            array('tablecell_open',array(1,'left',1)),
            array('cdata',array(' Row 1 Col 2     ')),
            array('tablecell_close',array()),
            array('tablecell_open',array(1,'left',1)),
            array('cdata',array(' Row 1 Col 3        ')),
            array('tablecell_close',array()),
            array('tablerow_close',array()),
            array('table_close',array(129)),
            array('p_open',array()),
            array('cdata',array('def')),
            array('p_close',array()),
            array('document_end',array()),
        );
        $this->assertEquals($calls,array_map('stripbyteindex',$this->H->calls));
    }
    
    // This is really a failing test - unformatted able to spread across cols
    // Problem is fixing it would mean a major rewrite of table handling
    function testTableUnformatted() {
        $this->P->addMode('table',new Doku_Parser_Mode_Table());
        $this->P->addMode('unformatted',new Doku_Parser_Mode_Unformatted());
        $this->P->parse('
abc
| <nowiki>Row 0 Col 1</nowiki>    | <nowiki>Row 0 Col 2     | Row 0 Col 3</nowiki>        |
| Row 1 Col 1    | Row 1 Col 2     | Row 1 Col 3        |
def');
        $calls = array (
            array('document_start',array()),
            array('p_open',array()),
            array('cdata',array("\n\nabc")),
            array('p_close',array()),
            array('table_open',array(3, 2, 6)),
            array('tablerow_open',array()),
            array('tablecell_open',array(1,'left',1)),
            array('cdata',array(' ')),
            array('unformatted',array('Row 0 Col 1')),
            array('cdata',array('    ')),
            array('tablecell_close',array()),
            array('tablecell_open',array(1,'left',1)),
            array('cdata',array(' ')),
            array('unformatted',array('Row 0 Col 2     | Row 0 Col 3')),
            array('cdata',array('        ')),
            array('tablecell_close',array()),
            array('tablecell_open',array(1,null,1)),
            array('cdata',array('')),
            array('tablecell_close',array()),
            array('tablerow_close',array()),
            array('tablerow_open',array()),
            array('tablecell_open',array(1,'left',1)),
            array('cdata',array(' Row 1 Col 1    ')),
            array('tablecell_close',array()),
            array('tablecell_open',array(1,'left',1)),
            array('cdata',array(' Row 1 Col 2     ')),
            array('tablecell_close',array()),
            array('tablecell_open',array(1,'left',1)),
            array('cdata',array(' Row 1 Col 3        ')),
            array('tablecell_close',array()),
            array('tablerow_close',array()),
            array('table_close',array(155)),
            array('p_open',array()),
            array('cdata',array('def')),
            array('p_close',array()),
            array('document_end',array()),
        );
        $this->assertEquals($calls,array_map('stripbyteindex',$this->H->calls));
    }
    
    function testTableLinebreak() {
        $this->P->addMode('table',new Doku_Parser_Mode_Table());
        $this->P->addMode('linebreak',new Doku_Parser_Mode_Linebreak());
        $this->P->parse('
abc
| Row 0\\\\ Col 1    | Row 0 Col 2     | Row 0 Col 3        |
| Row 1 Col 1    | Row 1 Col 2     | Row 1 Col 3        |
def');
        $calls = array (
            array('document_start',array()),
            array('p_open',array()),
            array('cdata',array("\n\nabc")),
            array('p_close',array()),
            array('table_open',array(3, 2, 6)),
            array('tablerow_open',array()),
            array('tablecell_open',array(1,'left',1)),
            array('cdata',array(' Row 0')),
            array('linebreak',array()),
            array('cdata',array('Col 1    ')),
            array('tablecell_close',array()),
            array('tablecell_open',array(1,'left',1)),
            array('cdata',array(' Row 0 Col 2     ')),
            array('tablecell_close',array()),
            array('tablecell_open',array(1,'left',1)),
            array('cdata',array(' Row 0 Col 3        ')),
            array('tablecell_close',array()),
            array('tablerow_close',array()),
            array('tablerow_open',array()),
            array('tablecell_open',array(1,'left',1)),
            array('cdata',array(' Row 1 Col 1    ')),
            array('tablecell_close',array()),
            array('tablecell_open',array(1,'left',1)),
            array('cdata',array(' Row 1 Col 2     ')),
            array('tablecell_close',array()),
            array('tablecell_open',array(1,'left',1)),
            array('cdata',array(' Row 1 Col 3        ')),
            array('tablecell_close',array()),
            array('tablerow_close',array()),
            array('table_close',array(123)),
            array('p_open',array()),
            array('cdata',array('def')),
            array('p_close',array()),
            array('document_end',array()),
        );

        $this->assertEquals($calls,array_map('stripbyteindex',$this->H->calls));
    }
    
    // This is really a failing test - footnote able to spread across cols
    // Problem is fixing it would mean a major rewrite of table handling
    function testTableFootnote() {
        $this->P->addMode('table',new Doku_Parser_Mode_Table());
        $this->P->addMode('footnote',new Doku_Parser_Mode_Footnote());
        $this->P->parse('
abc
| ((Row 0 Col 1))    | ((Row 0 Col 2     | Row 0 Col 3))        |
| Row 1 Col 1    | Row 1 Col 2     | Row 1 Col 3        |
def');
        $calls = array (
            array('document_start',array()),
            array('p_open',array()),
            array('cdata',array("\n\nabc")),
            array('p_close',array()),
            array('table_open',array(3, 2, 6)),
            array('tablerow_open',array()),
            array('tablecell_open',array(1,'left',1)),
            array('cdata',array(' ')),
            array('nest', array ( array (
              array('footnote_open',array()),
              array('cdata',array('Row 0 Col 1')),
              array('footnote_close',array()),
            ))),
            array('cdata',array('    ')),
            array('tablecell_close',array()),
            array('tablecell_open',array(1,'left',1)),
            array('cdata',array(' ')),
            array('nest', array ( array (
              array('footnote_open',array()),
              array('cdata',array('Row 0 Col 2     | Row 0 Col 3')),
              array('footnote_close',array()),
            ))),
            array('cdata',array('        ')),
            array('tablecell_close',array()),
            array('tablecell_open',array(1,null,1)),
            array('cdata',array('')),
            array('tablecell_close',array()),
            array('tablerow_close',array()),
            array('tablerow_open',array()),
            array('tablecell_open',array(1,'left',1)),
            array('cdata',array(' Row 1 Col 1    ')),
            array('tablecell_close',array()),
            array('tablecell_open',array(1,'left',1)),
            array('cdata',array(' Row 1 Col 2     ')),
            array('tablecell_close',array()),
            array('tablecell_open',array(1,'left',1)),
            array('cdata',array(' Row 1 Col 3        ')),
            array('tablecell_close',array()),
            array('tablerow_close',array()),
            array('table_close',array(129)),
            array('p_open',array()),
            array('cdata',array('def')),
            array('p_close',array()),
            array('document_end',array()),
        );
        $this->assertEquals($calls,array_map('stripbyteindex',$this->H->calls));
    }
<<<<<<< HEAD
}
=======

    function testTable_FS1833() {
        $syntax = " \n| Row 0 Col 1    |\n";
        $this->P->addMode('table',new Doku_Parser_Mode_Table());
        $this->P->parse($syntax);
        $calls = array (
            array('document_start',array()),
            array('table_open',array(1, 1, 2)),
            array('tablerow_open',array()),
            array('tablecell_open',array(1,'left',1)),
            array('cdata',array(' Row 0 Col 1    ')),
            array('tablecell_close',array()),
            array('tablerow_close',array()),
            array('table_close',array(strlen($syntax))),
            array('document_end',array()),
        );
        $this->assertEquals(array_map('stripbyteindex',$this->H->calls),$calls);
    }

}
>>>>>>> 069942ac
<|MERGE_RESOLUTION|>--- conflicted
+++ resolved
@@ -849,9 +849,6 @@
         );
         $this->assertEquals($calls,array_map('stripbyteindex',$this->H->calls));
     }
-<<<<<<< HEAD
-}
-=======
 
     function testTable_FS1833() {
         $syntax = " \n| Row 0 Col 1    |\n";
@@ -871,5 +868,4 @@
         $this->assertEquals(array_map('stripbyteindex',$this->H->calls),$calls);
     }
 
-}
->>>>>>> 069942ac
+}