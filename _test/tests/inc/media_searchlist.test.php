--- conflicted
+++ resolved
@@ -25,14 +25,10 @@
      *
      * @throws Exception
      */
-<<<<<<< HEAD
-    function setUp() : void {
-=======
-    public function setUp()
+    function setUp() : void
     {
         parent::setUp();
-
->>>>>>> ec1cd64c
+        
         //create some files to search
         $png = mediaFN('wiki:kind_zu_katze.png');
         $ogv = mediaFN('wiki:kind_zu_katze.ogv');
