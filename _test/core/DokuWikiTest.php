<?php


if(!class_exists('PHPUnit_Framework_TestCase')) {
    /**
     * phpunit 5/6 compatibility
     */
    class PHPUnit_Framework_TestCase extends PHPUnit\Framework\TestCase {
        /**
         * @param string $class
         * @param null|string $message
         */
        public function setExpectedException($class, $message=null) {
            $this->expectException($class);
            if(!is_null($message)) {
                $this->expectExceptionMessage($message);
            }
        }
    }
}



/**
 * Helper class to provide basic functionality for tests
 */
abstract class DokuWikiTest extends PHPUnit_Framework_TestCase {

    /**
     * tests can override this
     *
     * @var array plugins to enable for test class
     */
    protected $pluginsEnabled = array();

    /**
     * tests can override this
     *
     * @var array plugins to disable for test class
     */
    protected $pluginsDisabled = array();

    /**
     * Setup the data directory
     *
     * This is ran before each test class
     */
    public static function setUpBeforeClass() {
        // just to be safe not to delete something undefined later
        if(!defined('TMP_DIR')) die('no temporary directory');
        if(!defined('DOKU_TMP_DATA')) die('no temporary data directory');

        // remove any leftovers from the last run
        if(is_dir(DOKU_TMP_DATA)){
            // clear indexer data and cache
            idx_get_indexer()->clear();
            TestUtils::rdelete(DOKU_TMP_DATA);
        }

        // populate default dirs
        TestUtils::rcopy(TMP_DIR, dirname(__FILE__).'/../data/');
    }

    /**
     * Reset the DokuWiki environment before each test run. Makes sure loaded config,
     * language and plugins are correct.
     *
     * @throws Exception if plugin actions fail
     * @return void
     */
    public function setUp() {

        // reload config
        global $conf, $config_cascade;
        $conf = array();
        foreach (array('default','local','protected') as $config_group) {
            if (empty($config_cascade['main'][$config_group])) continue;
            foreach ($config_cascade['main'][$config_group] as $config_file) {
                if (file_exists($config_file)) {
                    include($config_file);
                }
            }
        }

        // reload license config
        global $license;
        $license = array();

        // load the license file(s)
        foreach (array('default','local') as $config_group) {
            if (empty($config_cascade['license'][$config_group])) continue;
            foreach ($config_cascade['license'][$config_group] as $config_file) {
                if(file_exists($config_file)){
                    include($config_file);
                }
            }
        }
        // reload some settings
        $conf['gzip_output'] &= (strpos($_SERVER['HTTP_ACCEPT_ENCODING'],'gzip') !== false);

        if($conf['compression'] == 'bz2' && !DOKU_HAS_BZIP) {
            $conf['compression'] = 'gz';
        }
        if($conf['compression'] == 'gz' && !DOKU_HAS_GZIP) {
            $conf['compression'] = 0;
        }
        // make real paths and check them
        init_paths();
        init_files();

        // reset loaded plugins
        global $plugin_controller_class, $plugin_controller;
        /** @var Doku_Plugin_Controller $plugin_controller */
        $plugin_controller = new $plugin_controller_class();

        // disable all non-default plugins
        global $default_plugins;
        foreach ($plugin_controller->getList() as $plugin) {
            if (!in_array($plugin, $default_plugins)) {
                if (!$plugin_controller->disable($plugin)) {
                    throw new Exception('Could not disable plugin "'.$plugin.'"!');
                }
            }
        }

        // disable and enable configured plugins
        foreach ($this->pluginsDisabled as $plugin) {
            if (!$plugin_controller->disable($plugin)) {
                throw new Exception('Could not disable plugin "'.$plugin.'"!');
            }
        }
        foreach ($this->pluginsEnabled as $plugin) {
            /*  enable() returns false but works...
            if (!$plugin_controller->enable($plugin)) {
                throw new Exception('Could not enable plugin "'.$plugin.'"!');
            }
            */
            $plugin_controller->enable($plugin);
        }

        // reset event handler
        global $EVENT_HANDLER;
        $EVENT_HANDLER = new Doku_Event_Handler();

        // reload language
        $local = $conf['lang'];
        trigger_event('INIT_LANG_LOAD', $local, 'init_lang', true);

        global $INPUT;
        $INPUT = new Input();
    }

    /**
<<<<<<< HEAD
     * This implements a retry annotation to automatically rerun flaky tests on failure
     *
     * @link http://stackoverflow.com/a/7705811/172068
     * @throws Exception
     */
    public function runBare() {
        // how often should this test be retried?
        $retryCount = 1;
        $annotations = $this->getAnnotations();
        if(isset($annotations['method']['retry'][0])) {
            $retryCount = (int) $annotations['method']['retry'][0];
            if($retryCount < 1) $retryCount = 1;
        }

        $e = null;
        for ($i = 0; $i < $retryCount; $i++) {
            try {
                parent::runBare();
                return;
            } catch (PHPUnit_Framework_IncompleteTestError $e) {
                // return right away
                throw $e;
            } catch (PHPUnit_Framework_SkippedTestError $e) {
                // return right away
                throw $e;
            } catch (Exception $e) {
                // last one thrown below
            }

            // wait til retry (each time a little longer)
            usleep($i * 250000);
        }

        if($e) {
            throw $e;
        }
    }

=======
     * Compatibility for older PHPUnit versions
     *
     * @param string $originalClassName
     * @return PHPUnit_Framework_MockObject_MockObject
     */
    protected function createMock($originalClassName) {
        if(is_callable(array('parent', 'createMock'))) {
            return parent::createMock($originalClassName);
        } else {
            return $this->getMock($originalClassName);
        }
    }

    /**
     * Compatibility for older PHPUnit versions
     *
     * @param string $originalClassName
     * @param array $methods
     * @return PHPUnit_Framework_MockObject_MockObject
     */
    protected function createPartialMock($originalClassName, array $methods) {
        if(is_callable(array('parent', 'createPartialMock'))) {
            return parent::createPartialMock($originalClassName, $methods);
        } else {
            return $this->getMock($originalClassName, $methods);
        }
    }

    /**
     * Waits until a new second has passed
     *
     * The very first call will return immeadiately, proceeding calls will return
     * only after at least 1 second after the last call has passed.
     *
     * When passing $init=true it will not return immeadiately but use the current
     * second as initialization. It might still return faster than a second.
     *
     * @param bool $init wait from now on, not from last time
     * @return int new timestamp
     */
    protected function waitForTick($init = false) {
        static $last = 0;
        if($init) $last = time();
        while($last === $now = time()) {
            usleep(100000); //recheck in a 10th of a second
        }
        $last = $now;
        return $now;
    }
>>>>>>> 92ca36ed
}<|MERGE_RESOLUTION|>--- conflicted
+++ resolved
@@ -151,7 +151,6 @@
     }
 
     /**
-<<<<<<< HEAD
      * This implements a retry annotation to automatically rerun flaky tests on failure
      *
      * @link http://stackoverflow.com/a/7705811/172068
@@ -190,7 +189,7 @@
         }
     }
 
-=======
+    /*
      * Compatibility for older PHPUnit versions
      *
      * @param string $originalClassName
@@ -240,5 +239,4 @@
         $last = $now;
         return $now;
     }
->>>>>>> 92ca36ed
 }