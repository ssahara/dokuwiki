{
    "name": "splitbrain/dokuwiki",
    "description": "DokuWiki is a simple to use and highly versatile Open Source wiki software that doesn't require a database",
    "homepage": "https://www.dokuwiki.org",
    "type": "project",
    "license": "GPL v2",
    "require": {
        "php": ">=5.6",
        "splitbrain/php-archive": "~1.0",
        "phpseclib/phpseclib": "~2.0",
        "paragonie/random_compat": "^2.0",
        "simplepie/simplepie": "^1.4",
<<<<<<< HEAD
        "marcusschwarz/lesserphp": "0.5.*"
=======
        "geshi/geshi": "^1.0",
        "openpsa/universalfeedcreator": "^1.8",
        "aziraphale/email-address-validator": "^2"
>>>>>>> f5610e74
    },
    "suggest": {
        "squizlabs/php_codesniffer": "PHP_CodeSniffer tokenizes PHP, JavaScript and CSS files and detects violations of a defined set of coding standards.",
        "phpunit/phpunit": "Allows automated tests to be run without system-wide install."
    },
    "prefer-stable": true
}<|MERGE_RESOLUTION|>--- conflicted
+++ resolved
@@ -10,13 +10,10 @@
         "phpseclib/phpseclib": "~2.0",
         "paragonie/random_compat": "^2.0",
         "simplepie/simplepie": "^1.4",
-<<<<<<< HEAD
-        "marcusschwarz/lesserphp": "0.5.*"
-=======
         "geshi/geshi": "^1.0",
         "openpsa/universalfeedcreator": "^1.8",
-        "aziraphale/email-address-validator": "^2"
->>>>>>> f5610e74
+        "aziraphale/email-address-validator": "^2",
+        "marcusschwarz/lesserphp": "^0.5.1"
     },
     "suggest": {
         "squizlabs/php_codesniffer": "PHP_CodeSniffer tokenizes PHP, JavaScript and CSS files and detects violations of a defined set of coding standards.",
