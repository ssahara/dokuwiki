--- conflicted
+++ resolved
@@ -51,24 +51,11 @@
 }
 
 #mediamanager__page .ui-resizable-e {
-<<<<<<< HEAD
-    width: 7px;
-    right: -9px;
-    background: transparent url(images/resizecol.png) center center no-repeat;
-=======
-    width: 16px;
-    right: -3px;
-    /* icon from Crystal Clear icon set (LGPL) */
-    background: transparent url(images/resizecol.png) 0 25px no-repeat;
->>>>>>> bc314c58
-}
-#mediamanager__page .ui-resizable-e:hover {
-<<<<<<< HEAD
-=======
     width: 6px;
     right: 2px;
->>>>>>> bc314c58
-    background-image: none;
+    background: transparent url(images/resizecol.png) center center no-repeat;
+}
+#mediamanager__page .ui-resizable-e:hover {
     background-color: __background_alt__;
 }
 
