--- conflicted
+++ resolved
@@ -375,7 +375,6 @@
 /* File diff */
 
 #mediamanager__diff {
-<<<<<<< HEAD
 }
 
 #mediamanager__diff td,
@@ -383,27 +382,10 @@
     width: 48%;
     margin: 0 5px 10px 0;
     padding: 0;
-=======
-    margin-top: 10px;
-}
-
-#mediamanager__diff table {
-    padding: 0;
-    margin: 0;
-    margin-top: 10px;
-}
-
-#mediamanager__diff table tr {
-    width: 48%;
-    margin: 0;
-    margin-bottom: 10px;
-    padding: 2px;
->>>>>>> eaac63bb
     vertical-align: top;
     text-align: left;
 }
 
-<<<<<<< HEAD
 /* For IE7 */
 *:first-child+html #mediamanager__diff td {
     width: 45%;
@@ -417,31 +399,13 @@
 }
 #mediamanager__diff th span {
     font-size: 90%;
-=======
-* html #mediamanager__diff table tr {
-    display: inline;
-}
-
-*+html #mediamanager__diff table tr {
-    display: inline;
-}
-
-/* For IE7 */
-*:first-child+html #mediamanager__diff table tr {
-    width: 45%;
->>>>>>> eaac63bb
 }
 
 /* Image diff */
 
-<<<<<<< HEAD
 #mediamanager__diff dl dd strong{
     background-color: __highlight__;
     color: __text__;
-=======
-#mediamanager__page dl.img_tags dd strong {
-    background-color: __highlight__;
->>>>>>> eaac63bb
     font-weight: normal;
 }
 
