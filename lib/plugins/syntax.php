<?php
/**
 * Syntax Plugin Prototype
 *
 * @license    GPL 2 (http://www.gnu.org/licenses/gpl.html)
 * @author     Andreas Gohr <andi@splitbrain.org>
 */
// must be run within Dokuwiki
if(!defined('DOKU_INC')) die();

/**
 * All DokuWiki plugins to extend the parser/rendering mechanism
 * need to inherit from this class
 */
class DokuWiki_Syntax_Plugin extends Doku_Parser_Mode_Plugin {

    var $allowedModesSetup = false;

    /**
     * Syntax Type
     *
     * Needs to return one of the mode types defined in $PARSER_MODES in parser.php
     *
     * @return string
     */
    function getType(){
        trigger_error('getType() not implemented in '.get_class($this), E_USER_WARNING);
        return '';
    }

    /**
     * Allowed Mode Types
     *
     * Defines the mode types for other dokuwiki markup that maybe nested within the
     * plugin's own markup. Needs to return an array of one or more of the mode types
     * defined in $PARSER_MODES in parser.php
     *
     * @return array
     */
    function getAllowedTypes() {
        return array();
    }

    /**
     * Paragraph Type
     *
     * Defines how this syntax is handled regarding paragraphs. This is important
     * for correct XHTML nesting. Should return one of the following:
     *
     * 'normal' - The plugin can be used inside paragraphs
     * 'block'  - Open paragraphs need to be closed before plugin output
     * 'stack'  - Special case. Plugin wraps other paragraphs.
     *
     * @see Doku_Handler_Block
     *
     * @return string
     */
    function getPType(){
        return 'normal';
    }

    /**
     * Handler to prepare matched data for the rendering process
     *
     * This function can only pass data to render() via its return value - render()
     * may be not be run during the object's current life.
     *
     * Usually you should only need the $match param.
     *
     * @param   string       $match   The text matched by the patterns
     * @param   int          $state   The lexer state for the match
     * @param   int          $pos     The character position of the matched text
     * @param   Doku_Handler $handler The Doku_Handler object
     * @return  bool|array Return an array with all data you want to use in render, false don't add an instruction
     */
    function handle($match, $state, $pos, Doku_Handler $handler){
        trigger_error('handle() not implemented in '.get_class($this), E_USER_WARNING);
    }

    /**
     * Handles the actual output creation.
     *
     * The function must not assume any other of the classes methods have been run
     * during the object's current life. The only reliable data it receives are its
     * parameters.
     *
     * The function should always check for the given output format and return false
     * when a format isn't supported.
     *
     * $renderer contains a reference to the renderer object which is
     * currently handling the rendering. You need to use it for writing
     * the output. How this is done depends on the renderer used (specified
     * by $format
     *
     * The contents of the $data array depends on what the handler() function above
     * created
     *
<<<<<<< HEAD
     * @param string          $format   output format being rendered
     * @param Doku_Renderer   $renderer the current renderer object
     * @param array           $data     data created by handler()
     * @return  boolean                 rendered correctly?
=======
     * @param   $format   string        output format being rendered
     * @param   $renderer Doku_Renderer the current renderer object
     * @param   $data     array         data created by handler()
     * @return  boolean                 rendered correctly? (however, returned value is not used at the moment)
>>>>>>> 9a0ca2cf
     */
    function render($format, Doku_Renderer $renderer, $data) {
        trigger_error('render() not implemented in '.get_class($this), E_USER_WARNING);

    }

    /**
     *  There should be no need to override this function
     *
     * @param string $mode
     * @return bool
     */
    function accepts($mode) {

        if (!$this->allowedModesSetup) {
            global $PARSER_MODES;

            $allowedModeTypes = $this->getAllowedTypes();
            foreach($allowedModeTypes as $mt) {
                $this->allowedModes = array_merge($this->allowedModes, $PARSER_MODES[$mt]);
            }

            $idx = array_search(substr(get_class($this), 7), (array) $this->allowedModes);
            if ($idx !== false) {
                unset($this->allowedModes[$idx]);
            }
            $this->allowedModesSetup = true;
        }

        return parent::accepts($mode);
    }
}
//Setup VIM: ex: et ts=4 :<|MERGE_RESOLUTION|>--- conflicted
+++ resolved
@@ -95,17 +95,10 @@
      * The contents of the $data array depends on what the handler() function above
      * created
      *
-<<<<<<< HEAD
      * @param string          $format   output format being rendered
      * @param Doku_Renderer   $renderer the current renderer object
      * @param array           $data     data created by handler()
-     * @return  boolean                 rendered correctly?
-=======
-     * @param   $format   string        output format being rendered
-     * @param   $renderer Doku_Renderer the current renderer object
-     * @param   $data     array         data created by handler()
      * @return  boolean                 rendered correctly? (however, returned value is not used at the moment)
->>>>>>> 9a0ca2cf
      */
     function render($format, Doku_Renderer $renderer, $data) {
         trigger_error('render() not implemented in '.get_class($this), E_USER_WARNING);
