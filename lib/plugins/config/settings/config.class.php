<?php
/**
 *  Configuration Class and generic setting classes
 *
 *  @author  Chris Smith <chris@jalakai.co.uk>
 *  @author  Ben Coburn <btcoburn@silicodon.net>
 */


if(!defined('CM_KEYMARKER')) define('CM_KEYMARKER','____');

if (!class_exists('configuration')) {

  class configuration {

    var $_name = 'conf';           // name of the config variable found in the files (overridden by $config['varname'])
    var $_format = 'php';          // format of the config file, supported formats - php (overridden by $config['format'])
    var $_heading = '';            // heading string written at top of config file - don't include comment indicators
    var $_loaded = false;          // set to true after configuration files are loaded
    var $_metadata = array();      // holds metadata describing the settings
    var $setting = array();        // array of setting objects
    var $locked = false;           // configuration is considered locked if it can't be updated
    var $show_disabled_plugins = false;

    // configuration filenames
    var $_default_files  = array();
    var $_local_files = array();      // updated configuration is written to the first file
    var $_protected_files = array();

    var $_plugin_list = null;

    /**
     *  constructor
     */
    function configuration($datafile) {
        global $conf, $config_cascade;

        if (!@file_exists($datafile)) {
          msg('No configuration metadata found at - '.htmlspecialchars($datafile),-1);
          return;
        }
        $meta = array();
        include($datafile);

        if (isset($config['varname'])) $this->_name = $config['varname'];
        if (isset($config['format'])) $this->_format = $config['format'];
        if (isset($config['heading'])) $this->_heading = $config['heading'];

        $this->_default_files = $config_cascade['main']['default'];
        $this->_local_files = $config_cascade['main']['local'];
        $this->_protected_files = $config_cascade['main']['protected'];

        $this->locked = $this->_is_locked();
        $this->_metadata = array_merge($meta, $this->get_plugintpl_metadata($conf['template']));
        $this->retrieve_settings();
    }

    function retrieve_settings() {
        global $conf;
        $no_default_check = array('setting_fieldset', 'setting_undefined', 'setting_no_class');

        if (!$this->_loaded) {
          $default = array_merge($this->get_plugintpl_default($conf['template']), $this->_read_config_group($this->_default_files));
          $local = $this->_read_config_group($this->_local_files);
          $protected = $this->_read_config_group($this->_protected_files);

          $keys = array_merge(array_keys($this->_metadata),array_keys($default), array_keys($local), array_keys($protected));
          $keys = array_unique($keys);

          $param = null;
          foreach ($keys as $key) {
            if (isset($this->_metadata[$key])) {
              $class = $this->_metadata[$key][0];

              if($class && class_exists('setting_'.$class)){
                $class = 'setting_'.$class;
              } else {
                if($class != '') {
                  $this->setting[] = new setting_no_class($key,$param);
                }
                $class = 'setting';
              }

              $param = $this->_metadata[$key];
              array_shift($param);
            } else {
              $class = 'setting_undefined';
              $param = null;
            }

            if (!in_array($class, $no_default_check) && !isset($default[$key])) {
              $this->setting[] = new setting_no_default($key,$param);
            }

            $this->setting[$key] = new $class($key,$param);
            $this->setting[$key]->initialize($default[$key],$local[$key],$protected[$key]);
          }

          $this->_loaded = true;
        }
    }

    function save_settings($id, $header='', $backup=true) {
      global $conf;

      if ($this->locked) return false;

      // write back to the last file in the local config cascade
      $file = end($this->_local_files);

      // backup current file (remove any existing backup)
      if (@file_exists($file) && $backup) {
        if (@file_exists($file.'.bak')) @unlink($file.'.bak');
        if (!io_rename($file, $file.'.bak')) return false;
      }

      if (!$fh = @fopen($file, 'wb')) {
        io_rename($file.'.bak', $file);     // problem opening, restore the backup
        return false;
      }

      if (empty($header)) $header = $this->_heading;

      $out = $this->_out_header($id,$header);

      foreach ($this->setting as $setting) {
        $out .= $setting->out($this->_name, $this->_format);
      }

      $out .= $this->_out_footer();

      @fwrite($fh, $out);
      fclose($fh);
      if($conf['fperm']) chmod($file, $conf['fperm']);
      return true;
    }

    /**
     * Update last modified time stamp of the config file
     */
    function touch_settings(){
        if ($this->locked) return false;
        $file = end($this->_local_files);
        return @touch($file);
    }

    function _read_config_group($files) {
      $config = array();
      foreach ($files as $file) {
        $config = array_merge($config, $this->_read_config($file));
      }

      return $config;
    }

    /**
     * return an array of config settings
     */
    function _read_config($file) {

      if (!$file) return array();

      $config = array();

      if ($this->_format == 'php') {

        if(@file_exists($file)){
            $contents = @php_strip_whitespace($file);
        }else{
            $contents = '';
        }
        $pattern = '/\$'.$this->_name.'\[[\'"]([^=]+)[\'"]\] ?= ?(.*?);(?=[^;]*(?:\$'.$this->_name.'|$))/s';
        $matches=array();
        preg_match_all($pattern,$contents,$matches,PREG_SET_ORDER);

        for ($i=0; $i<count($matches); $i++) {
          $value = $matches[$i][2];


          // correct issues with the incoming data
          // FIXME ... for now merge multi-dimensional array indices using ____
          $key = preg_replace('/.\]\[./',CM_KEYMARKER,$matches[$i][1]);


          // handle arrays
          if(preg_match('/^array ?\((.*)\)/', $value, $match)){
            $arr = explode(',', $match[1]);

            // remove quotes from quoted strings & unescape escaped data
            $len = count($arr);
            for($j=0; $j<$len; $j++){
                $arr[$j] = trim($arr[$j]);
                $arr[$j] = preg_replace('/^(\'|")(.*)(?<!\\\\)\1$/s','$2',$arr[$j]);
                $arr[$j] = strtr($arr[$j], array('\\\\'=>'\\','\\\''=>'\'','\\"'=>'"'));
            }

            $value = $arr;
          }else{
            // remove quotes from quoted strings & unescape escaped data
            $value = preg_replace('/^(\'|")(.*)(?<!\\\\)\1$/s','$2',$value);
            $value = strtr($value, array('\\\\'=>'\\','\\\''=>'\'','\\"'=>'"'));
          }

          $config[$key] = $value;
        }
      }

      return $config;
    }

    function _out_header($id, $header) {
      $out = '';
      if ($this->_format == 'php') {
          $out .= '<'.'?php'."\n".
                "/*\n".
                " * ".$header."\n".
                " * Auto-generated by ".$id." plugin\n".
                " * Run for user: ".$_SERVER['REMOTE_USER']."\n".
                " * Date: ".date('r')."\n".
                " */\n\n";
      }

      return $out;
    }

    function _out_footer() {
      $out = '';
      if ($this->_format == 'php') {
          $out .= "\n// end auto-generated content\n";
      }

      return $out;
    }

    // configuration is considered locked if there is no local settings filename
    // or the directory its in is not writable or the file exists and is not writable
    function _is_locked() {
      if (!$this->_local_files) return true;

      $local = $this->_local_files[0];

      if (!is_writable(dirname($local))) return true;
      if (@file_exists($local) && !is_writable($local)) return true;

      return false;
    }

    /**
     *  not used ... conf's contents are an array!
     *  reduce any multidimensional settings to one dimension using CM_KEYMARKER
     */
    function _flatten($conf,$prefix='') {

        $out = array();

        foreach($conf as $key => $value) {
          if (!is_array($value)) {
            $out[$prefix.$key] = $value;
            continue;
          }

          $tmp = $this->_flatten($value,$prefix.$key.CM_KEYMARKER);
          $out = array_merge($out,$tmp);
        }

        return $out;
    }

    function get_plugin_list() {
      if (is_null($this->_plugin_list)) {
        $list = plugin_list('',$this->show_disabled_plugins);

        // remove this plugin from the list
        $idx = array_search('config',$list);
        unset($list[$idx]);

        trigger_event('PLUGIN_CONFIG_PLUGINLIST',$list);
        $this->_plugin_list = $list;
      }

      return $this->_plugin_list;
    }

    /**
     * load metadata for plugin and template settings
     */
    function get_plugintpl_metadata($tpl){
      $file     = '/conf/metadata.php';
      $class    = '/conf/settings.class.php';
      $metadata = array();

      foreach ($this->get_plugin_list() as $plugin) {
        $plugin_dir = plugin_directory($plugin);
        if (@file_exists(DOKU_PLUGIN.$plugin_dir.$file)){
          $meta = array();
          @include(DOKU_PLUGIN.$plugin_dir.$file);
          @include(DOKU_PLUGIN.$plugin_dir.$class);
          if (!empty($meta)) {
             $metadata['plugin'.CM_KEYMARKER.$plugin.CM_KEYMARKER.'plugin_settings_name'] = array('fieldset');
          }
          foreach ($meta as $key => $value){
            if ($value[0]=='fieldset') { continue; } //plugins only get one fieldset
            $metadata['plugin'.CM_KEYMARKER.$plugin.CM_KEYMARKER.$key] = $value;
          }
        }
      }

      // the same for the active template
      if (@file_exists(tpl_incdir().$file)){
        $meta = array();
        @include(tpl_incdir().$file);
        @include(tpl_incdir().$class);
        if (!empty($meta)) {
          $metadata['tpl'.CM_KEYMARKER.$tpl.CM_KEYMARKER.'template_settings_name'] = array('fieldset');
        }
        foreach ($meta as $key => $value){
          if ($value[0]=='fieldset') { continue; } //template only gets one fieldset
          $metadata['tpl'.CM_KEYMARKER.$tpl.CM_KEYMARKER.$key] = $value;
        }
      }

      return $metadata;
    }

    /**
     * load default settings for plugins and templates
     */
    function get_plugintpl_default($tpl){
      $file    = '/conf/default.php';
      $default = array();

      foreach ($this->get_plugin_list() as $plugin) {
        $plugin_dir = plugin_directory($plugin);
        if (@file_exists(DOKU_PLUGIN.$plugin_dir.$file)){
          $conf = array();
          @include(DOKU_PLUGIN.$plugin_dir.$file);
          foreach ($conf as $key => $value){
            $default['plugin'.CM_KEYMARKER.$plugin.CM_KEYMARKER.$key] = $value;
          }
        }
      }

      // the same for the active template
      if (@file_exists(tpl_incdir().$file)){
        $conf = array();
        @include(tpl_incdir().$file);
        foreach ($conf as $key => $value){
          $default['tpl'.CM_KEYMARKER.$tpl.CM_KEYMARKER.$key] = $value;
        }
      }

      return $default;
    }

  }
}

if (!class_exists('setting')) {
  class setting {

    var $_key = '';
    var $_default = null;
    var $_local = null;
    var $_protected = null;

    var $_pattern = '';
    var $_error = false;            // only used by those classes which error check
    var $_input = null;             // only used by those classes which error check
    var $_caution = null;           // used by any setting to provide an alert along with the setting
                                    // valid alerts, 'warning', 'danger', 'security'
                                    // images matching the alerts are in the plugin's images directory

<<<<<<< HEAD
    static protected $_validCautions = array('warning','danger','security');
=======
    var $_cautionList = array(
        'basedir' => 'danger', 'baseurl' => 'danger', 'savedir' => 'danger', 'cookiedir' => 'danger', 'useacl' => 'danger', 'authtype' => 'danger', 'superuser' => 'danger', 'userewrite' => 'danger',
        'start' => 'warning', 'camelcase' => 'warning', 'deaccent' => 'warning', 'sepchar' => 'warning', 'compression' => 'warning', 'xsendfile' => 'warning', 'renderer_xhtml' => 'warning', 'fnencode' => 'warning',
        'allowdebug' => 'security', 'htmlok' => 'security', 'phpok' => 'security', 'iexssprotect' => 'security', 'remote' => 'security', 'fullpath' => 'security'
    );
>>>>>>> 7d8a6abb

    function setting($key, $params=null) {
        $this->_key = $key;

        if (is_array($params)) {
          foreach($params as $property => $value) {
            $this->$property = $value;
          }
        }
    }

    /**
     *  receives current values for the setting $key
     */
    function initialize($default, $local, $protected) {
        if (isset($default)) $this->_default = $default;
        if (isset($local)) $this->_local = $local;
        if (isset($protected)) $this->_protected = $protected;
    }

    /**
     *  update changed setting with user provided value $input
     *  - if changed value fails error check, save it to $this->_input (to allow echoing later)
     *  - if changed value passes error check, set $this->_local to the new value
     *
     *  @param  mixed   $input   the new value
     *  @return boolean          true if changed, false otherwise (incl. on error)
     */
    function update($input) {
        if (is_null($input)) return false;
        if ($this->is_protected()) return false;

        $value = is_null($this->_local) ? $this->_default : $this->_local;
        if ($value == $input) return false;

        if ($this->_pattern && !preg_match($this->_pattern,$input)) {
          $this->_error = true;
          $this->_input = $input;
          return false;
        }

        $this->_local = $input;
        return true;
    }

    /**
     *  @return   array(string $label_html, string $input_html)
     */
    function html(&$plugin, $echo=false) {
        $value = '';
        $disable = '';

        if ($this->is_protected()) {
          $value = $this->_protected;
          $disable = 'disabled="disabled"';
        } else {
          if ($echo && $this->_error) {
            $value = $this->_input;
          } else {
            $value = is_null($this->_local) ? $this->_default : $this->_local;
          }
        }

        $key = htmlspecialchars($this->_key);
        $value = formText($value);

        $label = '<label for="config___'.$key.'">'.$this->prompt($plugin).'</label>';
        $input = '<textarea rows="3" cols="40" id="config___'.$key.'" name="config['.$key.']" class="edit" '.$disable.'>'.$value.'</textarea>';
        return array($label,$input);
    }

    /**
     *  generate string to save setting value to file according to $fmt
     */
    function out($var, $fmt='php') {

      if ($this->is_protected()) return '';
      if (is_null($this->_local) || ($this->_default == $this->_local)) return '';

      $out = '';

      if ($fmt=='php') {
        $tr = array("\\" => '\\\\', "'" => '\\\'');

        $out =  '$'.$var."['".$this->_out_key()."'] = '".strtr( cleanText($this->_local), $tr)."';\n";
      }

      return $out;
    }

    function prompt(&$plugin) {
      $prompt = $plugin->getLang($this->_key);
      if (!$prompt) $prompt = htmlspecialchars(str_replace(array('____','_'),' ',$this->_key));
      return $prompt;
    }

    function is_protected() { return !is_null($this->_protected); }
    function is_default() { return !$this->is_protected() && is_null($this->_local); }
    function error() { return $this->_error; }

    function caution() {
        if (!empty($this->_caution)) {
            if (!in_array($this->_caution, setting::$_validCautions)) {
                trigger_error('Invalid caution string ('.$this->_caution.') in metadata for setting "'.$this->_key.'"', E_USER_WARNING);
                return false;
            }
            return $this->_caution;
        }
        // compatibility with previous cautionList
        // TODO: check if any plugins use; remove
        if (!empty($this->_cautionList[$this->_key])) {
            $this->_caution = $this->_cautionList[$this->_key];
            unset($this->_cautionList);

            return $this->caution();
        }
        return false;
    }

    function _out_key($pretty=false,$url=false) {
        if($pretty){
            $out = str_replace(CM_KEYMARKER,"»",$this->_key);
            if ($url && !strstr($out,'»')) {//provide no urls for plugins, etc.
                if ($out == 'start') //one exception
                    return '<a href="http://www.dokuwiki.org/config:startpage">'.$out.'</a>';
                else
                    return '<a href="http://www.dokuwiki.org/config:'.$out.'">'.$out.'</a>';
            }
            return $out;
        }else{
            return str_replace(CM_KEYMARKER,"']['",$this->_key);
        }
    }
  }
}


if (!class_exists('setting_array')) {
    class setting_array extends setting {

        /**
         * Create an array from a string
         *
         * @param $string
         * @return array
         */
        protected function _from_string($string){
            $array = explode(',', $string);
            $array = array_map('trim', $array);
            $array = array_filter($array);
            $array = array_unique($array);
            return $array;
        }

        /**
         * Create a string from an array
         *
         * @param $array
         * @return string
         */
        protected function _from_array($array){
            return join(', ', (array) $array);
        }

        /**
         * update setting with user provided value $input
         * if value fails error check, save it
         *
         * @param string $input
         * @return bool true if changed, false otherwise (incl. on error)
         */
        function update($input) {
            if (is_null($input)) return false;
            if ($this->is_protected()) return false;

            $input = $this->_from_string($input);

            $value = is_null($this->_local) ? $this->_default : $this->_local;
            if ($value == $input) return false;

            foreach($input as $item){
                if ($this->_pattern && !preg_match($this->_pattern,$item)) {
                    $this->_error = true;
                    $this->_input = $input;
                    return false;
                }
            }

            $this->_local = $input;
            return true;
        }

        protected function _escape($string) {
            $tr = array("\\" => '\\\\', "'" => '\\\'');
            return "'".strtr( cleanText($string), $tr)."'";
        }

        /**
         * generate string to save setting value to file according to $fmt
         */
        function out($var, $fmt='php') {

            if ($this->is_protected()) return '';
            if (is_null($this->_local) || ($this->_default == $this->_local)) return '';

            $out = '';

            if ($fmt=='php') {
                $vals = array_map(array($this, '_escape'), $this->_local);
                $out =  '$'.$var."['".$this->_out_key()."'] = array(".join(', ',$vals).");\n";
            }

            return $out;
        }

        function html(&$plugin, $echo=false) {
            $value = '';
            $disable = '';

            if ($this->is_protected()) {
                $value = $this->_protected;
                $disable = 'disabled="disabled"';
            } else {
                if ($echo && $this->_error) {
                    $value = $this->_input;
                } else {
                    $value = is_null($this->_local) ? $this->_default : $this->_local;
                }
            }

            $key = htmlspecialchars($this->_key);
            $value = htmlspecialchars($this->_from_array($value));

            $label = '<label for="config___'.$key.'">'.$this->prompt($plugin).'</label>';
            $input = '<input id="config___'.$key.'" name="config['.$key.']" type="text" class="edit" value="'.$value.'" '.$disable.'/>';
            return array($label,$input);
        }
    }
}

if (!class_exists('setting_string')) {
  class setting_string extends setting {
    function html(&$plugin, $echo=false) {
        $value = '';
        $disable = '';

        if ($this->is_protected()) {
          $value = $this->_protected;
          $disable = 'disabled="disabled"';
        } else {
          if ($echo && $this->_error) {
            $value = $this->_input;
          } else {
            $value = is_null($this->_local) ? $this->_default : $this->_local;
          }
        }

        $key = htmlspecialchars($this->_key);
        $value = htmlspecialchars($value);

        $label = '<label for="config___'.$key.'">'.$this->prompt($plugin).'</label>';
        $input = '<input id="config___'.$key.'" name="config['.$key.']" type="text" class="edit" value="'.$value.'" '.$disable.'/>';
        return array($label,$input);
    }
  }
}

if (!class_exists('setting_password')) {
  class setting_password extends setting_string {

    var $_code = 'plain';  // mechanism to be used to obscure passwords

    function update($input) {
        if ($this->is_protected()) return false;
        if (!$input) return false;

        if ($this->_pattern && !preg_match($this->_pattern,$input)) {
          $this->_error = true;
          $this->_input = $input;
          return false;
        }

        $this->_local = conf_encodeString($input,$this->_code);
        return true;
    }

    function html(&$plugin, $echo=false) {

        $value = '';
        $disable = $this->is_protected() ? 'disabled="disabled"' : '';

        $key = htmlspecialchars($this->_key);

        $label = '<label for="config___'.$key.'">'.$this->prompt($plugin).'</label>';
        $input = '<input id="config___'.$key.'" name="config['.$key.']" autocomplete="off" type="password" class="edit" value="" '.$disable.' />';
        return array($label,$input);
    }
  }
}

if (!class_exists('setting_email')) {

  class setting_email extends setting_string {
    var $_multiple = false;
    var $_placeholders = false;

    /**
     *  update setting with user provided value $input
     *  if value fails error check, save it
     *
     *  @return boolean true if changed, false otherwise (incl. on error)
     */
    function update($input) {
        if (is_null($input)) return false;
        if ($this->is_protected()) return false;

        $value = is_null($this->_local) ? $this->_default : $this->_local;
        if ($value == $input) return false;
        if($input === ''){
            $this->_local = $input;
            return true;
        }
        $mail = $input;

        if($this->_placeholders){
            // replace variables with pseudo values
            $mail = str_replace('@USER@','joe',$mail);
            $mail = str_replace('@NAME@','Joe Schmoe',$mail);
            $mail = str_replace('@MAIL@','joe@example.com',$mail);
        }

        // multiple mail addresses?
        if ($this->_multiple) {
            $mails = array_filter(array_map('trim', explode(',', $mail)));
        } else {
            $mails = array($mail);
        }

        // check them all
        foreach ($mails as $mail) {
            // only check the address part
            if(preg_match('#(.*?)<(.*?)>#', $mail, $matches)){
                $addr = $matches[2];
            }else{
                $addr = $mail;
            }

            if (!mail_isvalid($addr)) {
              $this->_error = true;
              $this->_input = $input;
              return false;
            }
        }

        $this->_local = $input;
        return true;
    }
  }
}

/**
 * @deprecated 2013-02-16
 */
if (!class_exists('setting_richemail')) {
  class setting_richemail extends setting_email {
      function update($input) {
          $this->_placeholders = true;
          return parent::update($input);
      }
  }
}


if (!class_exists('setting_numeric')) {
  class setting_numeric extends setting_string {
    // This allows for many PHP syntax errors...
    // var $_pattern = '/^[-+\/*0-9 ]*$/';
    // much more restrictive, but should eliminate syntax errors.
    var $_pattern = '/^[-+]? *[0-9]+ *(?:[-+*] *[0-9]+ *)*$/';
    var $_min = null;
    var $_max = null;

    function update($input) {
        $local = $this->_local;
        $valid = parent::update($input);
        if ($valid && !(is_null($this->_min) && is_null($this->_max))) {
            $numeric_local = (int) eval('return '.$this->_local.';');
            if ((!is_null($this->_min) && $numeric_local < $this->_min) ||
                (!is_null($this->_max) && $numeric_local > $this->_max)) {
                $this->_error = true;
                $this->_input = $input;
                $this->_local = $local;
                $valid = false;
            }
        }
        return $valid;
    }

    function out($var, $fmt='php') {

      if ($this->is_protected()) return '';
      if (is_null($this->_local) || ($this->_default == $this->_local)) return '';

      $out = '';

      if ($fmt=='php') {
        $local = $this->_local === '' ? "''" : $this->_local;
        $out .=  '$'.$var."['".$this->_out_key()."'] = ".$local.";\n";
      }

    return $out;
    }
  }
}

if (!class_exists('setting_numericopt')) {
    class setting_numericopt extends setting_numeric {
        // just allow an empty config
        var $_pattern = '/^(|[-]?[0-9]+(?:[-+*][0-9]+)*)$/';
    }
}

if (!class_exists('setting_onoff')) {
  class setting_onoff extends setting_numeric {

    function html(&$plugin) {
        $value = '';
        $disable = '';

        if ($this->is_protected()) {
          $value = $this->_protected;
          $disable = ' disabled="disabled"';
        } else {
          $value = is_null($this->_local) ? $this->_default : $this->_local;
        }

        $key = htmlspecialchars($this->_key);
        $checked = ($value) ? ' checked="checked"' : '';

        $label = '<label for="config___'.$key.'">'.$this->prompt($plugin).'</label>';
        $input = '<div class="input"><input id="config___'.$key.'" name="config['.$key.']" type="checkbox" class="checkbox" value="1"'.$checked.$disable.'/></div>';
        return array($label,$input);
    }

    function update($input) {
        if ($this->is_protected()) return false;

        $input = ($input) ? 1 : 0;
        $value = is_null($this->_local) ? $this->_default : $this->_local;
        if ($value == $input) return false;

        $this->_local = $input;
        return true;
    }
  }
}

if (!class_exists('setting_multichoice')) {
  class setting_multichoice extends setting_string {
    var $_choices = array();

    function html(&$plugin) {
        $value = '';
        $disable = '';
        $nochoice = '';

        if ($this->is_protected()) {
          $value = $this->_protected;
          $disable = ' disabled="disabled"';
        } else {
          $value = is_null($this->_local) ? $this->_default : $this->_local;
        }

        // ensure current value is included
        if (!in_array($value, $this->_choices)) {
            $this->_choices[] = $value;
        }
        // disable if no other choices
        if (!$this->is_protected() && count($this->_choices) <= 1) {
          $disable = ' disabled="disabled"';
          $nochoice = $plugin->getLang('nochoice');
        }

        $key = htmlspecialchars($this->_key);

        $label = '<label for="config___'.$key.'">'.$this->prompt($plugin).'</label>';

        $input = "<div class=\"input\">\n";
        $input .= '<select class="edit" id="config___'.$key.'" name="config['.$key.']"'.$disable.'>'."\n";
        foreach ($this->_choices as $choice) {
            $selected = ($value == $choice) ? ' selected="selected"' : '';
            $option = $plugin->getLang($this->_key.'_o_'.$choice);
            if (!$option && isset($this->lang[$this->_key.'_o_'.$choice])) $option = $this->lang[$this->_key.'_o_'.$choice];
            if (!$option) $option = $choice;

            $choice = htmlspecialchars($choice);
            $option = htmlspecialchars($option);
            $input .= '  <option value="'.$choice.'"'.$selected.' >'.$option.'</option>'."\n";
        }
        $input .= "</select> $nochoice \n";
        $input .= "</div>\n";

        return array($label,$input);
    }

    function update($input) {
        if (is_null($input)) return false;
        if ($this->is_protected()) return false;

        $value = is_null($this->_local) ? $this->_default : $this->_local;
        if ($value == $input) return false;

        if (!in_array($input, $this->_choices)) return false;

        $this->_local = $input;
        return true;
    }
  }
}


if (!class_exists('setting_dirchoice')) {
  class setting_dirchoice extends setting_multichoice {

    var $_dir = '';

    function initialize($default,$local,$protected) {

      // populate $this->_choices with a list of directories
      $list = array();

      if ($dh = @opendir($this->_dir)) {
        while (false !== ($entry = readdir($dh))) {
          if ($entry == '.' || $entry == '..') continue;
          if ($this->_pattern && !preg_match($this->_pattern,$entry)) continue;

          $file = (is_link($this->_dir.$entry)) ? readlink($this->_dir.$entry) : $this->_dir.$entry;
          if (is_dir($file)) $list[] = $entry;
        }
        closedir($dh);
      }
      sort($list);
      $this->_choices = $list;

      parent::initialize($default,$local,$protected);
    }
  }
}


if (!class_exists('setting_hidden')) {
  class setting_hidden extends setting {
      // Used to explicitly ignore a setting in the configuration manager.
  }
}

if (!class_exists('setting_fieldset')) {
  class setting_fieldset extends setting {
      // A do-nothing class used to detect the 'fieldset' type.
      // Used to start a new settings "display-group".
  }
}

if (!class_exists('setting_undefined')) {
  class setting_undefined extends setting_hidden {
      // A do-nothing class used to detect settings with no metadata entry.
      // Used internaly to hide undefined settings, and generate the undefined settings list.
  }
}

if (!class_exists('setting_no_class')) {
  class setting_no_class extends setting_undefined {
      // A do-nothing class used to detect settings with a missing setting class.
      // Used internaly to hide undefined settings, and generate the undefined settings list.
  }
}

if (!class_exists('setting_no_default')) {
  class setting_no_default extends setting_undefined {
      // A do-nothing class used to detect settings with no default value.
      // Used internaly to hide undefined settings, and generate the undefined settings list.
  }
}

if (!class_exists('setting_multicheckbox')) {
  class setting_multicheckbox extends setting_string {

    var $_choices = array();
    var $_combine = array();

    function update($input) {
        if ($this->is_protected()) return false;

        // split any combined values + convert from array to comma separated string
        $input = ($input) ? $input : array();
        $input = $this->_array2str($input);

        $value = is_null($this->_local) ? $this->_default : $this->_local;
        if ($value == $input) return false;

        if ($this->_pattern && !preg_match($this->_pattern,$input)) {
          $this->_error = true;
          $this->_input = $input;
          return false;
        }

        $this->_local = $input;
        return true;
    }

    function html(&$plugin, $echo=false) {

        $value = '';
        $disable = '';

        if ($this->is_protected()) {
          $value = $this->_protected;
          $disable = 'disabled="disabled"';
        } else {
          if ($echo && $this->_error) {
            $value = $this->_input;
          } else {
            $value = is_null($this->_local) ? $this->_default : $this->_local;
          }
        }

        $key = htmlspecialchars($this->_key);

        // convert from comma separated list into array + combine complimentary actions
        $value = $this->_str2array($value);
        $default = $this->_str2array($this->_default);

        $input = '';
        foreach ($this->_choices as $choice) {
          $idx = array_search($choice, $value);
          $idx_default = array_search($choice,$default);

          $checked = ($idx !== false) ? 'checked="checked"' : '';

          // ideally this would be handled using a second class of "default", however IE6 does not
          // correctly support CSS selectors referencing multiple class names on the same element
          // (e.g. .default.selection).
          $class = (($idx !== false) == (false !== $idx_default)) ? " selectiondefault" : "";

          $prompt = ($plugin->getLang($this->_key.'_'.$choice) ?
                          $plugin->getLang($this->_key.'_'.$choice) : htmlspecialchars($choice));

          $input .= '<div class="selection'.$class.'">'."\n";
          $input .= '<label for="config___'.$key.'_'.$choice.'">'.$prompt."</label>\n";
          $input .= '<input id="config___'.$key.'_'.$choice.'" name="config['.$key.'][]" type="checkbox" class="checkbox" value="'.$choice.'" '.$disable.' '.$checked."/>\n";
          $input .= "</div>\n";

          // remove this action from the disabledactions array
          if ($idx !== false) unset($value[$idx]);
          if ($idx_default !== false) unset($default[$idx_default]);
        }

        // handle any remaining values
        $other = join(',',$value);

        $class = (count($default == count($value)) && (count($value) == count(array_intersect($value,$default)))) ?
                        " selectiondefault" : "";

        $input .= '<div class="other'.$class.'">'."\n";
        $input .= '<label for="config___'.$key.'_other">'.$plugin->getLang($key.'_other')."</label>\n";
        $input .= '<input id="config___'.$key.'_other" name="config['.$key.'][other]" type="text" class="edit" value="'.htmlspecialchars($other).'" '.$disable." />\n";
        $input .= "</div>\n";

        $label = '<label>'.$this->prompt($plugin).'</label>';
        return array($label,$input);
    }

    /**
     * convert comma separated list to an array and combine any complimentary values
     */
    function _str2array($str) {
      $array = explode(',',$str);

      if (!empty($this->_combine)) {
        foreach ($this->_combine as $key => $combinators) {
          $idx = array();
          foreach ($combinators as $val) {
            if  (($idx[] = array_search($val, $array)) === false) break;
          }

          if (count($idx) && $idx[count($idx)-1] !== false) {
            foreach ($idx as $i) unset($array[$i]);
            $array[] = $key;
          }
        }
      }

      return $array;
    }

    /**
     * convert array of values + other back to a comma separated list, incl. splitting any combined values
     */
    function _array2str($input) {

      // handle other
      $other = trim($input['other']);
      $other = !empty($other) ? explode(',',str_replace(' ','',$input['other'])) : array();
      unset($input['other']);

      $array = array_unique(array_merge($input, $other));

      // deconstruct any combinations
      if (!empty($this->_combine)) {
       foreach ($this->_combine as $key => $combinators) {

          $idx = array_search($key,$array);
          if ($idx !== false) {
            unset($array[$idx]);
            $array = array_merge($array, $combinators);
          }
        }
      }

      return join(',',array_unique($array));
    }
  }
}

if (!class_exists('setting_regex')){
   class setting_regex extends setting_string {

        var $_delimiter = '/';    // regex delimiter to be used in testing input
        var $_pregflags = 'ui';   // regex pattern modifiers to be used in testing input

        /**
         *  update changed setting with user provided value $input
         *  - if changed value fails error check, save it to $this->_input (to allow echoing later)
         *  - if changed value passes error check, set $this->_local to the new value
         *
         *  @param  mixed   $input   the new value
         *  @return boolean          true if changed, false otherwise (incl. on error)
         */
        function update($input) {

            // let parent do basic checks, value, not changed, etc.
            $local = $this->_local;
            if (!parent::update($input)) return false;
            $this->_local = $local;

            // see if the regex compiles and runs (we don't check for effectiveness)
            $regex = $this->_delimiter . $input . $this->_delimiter . $this->_pregflags;
            $lastError = error_get_last();
            $ok = @preg_match($regex,'testdata');
            if (preg_last_error() != PREG_NO_ERROR || error_get_last() != $lastError) {
                $this->_input = $input;
                $this->_error = true;
                return false;
            }

            $this->_local = $input;
            return true;
        }
    }
}<|MERGE_RESOLUTION|>--- conflicted
+++ resolved
@@ -370,15 +370,7 @@
                                     // valid alerts, 'warning', 'danger', 'security'
                                     // images matching the alerts are in the plugin's images directory
 
-<<<<<<< HEAD
     static protected $_validCautions = array('warning','danger','security');
-=======
-    var $_cautionList = array(
-        'basedir' => 'danger', 'baseurl' => 'danger', 'savedir' => 'danger', 'cookiedir' => 'danger', 'useacl' => 'danger', 'authtype' => 'danger', 'superuser' => 'danger', 'userewrite' => 'danger',
-        'start' => 'warning', 'camelcase' => 'warning', 'deaccent' => 'warning', 'sepchar' => 'warning', 'compression' => 'warning', 'xsendfile' => 'warning', 'renderer_xhtml' => 'warning', 'fnencode' => 'warning',
-        'allowdebug' => 'security', 'htmlok' => 'security', 'phpok' => 'security', 'iexssprotect' => 'security', 'remote' => 'security', 'fullpath' => 'security'
-    );
->>>>>>> 7d8a6abb
 
     function setting($key, $params=null) {
         $this->_key = $key;
