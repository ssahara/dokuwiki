<?php
/**
 * Metadata for configuration manager plugin
 *
 * Note:  This file should be included within a function to ensure it
 *        doesn't clash with the settings it is describing.
 *
 * Format:
 *   $meta[<setting name>] = array(<handler class id>,<param name> => <param value>);
 *
 *   <handler class id>  is the handler class name without the "setting_" prefix
 *
 * Defined classes:
 *   Generic (source: settings/config.class.php)
 *   -------------------------------------------
 *   ''             - default class ('setting'), textarea, minimal input validation, setting output in quotes
 *   'string'       - single line text input, minimal input validation, setting output in quotes
 *   'numeric'      - text input, accepts numbers and arithmetic operators, setting output without quotes
 *                    if given the '_min' and '_max' parameters are used for validation
 *   'numericopt'   - like above, but accepts empty values
 *   'onoff'        - checkbox input, setting output  0|1
 *   'multichoice'  - select input (single choice), setting output with quotes, required _choices parameter
 *   'email'        - text input, input must conform to email address format, setting output in quotes
 *   'richemail'    - text input, input must conform to email address format but accepts variables and
 *                    emails with a real name prepended (when email address is given in <>)
 *   'password'     - password input, minimal input validation, setting output text in quotes, maybe encoded
 *                    according to the _code parameter
 *   'dirchoice'    - as multichoice, selection choices based on folders found at location specified in _dir
 *                    parameter (required). A pattern can be used to restrict the folders to only those which
 *                    match the pattern.
 *   'multicheckbox'- a checkbox for each choice plus an "other" string input, config file setting is a comma
 *                    separated list of checked choices
 *   'fieldset'     - used to group configuration settings, but is not itself a setting. To make this clear in
 *                    the language files the keys for this type should start with '_'.
 *
 *  Single Setting (source: settings/extra.class.php)
 *  -------------------------------------------------
 *   'savedir'     - as 'setting', input tested against initpath() (inc/init.php)
 *   'sepchar'     - as multichoice, selection constructed from string of valid values
 *   'authtype'    - as 'setting', input validated against a valid php file at expected location for auth files
 *   'im_convert'  - as 'setting', input must exist and be an im_convert module
 *   'disableactions' - as 'setting'
 *   'compression' - no additional parameters. checks php installation supports possible compression alternatives
 *
 *  Any setting commented or missing will use 'setting' class - text input, minimal validation, quoted output
 *
 * Defined parameters:
 *   '_pattern'    - string, a preg pattern. input is tested against this pattern before being accepted
 *                   optional all classes, except onoff & multichoice which ignore it
 *   '_choices'    - array of choices. used to populate a selection box. choice will be replaced by a localised
 *                   language string, indexed by  <setting name>_o_<choice>, if one exists
 *                   required by 'multichoice' & 'multicheckbox' classes, ignored by others
 *   '_dir'        - location of directory to be used to populate choice list
 *                   required by 'dirchoice' class, ignored by other classes
 *   '_combine'    - complimentary output setting values which can be combined into a single display checkbox
 *                   optional for 'multicheckbox', ignored by other classes
 *   '_code'       - encoding method to use, accepted values: 'base64','uuencode','plain'.  defaults to plain.
 *   '_min'        - minimum numeric value, optional for 'numeric' and 'numericopt', ignored by others
 *   '_max'        - maximum numeric value, optional for 'numeric' and 'numericopt', ignored by others
 *
 * @author    Chris Smith <chris@jalakai.co.uk>
 */
// ---------------[ settings for settings ]------------------------------
$config['format']  = 'php';      // format of setting files, supported formats: php
$config['varname'] = 'conf';     // name of the config variable, sans $

// this string is written at the top of the rewritten settings file,
// !! do not include any comment indicators !!
// this value can be overriden when calling save_settings() method
$config['heading'] = 'Dokuwiki\'s Main Configuration File - Local Settings';

/* DEPRECATED
// ---------------[ setting files ]--------------------------------------
// these values can be string expressions, they will be eval'd before use
$file['local']     = "DOKU_CONF.'local.php'";            // mandatory (file doesn't have to exist)
$file['default']   = "DOKU_CONF.'dokuwiki.php'";         // optional
$file['protected'] = "DOKU_CONF.'local.protected.php'";  // optional
 */

// test value (FIXME, remove before publishing)
//$meta['test']     = array('multichoice','_choices' => array(''));

// --------------[ setting metadata ]------------------------------------
// - for description of format and fields see top of file
// - order the settings in the order you wish them to appear
// - any settings not mentioned will come after the last setting listed and
//   will use the default class with no parameters

$meta['_basic']   = array('fieldset');
$meta['title']    = array('string');
$meta['start']    = array('string','_pattern' => '!^[^:;/]+$!'); // don't accept namespaces
$meta['lang']     = array('dirchoice','_dir' => DOKU_INC.'inc/lang/');
$meta['template'] = array('dirchoice','_dir' => DOKU_INC.'lib/tpl/','_pattern' => '/^[\w-]+$/');
$meta['tagline']  = array('string');
$meta['sidebar']  = array('string');
$meta['license']  = array('license');
$meta['savedir']  = array('savedir');
$meta['basedir']  = array('string');
$meta['baseurl']  = array('string');
$meta['cookiedir'] = array('string');
$meta['dmode']    = array('numeric','_pattern' => '/0[0-7]{3,4}/'); // only accept octal representation
$meta['fmode']    = array('numeric','_pattern' => '/0[0-7]{3,4}/'); // only accept octal representation
$meta['allowdebug']  = array('onoff');

$meta['_display']    = array('fieldset');
$meta['recent']      = array('numeric');
$meta['recent_days'] = array('numeric');
$meta['breadcrumbs'] = array('numeric','_min' => 0);
$meta['youarehere']  = array('onoff');
$meta['fullpath']    = array('onoff');
$meta['typography']  = array('multichoice','_choices' => array(0,1,2));
$meta['dformat']     = array('string');
$meta['signature']   = array('string');
$meta['showuseras']  = array('multichoice','_choices' => array('loginname','username','email','email_link'));
$meta['toptoclevel'] = array('multichoice','_choices' => array(1,2,3,4,5));   // 5 toc levels
$meta['tocminheads'] = array('multichoice','_choices' => array(0,1,2,3,4,5,10,15,20));
$meta['maxtoclevel'] = array('multichoice','_choices' => array(0,1,2,3,4,5));
$meta['maxseclevel'] = array('multichoice','_choices' => array(0,1,2,3,4,5)); // 0 for no sec edit buttons
$meta['camelcase']   = array('onoff');
$meta['deaccent']    = array('multichoice','_choices' => array(0,1,2));
$meta['useheading']  = array('multichoice','_choices' => array(0,'navigation','content',1));
$meta['sneaky_index'] = array('onoff');
$meta['hidepages']   = array('string');

$meta['_authentication'] = array('fieldset');
$meta['useacl']      = array('onoff');
$meta['autopasswd']  = array('onoff');
$meta['authtype']    = array('authtype');
$meta['passcrypt']   = array('multichoice','_choices' => array('smd5','md5','apr1','sha1','ssha','lsmd5','crypt','mysql','my411','kmd5','pmd5','hmd5','bcrypt'));
$meta['defaultgroup']= array('string');
$meta['superuser']   = array('string');
$meta['manager']     = array('string');
$meta['profileconfirm'] = array('onoff');
$meta['rememberme'] = array('onoff');
$meta['disableactions'] = array('disableactions',
                                '_choices' => array('backlink','index','recent','revisions','search','subscription','register','resendpwd','profile','edit','wikicode','check'),
                                '_combine' => array('subscription' => array('subscribe','unsubscribe'), 'wikicode' => array('source','export_raw')));
$meta['auth_security_timeout'] = array('numeric');
$meta['securecookie'] = array('onoff');
$meta['remote']       = array('onoff');
$meta['remoteuser']   = array('string');

$meta['_anti_spam']  = array('fieldset');
$meta['usewordblock']= array('onoff');
$meta['relnofollow'] = array('onoff');
$meta['indexdelay']  = array('numeric');
$meta['mailguard']   = array('multichoice','_choices' => array('visible','hex','none'));
$meta['iexssprotect']= array('onoff');

$meta['_editing']    = array('fieldset');
$meta['usedraft']    = array('onoff');
$meta['htmlok']      = array('onoff');
$meta['phpok']       = array('onoff');
$meta['locktime']    = array('numeric');
$meta['cachetime']   = array('numeric');

$meta['_links']    = array('fieldset');
$meta['target____wiki']      = array('string');
$meta['target____interwiki'] = array('string');
$meta['target____extern']    = array('string');
$meta['target____media']     = array('string');
$meta['target____windows']   = array('string');

$meta['_media']      = array('fieldset');
$meta['mediarevisions']  = array('onoff');
$meta['gdlib']       = array('multichoice','_choices' => array(0,1,2));
$meta['im_convert']  = array('im_convert');
$meta['jpg_quality'] = array('numeric','_pattern' => '/^100$|^[1-9]?[0-9]$/');  //(0-100)
$meta['fetchsize']   = array('numeric');
$meta['refcheck']    = array('onoff');
$meta['refshow']     = array('numeric');

$meta['_notifications'] = array('fieldset');
$meta['subscribers']    = array('onoff');
$meta['subscribe_time'] = array('numeric');
$meta['notify']         = array('email', '_multiple' => true);
$meta['registernotify'] = array('email');
$meta['mailfrom']       = array('richemail');
$meta['mailprefix']     = array('string');

$meta['_syndication'] = array('fieldset');
$meta['sitemap']     = array('numeric');
$meta['rss_type']    = array('multichoice','_choices' => array('rss','rss1','rss2','atom','atom1'));
$meta['rss_linkto']  = array('multichoice','_choices' => array('diff','page','rev','current'));
$meta['rss_content'] = array('multichoice','_choices' => array('abstract','diff','htmldiff','html'));
$meta['rss_media']   = array('multichoice','_choices' => array('both','pages','media'));
$meta['rss_update']  = array('numeric');
$meta['rss_show_summary'] = array('onoff');

$meta['_advanced']   = array('fieldset');
$meta['updatecheck'] = array('onoff');
$meta['userewrite']  = array('multichoice','_choices' => array(0,1,2));
$meta['useslash']    = array('onoff');
$meta['sepchar']     = array('sepchar');
$meta['canonical']   = array('onoff');
$meta['fnencode']    = array('multichoice','_choices' => array('url','safe','utf-8'));
$meta['autoplural']  = array('onoff');
<<<<<<< HEAD
$meta['mailfrom']    = array('richemail');
$meta['mailprefix']  = array('string');
$meta['htmlmail']    = array('onoff');
=======
>>>>>>> b5cc8f4b
$meta['compress']    = array('onoff');
$meta['cssdatauri']  = array('numeric','_pattern' => '/^\d+$/');
$meta['gzip_output'] = array('onoff');
$meta['send404']     = array('onoff');
$meta['compression'] = array('compression');
$meta['broken_iua']  = array('onoff');
$meta['xsendfile']   = array('multichoice','_choices' => array(0,1,2,3));
$meta['renderer_xhtml'] = array('renderer','_format' => 'xhtml','_choices' => array('xhtml'));
$meta['readdircache'] = array('numeric');

$meta['_network']    = array('fieldset');
$meta['proxy____host'] = array('string','_pattern' => '#^(|[a-z0-9\-\.+]+)$#i');
$meta['proxy____port'] = array('numericopt');
$meta['proxy____user'] = array('string');
$meta['proxy____pass'] = array('password','_code' => 'base64');
$meta['proxy____ssl']  = array('onoff');
$meta['proxy____except'] = array('string');
$meta['safemodehack'] = array('onoff');
$meta['ftp____host']  = array('string','_pattern' => '#^(|[a-z0-9\-\.+]+)$#i');
$meta['ftp____port']  = array('numericopt');
$meta['ftp____user']  = array('string');
$meta['ftp____pass']  = array('password','_code' => 'base64');
$meta['ftp____root']  = array('string');
<|MERGE_RESOLUTION|>--- conflicted
+++ resolved
@@ -177,6 +177,7 @@
 $meta['registernotify'] = array('email');
 $meta['mailfrom']       = array('richemail');
 $meta['mailprefix']     = array('string');
+$meta['htmlmail']       = array('onoff');
 
 $meta['_syndication'] = array('fieldset');
 $meta['sitemap']     = array('numeric');
@@ -195,12 +196,6 @@
 $meta['canonical']   = array('onoff');
 $meta['fnencode']    = array('multichoice','_choices' => array('url','safe','utf-8'));
 $meta['autoplural']  = array('onoff');
-<<<<<<< HEAD
-$meta['mailfrom']    = array('richemail');
-$meta['mailprefix']  = array('string');
-$meta['htmlmail']    = array('onoff');
-=======
->>>>>>> b5cc8f4b
 $meta['compress']    = array('onoff');
 $meta['cssdatauri']  = array('numeric','_pattern' => '/^\d+$/');
 $meta['gzip_output'] = array('onoff');
