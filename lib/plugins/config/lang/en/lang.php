--- conflicted
+++ resolved
@@ -147,6 +147,7 @@
 $lang['registernotify'] = 'Always send info on newly registered users to this email address';
 $lang['mailfrom']    = 'Sender email address to use for automatic mails';
 $lang['mailprefix']  = 'Email subject prefix to use for automatic mails. Leave blank to use the wiki title';
+$lang['htmlmail']    = 'Send better looking, but larger in size HTML multipart emails. Disable for plain text only mails.';
 
 /* Syndication Settings */
 $lang['sitemap']     = 'Generate Google sitemap this often (in days). 0 to disable';
@@ -166,17 +167,6 @@
 $lang['fnencode']    = 'Method for encoding non-ASCII filenames.';
 $lang['autoplural']  = 'Check for plural forms in links';
 $lang['compression'] = 'Compression method for attic files';
-<<<<<<< HEAD
-$lang['cachetime']   = 'Maximum age for cache (sec)';
-$lang['locktime']    = 'Maximum age for lock files (sec)';
-$lang['fetchsize']   = 'Maximum size (bytes) fetch.php may download from extern';
-$lang['notify']      = 'Send change notifications to this email address';
-$lang['registernotify'] = 'Send info on newly registered users to this email address';
-$lang['mailfrom']    = 'Email address to use for automatic mails';
-$lang['mailprefix']  = 'Email subject prefix to use for automatic mails';
-$lang['htmlmail']    = 'Send better looking but larger in size HTML multipart emails. Disable for plain text only mails.';
-=======
->>>>>>> b5cc8f4b
 $lang['gzip_output'] = 'Use gzip Content-Encoding for xhtml';
 $lang['compress']    = 'Compact CSS and javascript output';
 $lang['cssdatauri']  = 'Size in bytes up to which images referenced in CSS files should be embedded right into the stylesheet to reduce HTTP request header overhead. This technique won\'t work in IE 7 and below! <code>400</code> to <code>600</code> bytes is a good value. Set <code>0</code> to disable.';
