--- conflicted
+++ resolved
@@ -3,11 +3,8 @@
 /**
  * @license    GPL 2 (http://www.gnu.org/licenses/gpl.html)
  *
-<<<<<<< HEAD
  * @author Olivier Humbert <trebmuh@tuxfamily.org>
-=======
  * @author Nicolas Friedli <nicolas@theologique.ch>
->>>>>>> 9dcf6274
  * @author Schplurtz le Déboulonné <Schplurtz@laposte.net>
  * @author Pierre Henriot <pierre.henriot@gmail.com>
  * @author PaliPalo <palipalo@hotmail.fr>
