--- conflicted
+++ resolved
@@ -6,34 +6,21 @@
  * @author Christopher Schive <chschive@frisurf.no>
  * @author Patrick <spill.p@hotmail.com>
  * @author Danny Buckhof <daniel.raknes@hotmail.no>
-<<<<<<< HEAD
  * @author Patrick Sletvold <patricksletvold@hotmail.com>
+ * @author Arne Hanssen <arnehans@getmail.no>
  */
 $lang['account_suffix']        = 'Ditt konto-suffiks F. Eks. <code>@my.domain.org</code>';
 $lang['domain_controllers']    = 'En kommaseparert liste over domenekontrollere. Eks. <code>srv1.domene.org,srv2.domene.org</code>';
 $lang['admin_password']        = 'Passordet til brukeren over.';
 $lang['sso']                   = 'Skal engangspålogging via Kerberos eller NTLM bli brukt?';
-$lang['use_ssl']               = 'Bruk SSL tilknytning? Hvis denne brukes, ikke aktiver TLS nedenfor.';
-$lang['use_tls']               = 'Bruk TLS tilknytning? Hvis denne brukes, ikke aktiver SSL over.';
-$lang['expirywarn']            = 'Antall dager på forhånd brukeren varsles om at passordet utgår. 0 for å deaktivere.';
-$lang['update_name']           = 'Tillate at brukere endrer AD-visningsnavnet sitt?';
-$lang['update_mail']           = 'Tillate at brukere endrer e-postadressen sin?';
-=======
- * @author Arne Hanssen <arnehans@getmail.no>
- */
-$lang['account_suffix']        = 'Ditt konto-suffiks F. Eks. <code>@my.domain.org</code>';
 $lang['base_dn']               = 'Din rot-DN. F.eks. <code>DC=my,DC=domain,DC=org</code>';
-$lang['domain_controllers']    = 'En kommaseparert liste over domene-kontrollere. F.eks. <code>srv1.domain.org,srv2.domain.org</code>';
 $lang['admin_username']        = 'En «Active Directory»-bruker med tilgang til alle andre brukeres data. Valgfritt, men nødvendig for visse handlinger f.eks. for utsendelse av e-poster til abonnenter.';
-$lang['admin_password']        = 'Passordet til brukeren over.';
-$lang['sso']                   = 'Skal en bruke «Single-Sign-On» via Kerberos eller NTLM?';
 $lang['sso_charset']           = 'Tegnsettet din web-server vil bruke for ditt Kerberos- eller NTLM-brukernavn. La stå tomt for UTF-8 eller ISO Latin-1. Avhengig av utvidelsen iconv.';
 $lang['real_primarygroup']     = 'Skal en finne den virkelige gruppen i stedet for å anta at dette er "domene-brukere" (tregere).';
 $lang['use_ssl']               = 'Bruk SSL tilknytning? Hvis denne brukes, ikke aktiver TLS nedenfor.';
 $lang['use_tls']               = 'Bruk TLS tilknytning? Hvis denne brukes, ikke aktiver SSL over.';
 $lang['debug']                 = 'Ved feil, vise tilleggsinformasjon for feilsøking?';
 $lang['expirywarn']            = 'Antall dager på forhånd brukeren varsles om at passordet utgår. 0 for å deaktivere.';
+$lang['update_name']           = 'Tillate at brukere endrer AD-visningsnavnet sitt?';
+$lang['update_mail']           = 'Tillate at brukere endrer e-postadressen sin?';
 $lang['additional']            = 'En kommaseparert liste med AD-attributter som skal hentes fra brukerdata. Blir brukt av enkelte programtillegg.';
-$lang['update_name']           = 'Tillat at brukere oppdater sine AD-visningsnavn?';
-$lang['update_mail']           = 'Tillat at brukere oppdater sine e-postadresser?';
->>>>>>> dc79945f
