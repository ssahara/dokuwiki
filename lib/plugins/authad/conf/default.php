--- conflicted
+++ resolved
@@ -4,10 +4,7 @@
 $conf['base_dn']            = '';
 $conf['domain_controllers'] = '';
 $conf['sso']                = 0;
-<<<<<<< HEAD
-=======
 $conf['sso_charset']        = '';
->>>>>>> 75cf672f
 $conf['admin_username']     = '';
 $conf['admin_password']     = '';
 $conf['real_primarygroup']  = 0;
