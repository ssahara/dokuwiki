--- conflicted
+++ resolved
@@ -67,12 +67,7 @@
      * @param bool $usecache use cached result if still valid
      * @return bool If repository access is available
      */
-<<<<<<< HEAD
-    public function hasAccess()
-    {
-=======
     public function hasAccess($usecache = true) {
->>>>>>> b6bcbaaf
         if ($this->has_access === null) {
             $cache = new Cache('##extension_manager###hasAccess', '.repo');
 
