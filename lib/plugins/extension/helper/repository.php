--- conflicted
+++ resolved
@@ -67,12 +67,7 @@
      * @param bool $usecache use cached result if still valid
      * @return bool If repository access is available
      */
-<<<<<<< HEAD
-    public function hasAccess()
-    {
-=======
     public function hasAccess($usecache = true) {
->>>>>>> 8902b37d
         if ($this->has_access === null) {
             $cache = new Cache('##extension_manager###hasAccess', '.repo');
 
