--- conflicted
+++ resolved
@@ -960,11 +960,7 @@
         }
 
         // download
-<<<<<<< HEAD
-        if (!$file = io_download($url, $tmp.'/', true, $file, 0)) {
-=======
-        if(!$file = $this->downloadToFile($url, $tmp.'/', $file)) {
->>>>>>> 9ea953ad
+        if (!$file = $this->downloadToFile($url, $tmp.'/', $file)) {
             io_rmdir($tmp, true);
             throw new Exception(sprintf($this->getLang('error_download'), '<bdi>'.hsc($url).'</bdi>'));
         }
