<?php

use dokuwiki\Remote\AccessDeniedException;

/**
 * Class remote_plugin_acl
 */
class remote_plugin_acl extends DokuWiki_Remote_Plugin
{

    /**
     * Returns details about the remote plugin methods
     *
     * @return array Information about all provided methods. {@see dokuwiki\Remote\RemoteAPI}
     */
    public function _getMethods()
    {
        return array(
            'listAcls' => array(
                'args' => array(),
                'return' => 'Array of ACLs {scope, user, permission}',
                'name' => 'listAcls',
                'doc' => 'Get the list of all ACLs',
            ),'addAcl' => array(
                'args' => array('string','string','int'),
                'return' => 'int',
                'name' => 'addAcl',
                'doc' => 'Adds a new ACL rule.'
            ), 'delAcl' => array(
                'args' => array('string','string'),
                'return' => 'int',
                'name' => 'delAcl',
                'doc' => 'Delete an existing ACL rule.'
            ),
        );
    }

    /**
     * List all ACL config entries
     *
     * @throws AccessDeniedException
     * @return dictionary {Scope: ACL}, where ACL = dictionnary {user/group: permissions_int}
     */
    public function listAcls()
    {
        if (!auth_isadmin()) {
            throw new AccessDeniedException(
                'You are not allowed to access ACLs, superuser permission is required',
                114
            );
        }
        /** @var admin_plugin_acl $apa */
        $apa = plugin_load('admin', 'acl');
        $apa->initAclConfig();
        return $apa->acl;
    }

    /**
     * Add a new entry to ACL config
     *
     * @param string $scope
     * @param string $user
     * @param int    $level see also inc/auth.php
     * @throws AccessDeniedException
     * @return bool
     */
    public function addAcl($scope, $user, $level)
    {
        if (!auth_isadmin()) {
            throw new AccessDeniedException(
                'You are not allowed to access ACLs, superuser permission is required',
                114
            );
        }

        /** @var admin_plugin_acl $apa */
        $apa = plugin_load('admin', 'acl');
<<<<<<< HEAD
        return $apa->addACL($scope, $user, $level);
=======
        return $apa->_acl_addOrUpdate($scope, $user, $level);
>>>>>>> 32168a78
    }

    /**
     * Remove an entry from ACL config
     *
     * @param string $scope
     * @param string $user
     * @throws AccessDeniedException
     * @return bool
     */
    public function delAcl($scope, $user)
    {
        if (!auth_isadmin()) {
            throw new AccessDeniedException(
                'You are not allowed to access ACLs, superuser permission is required',
                114
            );
        }

        /** @var admin_plugin_acl $apa */
        $apa = plugin_load('admin', 'acl');
        return $apa->deleteACL($scope, $user);
    }
}<|MERGE_RESOLUTION|>--- conflicted
+++ resolved
@@ -75,11 +75,7 @@
 
         /** @var admin_plugin_acl $apa */
         $apa = plugin_load('admin', 'acl');
-<<<<<<< HEAD
-        return $apa->addACL($scope, $user, $level);
-=======
-        return $apa->_acl_addOrUpdate($scope, $user, $level);
->>>>>>> 32168a78
+        return $apa->addOrUpdateACL($scope, $user, $level);
     }
 
     /**
