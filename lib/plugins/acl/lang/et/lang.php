--- conflicted
+++ resolved
@@ -21,14 +21,10 @@
 $lang['p_group_ns']            = 'Rühma <b class="aclgroup">%s</b> liikmed omavad nimeruumis <b class="aclns">%s</b>: <i>%s</i> järgmisi õigusi.';
 $lang['p_choose_id']           = 'Sisesta ülal-olevasse vormi <b>kasutaja või rühm</b> nägemaks leheküljele <b class="aclpage">%s</b> sätestatud volitusi.';
 $lang['p_choose_ns']           = 'Sisesta ülal-olevasse vormi <b>kasutaja või rühm</b> nägemaks nimeruumile <b class="aclpage">%s</b> sätestatud volitusi.';
-<<<<<<< HEAD
 $lang['p_inherited']           = 'Teadmiseks: Neid õigusi pole eralti määratletud, vaid on päritud teistest rühmadest või ülemast nimeruumist.';
 $lang['p_isadmin']             = 'Teadmiseks: Valitud rühm või kasutaja omab alati kõiki õigusi, kuna nii on sätestanud ülemkasutaja.';
-=======
-$lang['p_inherited']           = 'Märkus: neid õigusi pole eraldi määratletud, vaid on päritud teistest rühmadest või kõrgematest nimeruumidest.';
 $lang['p_include']             = 'Kõrgemad õigused hõlmavad alamaid. Õigus loomine, üleslaadida ja kustutada rakenduvad nimeruumidele, mitte lehekülgedele.';
 $lang['where']                 = 'Lehekülg/nimeruum';
->>>>>>> abaffa74
 $lang['who']                   = 'Kasutaja/Grupp';
 $lang['perm']                  = 'Õigused';
 $lang['acl_perm0']             = 'Pole';
