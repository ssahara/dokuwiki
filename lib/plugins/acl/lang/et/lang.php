<?php

/**
 * @license    GPL 2 (http://www.gnu.org/licenses/gpl.html)
 * 
 * @author Oliver S6ro <seem.iges@mail.ee>
 * @author Aari Juhanson <aari@vmg.vil.ee>
 * @author Kaiko Kaur <kaiko@kultuur.edu.ee>
 * @author kristian.kankainen@kuu.la
 * @author Rivo Zängov <eraser@eraser.ee>
 * @author Janar Leas <janar.leas@eesti.ee>
 */
$lang['admin_acl']             = 'Ligipääsukontrolli nimekirja haldamine';
$lang['acl_group']             = 'Rühm';
$lang['acl_user']              = 'Kasutaja';
$lang['acl_perms']             = 'Lubatud';
$lang['page']                  = 'leht';
$lang['namespace']             = 'alajaotus';
$lang['btn_select']            = 'Vali';
$lang['p_choose_id']           = 'Sisesta ülal-olevasse vormi <b>kasutaja või rühm</b> nägemaks leheküljele <b class="aclpage">%s</b> sätestatud volitusi.';
$lang['p_choose_ns']           = 'Sisesta ülal-olevasse vormi <b>kasutaja või rühm</b> nägemaks nimeruumile <b class="aclpage">%s</b> sätestatud volitusi.';
<<<<<<< HEAD
$lang['p_isadmin']             = 'Märkus: Valitud kasutajal või rühmal on alati kõik õigused, kuna nii on sätestanud ülemkasutaja.';
$lang['who']                   = 'Kasutaja/Rühm';
=======
$lang['p_inherited']           = 'Teadmiseks: Neid õigusi pole eralti määratletud, vaid on päritud teistest rühmadest või ülemast nimeruumist.';
$lang['p_isadmin']             = 'Teadmiseks: Valitud rühm või kasutaja omab alati kõiki õigusi, kuna nii on sätestanud ülemkasutaja.';
$lang['who']                   = 'Kasutaja/Grupp';
>>>>>>> b0fedecc
$lang['perm']                  = 'Õigused';
$lang['acl_perm0']             = 'Pole';
$lang['acl_perm1']             = 'Lugemine';
$lang['acl_perm2']             = 'Toimetamine';
$lang['acl_perm4']             = 'Tekitamine';
$lang['acl_perm8']             = 'Üles laadimine';
$lang['acl_perm16']            = 'Kustuta';
$lang['acl_new']               = 'Uue kirje lisamine';
$lang['acl_mod']               = 'Muuda sissekannet';<|MERGE_RESOLUTION|>--- conflicted
+++ resolved
@@ -19,14 +19,9 @@
 $lang['btn_select']            = 'Vali';
 $lang['p_choose_id']           = 'Sisesta ülal-olevasse vormi <b>kasutaja või rühm</b> nägemaks leheküljele <b class="aclpage">%s</b> sätestatud volitusi.';
 $lang['p_choose_ns']           = 'Sisesta ülal-olevasse vormi <b>kasutaja või rühm</b> nägemaks nimeruumile <b class="aclpage">%s</b> sätestatud volitusi.';
-<<<<<<< HEAD
-$lang['p_isadmin']             = 'Märkus: Valitud kasutajal või rühmal on alati kõik õigused, kuna nii on sätestanud ülemkasutaja.';
-$lang['who']                   = 'Kasutaja/Rühm';
-=======
 $lang['p_inherited']           = 'Teadmiseks: Neid õigusi pole eralti määratletud, vaid on päritud teistest rühmadest või ülemast nimeruumist.';
 $lang['p_isadmin']             = 'Teadmiseks: Valitud rühm või kasutaja omab alati kõiki õigusi, kuna nii on sätestanud ülemkasutaja.';
 $lang['who']                   = 'Kasutaja/Grupp';
->>>>>>> b0fedecc
 $lang['perm']                  = 'Õigused';
 $lang['acl_perm0']             = 'Pole';
 $lang['acl_perm1']             = 'Lugemine';
