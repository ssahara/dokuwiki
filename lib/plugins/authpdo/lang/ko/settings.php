--- conflicted
+++ resolved
@@ -7,7 +7,6 @@
  * @author Traend <Traend@ruu.kr>
  */
 $lang['debug']                 = '자세한 오류 메시지를 출력합니다. 설정 후 비활성화해야 합니다.';
-<<<<<<< HEAD
 $lang['dsn']                   = '데이터베이스에 연결할 DSN';
 $lang['user']                  = '위의 데이터베이스 연결에 대한 사용자(sqlite의 경우 비어 있음)';
 $lang['pass']                  = '위의 데이터베이스 연결에 대한 암호(sqlite의 경우 비어 있음)';
@@ -24,10 +23,7 @@
 $lang['update-user-info']      = '단일 사용자의 전체 이름과 이메일 주소를 업데이트하는 SQL 문';
 $lang['update-user-login']     = '단일 사용자의 로그인 이름을 업데이트하는 SQL 문';
 $lang['update-user-pass']      = '단일 사용자의 암호를 업데이트하는 SQL 문';
-=======
-$lang['update-user-pass']      = '단일 사용자의 암호를 업데이트하는 SQL 문';
 $lang['insert-group']          = '데이터베이스에 새 그룹을 삽입하는 SQL 문';
->>>>>>> 25153bae
 $lang['join-group']            = '기존 그룹에 사용자를 추가하는 SQL 문';
 $lang['leave-group']           = '그룹에서 사용자를 제거하는 SQL 문';
 $lang['check-pass']            = '사용자의 암호를 확인하는 SQL 문입니다. 선택 사용자에서 암호 정보를 가져오는 경우 비워 둘 수 있습니다.';