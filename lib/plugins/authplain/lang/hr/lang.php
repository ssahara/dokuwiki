--- conflicted
+++ resolved
@@ -2,15 +2,10 @@
 
 /**
  * @license    GPL 2 (http://www.gnu.org/licenses/gpl.html)
- * 
-<<<<<<< HEAD
+ *
  * @author Davor Turkalj <turki.bsc@gmail.com>
  */
 $lang['userexists']            = 'Korisnik s tim korisničkim imenom već postoji.';
 $lang['usernotexists']         = 'Nažalost korisnik ne postoji';
 $lang['writefail']             = 'Ne mogu izmijeniti korisničke podatke. Molim obavijestite svog Wiki administratora';
-$lang['protected']             = 'Podaci za korisnika %s su zaštićeni i ne mogu biti izmijenjeni ili obrisani.';
-=======
- */
-$lang['userexists']            = 'Korisnik s tim korisničkim imenom već postoji.';
->>>>>>> 45cb016d
+$lang['protected']             = 'Podaci za korisnika %s su zaštićeni i ne mogu biti izmijenjeni ili obrisani.';