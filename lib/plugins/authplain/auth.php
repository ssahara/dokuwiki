--- conflicted
+++ resolved
@@ -188,21 +188,9 @@
 
         $userline = $this->_createUserLine($newuser, $userinfo['pass'], $userinfo['name'], $userinfo['mail'], $userinfo['grps']);
 
-<<<<<<< HEAD
         if(!io_replaceInFile($config_cascade['plainauth.users']['default'], '/^'.$user.':/', $userline, true)) {
             msg('There was an error modifying your user data. You may need to register again.', -1);
             // FIXME, io functions should be fail-safe so existing data isn't lost
-=======
-        if(!$this->deleteUsers(array($user))) {
-            msg($this->getLang('writefail'), -1);
-            return false;
-        }
-
-        if(!io_saveFile($config_cascade['plainauth.users']['default'], $userline, true)) {
-            msg('There was an error modifying your user data. You should register again.', -1);
-            // FIXME, user has been deleted but not recreated, should force a logout and redirect to login page
-            // Should replace the delete/save hybrid modify with an atomic io_replaceInFile
->>>>>>> cffb4528
             $ACT = 'register';
             return false;
         }
