--- conflicted
+++ resolved
@@ -12,14 +12,9 @@
  * @group plugins
  */
 class helper_plugin_authplain_escaping_test extends DokuWikiTest {
-<<<<<<< HEAD
 
-    protected $pluginsEnabled = array('authplain');
-    /** @var  auth_plugin_authplain */
-=======
- 
     protected $pluginsEnabled = array('authplainharness');
->>>>>>> 9a0ca2cf
+    /** @var  auth_plugin_authplain|auth_plugin_authplainharness */
     protected $auth;
 
     protected function reloadUsers() {
