===== Importação de Usuários em Massa =====

<<<<<<< HEAD
Requer um arquivoCSV de usuários com pelo menos quatro colunas.
As colunas têm de conter, em ordem: id de usuário, nome completo, e-mail e grupos.
Os campos CSV devem ser separados por vírgulas (,) e as strings delimitadas por aspas (%%""%%). A contra-barra (\) pode ser usada para escapar.
=======
Requer um arquivo CSV de usuários com pelo menos quatro colunas.
As colunas têm de conter, em ordem: id do usuário, nome completo, e-mail e grupos.
Os campos CSV devem ser separados por vírgulas (,) e as strings delimitadas por aspas (%%""%%). A contra-barra (\) pode ser usada para escapar algum caractere.
>>>>>>> 8e7c7f2f
Para um exemplo de um arquivo adequado, tente a função "Exportar Usuários" acima.
Ids de usuário duplicados serão ignorados.

Uma senha será gerada e enviada por e-mail a cada usuário importado com sucesso.<|MERGE_RESOLUTION|>--- conflicted
+++ resolved
@@ -1,14 +1,10 @@
 ===== Importação de Usuários em Massa =====
 
-<<<<<<< HEAD
+
 Requer um arquivoCSV de usuários com pelo menos quatro colunas.
 As colunas têm de conter, em ordem: id de usuário, nome completo, e-mail e grupos.
 Os campos CSV devem ser separados por vírgulas (,) e as strings delimitadas por aspas (%%""%%). A contra-barra (\) pode ser usada para escapar.
-=======
-Requer um arquivo CSV de usuários com pelo menos quatro colunas.
-As colunas têm de conter, em ordem: id do usuário, nome completo, e-mail e grupos.
-Os campos CSV devem ser separados por vírgulas (,) e as strings delimitadas por aspas (%%""%%). A contra-barra (\) pode ser usada para escapar algum caractere.
->>>>>>> 8e7c7f2f
+
 Para um exemplo de um arquivo adequado, tente a função "Exportar Usuários" acima.
 Ids de usuário duplicados serão ignorados.
 
