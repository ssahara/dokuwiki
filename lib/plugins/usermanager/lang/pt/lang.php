<?php

/**
 * @license    GPL 2 (http://www.gnu.org/licenses/gpl.html)
 *
 * @author Paulo <pschopf@gmail.com>
 * @author Mario AlexandTeixeira dos Santos <masterofclan@gmail.com>
 * @author Maykon Oliveira <maykonoliveira850@gmail.com>
 * @author José Vieira <jmsv63@gmail.com>
 * @author José Monteiro <Jose.Monteiro@DoWeDo-IT.com>
 * @author Enrico Nicoletto <liverig@gmail.com>
 * @author Fil <fil@meteopt.com>
 * @author André Neves <drakferion@gmail.com>
 * @author José Campos <zecarlosdecampos@gmail.com>
 * @author Guido Salatino <guidorafael23@gmail.com>
 * @author Romulo Pereira <romuloccomp@gmail.com>
 * @author Paulo Carmino <contato@paulocarmino.com>
 * @author Alfredo Silva <alfredo.silva@sky.com>
 * @author Guilherme Sá <guilherme.sa@hotmail.com>
 */
$lang['menu']                  = 'Gerenciador de Perfis';
$lang['noauth']                = '(autenticação de usuário indisponível)';
$lang['nosupport']             = '(gerenciamento de usuários não suportado)';
$lang['badauth']               = 'Mecanismo de autenticação inválido';
$lang['user_id']               = 'Usuário';
$lang['user_pass']             = 'Senha';
$lang['user_name']             = 'Nome Real';
$lang['user_mail']             = 'E-mail';
$lang['user_groups']           = 'Grupos';
$lang['field']                 = 'Campo';
$lang['value']                 = 'Valor';
$lang['add']                   = 'Adicionar';
$lang['delete']                = 'Excluir';
$lang['delete_selected']       = 'Excluir Selecionado(s)';
$lang['edit']                  = 'Editar';
$lang['edit_prompt']           = 'Editar usuário';
$lang['modify']                = 'Salvar Alterações';
$lang['search']                = 'Pesquisar';
$lang['search_prompt']         = 'Pesquisar';
$lang['clear']                 = 'Limpar Filtro de Pesquisa';
$lang['filter']                = 'Filtro';
$lang['export_all']            = 'Exportar Todos os Usuários (CSV)';
$lang['export_filtered']       = 'Exportar a Lista de Usuários Filtrada (CSV)';
$lang['import']                = 'Importar Novos Usuários';
$lang['line']                  = 'Linha nº';
$lang['error']                 = 'Mensagem de erro';
$lang['summary']               = 'Mostrando usuários %1$d-%2$d de %3$d encontrados. Total de %4$d inscritos.';
$lang['nonefound']             = 'Nenhum usuário encontrado. Total de %d inscritos.';
$lang['delete_ok']             = '%d usuários excluídos';
$lang['delete_fail']           = '%d exclusões com erro.';
$lang['update_ok']             = 'Usuário atualizado';
$lang['update_fail']           = 'Usuário não atualizado';
$lang['update_exists']         = 'Erro na alteração do nome, porque o usuário (%s) já existe (as alterações restantes serão aplicadas).';
$lang['start']                 = 'início';
$lang['prev']                  = 'anterior';
$lang['next']                  = 'seguinte';
$lang['last']                  = 'último';
$lang['edit_usermissing']      = 'Usuário selecionado não encontrado. Terá já sido excluído ou alterado?';
$lang['user_notify']           = 'Notificar usuário';
$lang['note_notify']           = 'Notificações só são enviadas se for atribuída uma nova senha ao usuário.';
$lang['note_group']            = 'Os novos usuários são adicionados ao grupo padrão (%s) se não for especificado nenhum grupo.';
$lang['note_pass']             = 'A senha será automaticamente gerada se o campo esquerdo estiver vazio e a notificação de usuário estiver ativada.';
$lang['add_ok']                = 'Usuário adicionado';
$lang['add_fail']              = 'Usuário não adicionado';
$lang['notify_ok']             = 'E-mail de notificação enviada.';
$lang['notify_fail']           = 'Não foi possível enviar e-mail de notificação';
$lang['import_userlistcsv']    = 'Arquivo de lista de usuário (CSV):
';
$lang['import_header']         = 'Importações Mais Recentes - Falhas';
$lang['import_success_count']  = 'Importar Usuários: %d usuários encontrados, %d importados com sucesso.';
$lang['import_failure_count']  = 'Importar Usuários: %d falharam. As falhas estão listadas abaixo.';
$lang['import_error_fields']   = 'Campos insuficientes, encontrados %d mas requeridos 4.';
$lang['import_error_baduserid'] = 'Falta id de usuário';
$lang['import_error_badname']  = 'Nome inválido';
<<<<<<< HEAD
$lang['import_error_badmail']  = 'E-Mail inválido';
$lang['import_error_upload']   = 'Erro na importação. O arquivo csv não pôde ser importado ou está vazio.';
$lang['import_error_readfail'] = 'Falhou a importação. Não foi possível ler o arquivo submetido.';
$lang['import_error_create']   = 'Não foi possível criar o utilizador.';
$lang['import_notify_fail']    = 'A mensagem de notificação não pôde ser enviada para o utilizador importado, %s com email %s.';
$lang['import_downloadfailures'] = 'Baixe Falhas como CSV para a correção';
=======
$lang['import_error_badmail']  = 'E-mail inválido';
$lang['import_error_upload']   = 'Erro na importação. O arquivo csv não pôde ser importado ou está vazio.';
$lang['import_error_readfail'] = 'Erro na importação. Não foi possível ler o arquivo submetido.';
$lang['import_error_create']   = 'Não foi possível criar o usuário';
$lang['import_notify_fail']    = 'A mensagem de notificação não pôde ser enviada para o usuário importado, %s com e-mail %s.';
$lang['import_downloadfailures'] = 'Baixar Falhas como CSV para correção';
>>>>>>> 8e7c7f2f
$lang['addUser_error_missing_pass'] = 'Por favor, defina uma senha ou ative a notificação do usuário para ativar a geração de senha.';
$lang['addUser_error_pass_not_identical'] = 'As senhas digitadas não são idênticas.';
$lang['addUser_error_modPass_disabled'] = 'A alteração de senhas está desativada no momento';
$lang['addUser_error_name_missing'] = 'Por favor, insira um nome para o novo usuário.';
$lang['addUser_error_modName_disabled'] = 'A alteração de nomes está desativada no momento.';
$lang['addUser_error_mail_missing'] = 'Por favor, insira um endereço de e-mail para o novo usuário.';
$lang['addUser_error_modMail_disabled'] = 'A alteração do e-mail está desativada no momento.';
$lang['addUser_error_create_event_failed'] = 'Um plugin impediu que o novo usuário fosse adicionado. Revise outras possíveis mensagens para mais informações.';<|MERGE_RESOLUTION|>--- conflicted
+++ resolved
@@ -72,21 +72,12 @@
 $lang['import_error_fields']   = 'Campos insuficientes, encontrados %d mas requeridos 4.';
 $lang['import_error_baduserid'] = 'Falta id de usuário';
 $lang['import_error_badname']  = 'Nome inválido';
-<<<<<<< HEAD
 $lang['import_error_badmail']  = 'E-Mail inválido';
 $lang['import_error_upload']   = 'Erro na importação. O arquivo csv não pôde ser importado ou está vazio.';
 $lang['import_error_readfail'] = 'Falhou a importação. Não foi possível ler o arquivo submetido.';
 $lang['import_error_create']   = 'Não foi possível criar o utilizador.';
 $lang['import_notify_fail']    = 'A mensagem de notificação não pôde ser enviada para o utilizador importado, %s com email %s.';
 $lang['import_downloadfailures'] = 'Baixe Falhas como CSV para a correção';
-=======
-$lang['import_error_badmail']  = 'E-mail inválido';
-$lang['import_error_upload']   = 'Erro na importação. O arquivo csv não pôde ser importado ou está vazio.';
-$lang['import_error_readfail'] = 'Erro na importação. Não foi possível ler o arquivo submetido.';
-$lang['import_error_create']   = 'Não foi possível criar o usuário';
-$lang['import_notify_fail']    = 'A mensagem de notificação não pôde ser enviada para o usuário importado, %s com e-mail %s.';
-$lang['import_downloadfailures'] = 'Baixar Falhas como CSV para correção';
->>>>>>> 8e7c7f2f
 $lang['addUser_error_missing_pass'] = 'Por favor, defina uma senha ou ative a notificação do usuário para ativar a geração de senha.';
 $lang['addUser_error_pass_not_identical'] = 'As senhas digitadas não são idênticas.';
 $lang['addUser_error_modPass_disabled'] = 'A alteração de senhas está desativada no momento';
