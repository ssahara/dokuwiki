--- conflicted
+++ resolved
@@ -479,14 +479,6 @@
         if (empty($user)) return false;
 
         if ($this->_auth->canDo('modPass')){
-<<<<<<< HEAD
-          if (empty($pass)){
-            if($INPUT->has('usernotify')){
-              $pass = auth_pwgen($user);
-            } else {
-              msg($this->lang['add_fail'], -1);
-              return false;
-=======
             if (empty($pass)){
                 if($INPUT->has('usernotify')){
                     $pass = auth_pwgen($user);
@@ -494,7 +486,6 @@
                     msg($this->lang['add_fail'], -1);
                     return false;
                 }
->>>>>>> 75cf672f
             }
         } else {
             if (!empty($pass)){
