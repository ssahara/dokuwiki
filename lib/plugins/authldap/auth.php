--- conflicted
+++ resolved
@@ -47,10 +47,10 @@
      * plaintext password is correct by trying to bind
      * to the LDAP server
      *
-     * @author  Andreas Gohr <andi@splitbrain.org>
      * @param string $user
      * @param string $pass
      * @return  bool
+     * @author  Andreas Gohr <andi@splitbrain.org>
      */
     public function checkPass($user, $pass)
     {
@@ -137,16 +137,16 @@
      * uid    string  Posix User ID
      * inbind bool    for internal use - avoid loop in binding
      *
+     * @param string $user
+     * @param bool $requireGroups (optional) - ignored, groups are always supplied by this plugin
+     * @return  array containing user data or false
+     * @author  <evaldas.auryla@pheur.org>
+     * @author  Stephane Chazelas <stephane.chazelas@emerson.com>
+     * @author  Steffen Schoch <schoch@dsb.net>
+     *
      * @author  Andreas Gohr <andi@splitbrain.org>
      * @author  Trouble
      * @author  Dan Allen <dan.j.allen@gmail.com>
-     * @author  <evaldas.auryla@pheur.org>
-     * @author  Stephane Chazelas <stephane.chazelas@emerson.com>
-     * @author  Steffen Schoch <schoch@dsb.net>
-     *
-     * @param   string $user
-     * @param   bool $requireGroups (optional) - ignored, groups are always supplied by this plugin
-     * @return  array containing user data or false
      */
     public function getUserData($user, $requireGroups = true)
     {
@@ -154,8 +154,8 @@
     }
 
     /**
-     * @param   string $user
-     * @param   bool $inbind authldap specific, true if in bind phase
+     * @param string $user
+     * @param bool $inbind authldap specific, true if in bind phase
      * @return  array containing user data or false
      */
     protected function fetchUserData($user, $inbind = false)
@@ -199,15 +199,10 @@
 
         $this->debug('LDAP Filter: ' . hsc($filter), 0, __LINE__, __FILE__);
 
-<<<<<<< HEAD
         $this->debug('LDAP user search: ' . hsc(ldap_error($this->con)), 0, __LINE__, __FILE__);
         $this->debug('LDAP search at: ' . hsc($base . ' ' . $filter), 0, __LINE__, __FILE__);
-        $sr = $this->ldapSearch($this->con, $base, $filter, $this->getConf('userscope'));
-=======
-        $this->_debug('LDAP user search: '.htmlspecialchars(ldap_error($this->con)), 0, __LINE__, __FILE__);
-        $this->_debug('LDAP search at: '.htmlspecialchars($base.' '.$filter), 0, __LINE__, __FILE__);
-		$sr     = $this->_ldapsearch($this->con, $base, $filter, $this->getConf('userscope'), $this->getConf('attributes'));
->>>>>>> 8b0f0c74
+        $sr = $this->ldapSearch($this->con, $base, $filter, $this->getConf('userscope'), $this->getConf('attributes'));
+
 
         $result = @ldap_get_entries($this->con, $sr);
 
@@ -315,8 +310,8 @@
     /**
      * Definition of the function modifyUser in order to modify the password
      *
-     * @param   string $user nick of the user to be changed
-     * @param   array $changes array of field/value pairs to be changed (password will be clear text)
+     * @param string $user nick of the user to be changed
+     * @param array $changes array of field/value pairs to be changed (password will be clear text)
      * @return  bool   true on success, false on error
      */
     public function modifyUser($user, $changes)
@@ -394,11 +389,11 @@
     /**
      * Bulk retrieval of user data
      *
+     * @param int $start index of first user to be returned
+     * @param int $limit max number of users to be returned
+     * @param array $filter array of field/pattern pairs, null for no filter
+     * @return  array of userinfo (refer getUserData for internal userinfo details)
      * @author  Dominik Eckelmann <dokuwiki@cosmocode.de>
-     * @param   int $start index of first user to be returned
-     * @param   int $limit max number of users to be returned
-     * @param   array $filter array of field/pattern pairs, null for no filter
-     * @return  array of userinfo (refer getUserData for internal userinfo details)
      */
     public function retrieveUsers($start = 0, $limit = 0, $filter = array())
     {
@@ -449,10 +444,10 @@
      * Used by auth_getUserData to make the filter
      * strings for grouptree and groupfilter
      *
+     * @param string $filter ldap search filter with placeholders
+     * @param array $placeholders placeholders to fill in
+     * @return  string
      * @author  Troels Liebe Bentsen <tlb@rapanden.dk>
-     * @param   string $filter ldap search filter with placeholders
-     * @param   array $placeholders placeholders to fill in
-     * @return  string
      */
     protected function makeFilter($filter, $placeholders)
     {
@@ -474,11 +469,11 @@
     /**
      * return true if $user + $info match $filter criteria, false otherwise
      *
+     * @param string $user the user's login name
+     * @param array $info the user's userinfo array
+     * @return bool
      * @author Chris Smith <chris@jalakai.co.uk>
      *
-     * @param  string $user the user's login name
-     * @param  array $info the user's userinfo array
-     * @return bool
      */
     protected function filter($user, $info)
     {
@@ -497,10 +492,10 @@
     /**
      * Set the filter pattern
      *
-     * @author Chris Smith <chris@jalakai.co.uk>
-     *
      * @param $filter
      * @return void
+     * @author Chris Smith <chris@jalakai.co.uk>
+     *
      */
     protected function constructPattern($filter)
     {
@@ -515,9 +510,9 @@
      *
      * Ported from Perl's Net::LDAP::Util escape_filter_value
      *
+     * @param string $string
+     * @return string
      * @author Andreas Gohr
-     * @param  string $string
-     * @return string
      */
     protected function filterEscape($string)
     {
@@ -634,7 +629,6 @@
     /**
      * Wraps around ldap_search, ldap_list or ldap_read depending on $scope
      *
-     * @author Andreas Gohr <andi@splitbrain.org>
      * @param resource $link_identifier
      * @param string $base_dn
      * @param string $filter
@@ -643,6 +637,7 @@
      * @param int $attrsonly
      * @param int $sizelimit
      * @return resource
+     * @author Andreas Gohr <andi@splitbrain.org>
      */
     protected function ldapSearch(
         $link_identifier,
@@ -652,7 +647,8 @@
         $attributes = null,
         $attrsonly = 0,
         $sizelimit = 0
-    ) {
+    )
+    {
         if (is_null($attributes)) $attributes = array();
 
         if ($scope == 'base') {
