<?php
<<<<<<< HEAD
$meta['server']      = array('string');
$meta['port']        = array('numeric');
$meta['usertree']    = array('string');
$meta['grouptree']   = array('string');
$meta['userfilter']  = array('string');
$meta['groupfilter'] = array('string');
$meta['version']     = array('numeric');
$meta['starttls']    = array('onoff');
$meta['referrals']   = array('onoff');
$meta['deref']       = array('multichoice','_choices' => array(0,1,2,3));
$meta['binddn']      = array('string');
$meta['bindpw']      = array('password');
=======
$meta['server']      = array('string','_caution' => 'danger');
$meta['port']        = array('numeric','_caution' => 'danger');
$meta['usertree']    = array('string','_caution' => 'danger');
$meta['grouptree']   = array('string','_caution' => 'danger');
$meta['userfilter']  = array('string','_caution' => 'danger');
$meta['groupfilter'] = array('string','_caution' => 'danger');
$meta['version']     = array('numeric','_caution' => 'danger');
$meta['starttls']    = array('onoff','_caution' => 'danger');
$meta['referrals']   = array('onoff','_caution' => 'danger');
$meta['deref']       = array('multichoice','_choices' => array(0,1,2,3),'_caution' => 'danger');
$meta['binddn']      = array('string','_caution' => 'danger');
$meta['bindpw']      = array('password','_caution' => 'danger');
>>>>>>> 75cf672f
//$meta['mapping']['name']  unsupported in config manager
//$meta['mapping']['grps']  unsupported in config manager
$meta['userscope']   = array('multichoice','_choices' => array('sub','one','base'),'_caution' => 'danger');
$meta['groupscope']  = array('multichoice','_choices' => array('sub','one','base'),'_caution' => 'danger');
$meta['groupkey']    = array('string','_caution' => 'danger');
$meta['debug']       = array('onoff','_caution' => 'security');<|MERGE_RESOLUTION|>--- conflicted
+++ resolved
@@ -1,18 +1,4 @@
 <?php
-<<<<<<< HEAD
-$meta['server']      = array('string');
-$meta['port']        = array('numeric');
-$meta['usertree']    = array('string');
-$meta['grouptree']   = array('string');
-$meta['userfilter']  = array('string');
-$meta['groupfilter'] = array('string');
-$meta['version']     = array('numeric');
-$meta['starttls']    = array('onoff');
-$meta['referrals']   = array('onoff');
-$meta['deref']       = array('multichoice','_choices' => array(0,1,2,3));
-$meta['binddn']      = array('string');
-$meta['bindpw']      = array('password');
-=======
 $meta['server']      = array('string','_caution' => 'danger');
 $meta['port']        = array('numeric','_caution' => 'danger');
 $meta['usertree']    = array('string','_caution' => 'danger');
@@ -25,7 +11,6 @@
 $meta['deref']       = array('multichoice','_choices' => array(0,1,2,3),'_caution' => 'danger');
 $meta['binddn']      = array('string','_caution' => 'danger');
 $meta['bindpw']      = array('password','_caution' => 'danger');
->>>>>>> 75cf672f
 //$meta['mapping']['name']  unsupported in config manager
 //$meta['mapping']['grps']  unsupported in config manager
 $meta['userscope']   = array('multichoice','_choices' => array('sub','one','base'),'_caution' => 'danger');
