/**
 * Functions for text editing (toolbar stuff)
 *
 * @todo most of the stuff in here should be revamped and then moved to toolbar.js
 * @author Andreas Gohr <andi@splitbrain.org>
 */

/**
 * Creates a toolbar button through the DOM
 *
 * Style the buttons through the toolbutton class
 *
 * @author Andreas Gohr <andi@splitbrain.org>
 * @author Michal Rezler <m.rezler@centrum.cz> 
 */
function createToolButton(icon,label,key,id,classname){
    var $ = jQuery;
    var btn = $('<button>');
    var ico = $('<img />');

    // preapare the basic button stuff
    btn.attr('class', 'toolbutton');
    if(classname){
        btn.attr('class', 'toolbutton '+classname);
    }
    
    btn.attr('title', label);
    if(key){
        btn.attr('title', label + ' ['+key.toUpperCase()+']')
            .attr('accessKey', key);    
    }

    // set IDs if given
    if(id){
        btn.attr('id', id);
        ico.attr('id', id+'_ico');
    }

    // create the icon and add it to the button
    if(icon.substr(0,1) == '/'){
        ico.attr('src', icon);
    }else{
        ico.attr('src', DOKU_BASE+'lib/images/toolbar/'+icon);
    }
    btn.append(ico);
                     
    // we have to return a javascript object (for compatibility reasons)                             
    return btn[0];
}

/**
 * Creates a picker window for inserting text
 *
 * The given list can be an associative array with text,icon pairs
 * or a simple list of text. Style the picker window through the picker
 * class or the picker buttons with the pickerbutton class. Picker
 * windows are appended to the body and created invisible.
 *
 * @param  string id    the ID to assign to the picker
 * @param  array  props the properties for the picker
 * @param  string edid  the ID of the textarea
 * @rteurn DOMobject    the created picker
 * @author Andreas Gohr <andi@splitbrain.org>
 */
function createPicker(id,props,edid){
    var icobase = props['icobase'];
    var list = props['list'];
    var $ = jQuery;

    // create the wrapping div
    var picker = $('<div></div>');
    
    var className = 'picker';
    if(props['class']){
        className += ' '+props['class'];
    }
    
    picker.attr('class', className)
        .attr('id', id)
        .css('position', 'absolute')
        .css('marginLeft', '-10000px') // no display:none, to keep access keys working
        .css('marginTop', '-10000px');

    for(var key in list){
        if (!list.hasOwnProperty(key)) continue;

        if(isNaN(key)){
            // associative array -> treat as image/value pairs
            var btn = $('<button>');
            btn.attr('class', 'pickerbutton')
                .attr('title', key);
            
            var ico = $('<img>');
            if (list[key].substr(0,1) == '/') {
                var src = list[key];
            } else {
                var src = DOKU_BASE+'lib/images/'+icobase+'/'+list[key];
            }
            
            ico.attr('src', src);
            btn.append(ico);
            
            btn.bind('click', bind(pickerInsert, key, edid));
            picker.append(btn);
        }else if (typeof (list[key]) == 'string'){
            // a list of text -> treat as text picker
            var btn = $('<button>');
            btn.attr('class', 'pickerbutton')
                .attr('title', list[key]);
            
            var txt = $(document.createTextNode(list[key]));
            btn.append(txt);
            
            btn.bind('click', bind(pickerInsert, list[key], edid));
            
            picker.append(btn);
        }else{
            // a list of lists -> treat it as subtoolbar
            initToolbar(picker,edid,list);
            break; // all buttons handled already
        }

    }
    var body = $('body');
    body.append(picker);
    
    // we have to return a javascript object (for compatibility reasons)
    return picker[0];
}

/**
 * Called by picker buttons to insert Text and close the picker again
 *
 * @author Andreas Gohr <andi@splitbrain.org>
 */
function pickerInsert(text,edid){
    insertAtCarret(edid,text);
    pickerClose();
}

/**
 * Add button action for signature button
 *
 * @param  DOMElement btn   Button element to add the action to
 * @param  array      props Associative array of button properties
 * @param  string     edid  ID of the editor textarea
 * @return boolean    If button should be appended
 * @author Gabriel Birke <birke@d-scribe.de>
 */
function addBtnActionSignature(btn, props, edid) {
    if(typeof(SIG) != 'undefined' && SIG != ''){
        btn.bind('click', bind(insertAtCarret,edid,SIG));
        return true;
    }
    return false;
}

/**
 * Make intended formattings easier to handle
 *
 * Listens to all key inputs and handle indentions
 * of lists and code blocks
 *
 * Currently handles space, backspce and enter presses
 *
 * @author Andreas Gohr <andi@splitbrain.org>
 * @fixme handle tabs
 */
function keyHandler(e){
    if(e.keyCode != 13 &&
       e.keyCode != 8  &&
       e.keyCode != 32) return;
    var field     = e.target;
    var selection = getSelection(field);
    if(selection.getLength()) return; //there was text selected, keep standard behavior
    var search    = "\n"+field.value.substr(0,selection.start);
    var linestart = Math.max(search.lastIndexOf("\n"),
                             search.lastIndexOf("\r")); //IE workaround
    search = search.substr(linestart);


    if(e.keyCode == 13){ // Enter
        // keep current indention for lists and code
        var match = search.match(/(\n  +([\*-] ?)?)/);
        if(match){
            var scroll = field.scrollHeight;
            var match2 = search.match(/^\n  +[\*-]\s*$/);
            // Cancel list if the last item is empty (i. e. two times enter)
            if (match2 && field.value.substr(selection.start).match(/^($|\r?\n)/)) {
                field.value = field.value.substr(0, linestart) + "\n" +
                              field.value.substr(selection.start);
                selection.start = linestart + 1;
                selection.end = linestart + 1;
                setSelection(selection);
            } else {
                insertAtCarret(field.id,match[1]);
            }
            field.scrollTop += (field.scrollHeight - scroll);
            e.preventDefault(); // prevent enter key
            return false;
        }
    }else if(e.keyCode == 8){ // Backspace
        // unindent lists
        var match = search.match(/(\n  +)([*-] ?)$/);
        if(match){
            var spaces = match[1].length-1;

            if(spaces > 3){ // unindent one level
                field.value = field.value.substr(0,linestart)+
                              field.value.substr(linestart+2);
                selection.start = selection.start - 2;
                selection.end   = selection.start;
            }else{ // delete list point
                field.value = field.value.substr(0,linestart)+
                              field.value.substr(selection.start);
                selection.start = linestart;
                selection.end   = linestart;
            }
            setSelection(selection);
            e.preventDefault(); // prevent backspace
            return false;
        }
    }else if(e.keyCode == 32){ // Space
        // intend list item
        var match = search.match(/(\n  +)([*-] )$/);
        if(match){
            field.value = field.value.substr(0,linestart)+'  '+
                          field.value.substr(linestart);
            selection.start = selection.start + 2;
            selection.end   = selection.start;
            setSelection(selection);
            e.preventDefault(); // prevent space
            return false;
        }
    }
}

/**
 * Determine the current section level while editing
 *
 * @author Andreas Gohr <gohr@cosmocode.de>
 */
function currentHeadlineLevel(textboxId){
    var field     = $(textboxId);
    var selection = getSelection(field);
    var search    = "\n"+field.value.substr(0,selection.start);
    var lasthl    = search.lastIndexOf("\n==");
    if(lasthl == -1 && field.form.prefix){
        // we need to look in prefix context
        search = field.form.prefix.value;
        lasthl    = search.lastIndexOf("\n==");
    }
    search    = search.substr(lasthl+1,6);

    if(search == '======') return 1;
    if(search.substr(0,5) == '=====') return 2;
    if(search.substr(0,4) == '====') return 3;
    if(search.substr(0,3) == '===') return 4;
    if(search.substr(0,2) == '==') return 5;

    return 0;
}


/**
 * global var used for not saved yet warning
 */
window.textChanged = false;

/**
 * Delete the draft before leaving the page
 */
function deleteDraft() {
    if (is_opera) return;
    if (window.keepDraft) return;

    // remove a possibly saved draft using ajax
    var dwform = jQuery('#dw__editform');
    if(dwform.length != 0) {
    
        jQuery.post(
            DOKU_BASE + 'lib/exe/ajax.php',
            {
                call: 'draftdel',
                id: jQuery('#dw__editform input[name=id]').val()
            }
        );
    }
}

/**
 * Activate "not saved" dialog, add draft deletion to page unload,
 * add handlers to monitor changes
 *
 * Sets focus to the editbox as well
 */
<<<<<<< HEAD
addInitEvent(function (){
    var editform = $('dw__editform');
    if (!editform) return;

    var edit_text   = $('wiki__text');
    if(edit_text) {
        if(edit_text.readOnly) return;

        // set focus and place cursor at the start
        var sel = getSelection(edit_text);
        sel.start = 0;
        sel.end   = 0;
        setSelection(sel);
        edit_text.focus();
    }

    var checkfunc = function(){
        window.textChanged = true; //global var
=======
addInitEvent(function () {
    var $ = jQuery;            
    var editform = $('#dw__editform');
    if (editform.length == 0) return;

    var edit_text = $('#wiki__text');
    if (edit_text.length > 0) {        
        if(edit_text.attr('readOnly')) return;
        
        // in Firefox, keypress doesn't send the correct keycodes,
        // in Opera, the default of keydown can't be prevented
        if (is_opera) {
            edit_text.keypress(keyHandler);
        } else {
            edit_text.keydown(keyHandler);
        }
                              
        // set focus
        edit_text.focus();
    }
                                      
    var checkfunc = function() {
        textChanged = true; //global var
>>>>>>> 61a2640a
        summaryCheck();
    };                              
    
    editform.change(checkfunc);         
    editform.keydown(checkfunc);

    window.onbeforeunload = function(){
        if(window.textChanged) {
            return LANG.notsavedyet;
        }
    };
    window.onunload = deleteDraft;

    // reset change memory var on submit
<<<<<<< HEAD
    addEvent($('edbtn__save'), 'click', function(){
        window.onbeforeunload = '';
        window.textChanged = false;
    });
    addEvent($('edbtn__preview'), 'click', function(){
        window.onbeforeunload = '';
        window.textChanged = false;
        window.keepDraft = true; // needed to keep draft on page unload
    });

    var summary = $('edit__summary');
    addEvent(summary, 'change', summaryCheck);
    addEvent(summary, 'keyup', summaryCheck);
    if (window.textChanged) summaryCheck();
=======
    $('#edbtn__save').click(
        function() {
            textChanged = false;
        }
    );
    $('#edbtn__preview').click(
        function() {
            textChanged = false;
            window.keepDraft = true; // needed to keep draft on page unload
        }
    );

    var summary = $('#edit__summary');
    summary.change(summaryCheck);
    summary.keyup(summaryCheck);
    
    if (textChanged) summaryCheck();
>>>>>>> 61a2640a
});

/**
 * Checks if a summary was entered - if not the style is changed
 *
 * @author Andreas Gohr <andi@splitbrain.org>
 */
function summaryCheck(){
    var sum = jQuery('#edit__summary');

    if (sum.val() === '') {
        sum.attr('class', 'missing');
    } else{
        sum.attr('class', 'edit');
    }
}<|MERGE_RESOLUTION|>--- conflicted
+++ resolved
@@ -11,7 +11,7 @@
  * Style the buttons through the toolbutton class
  *
  * @author Andreas Gohr <andi@splitbrain.org>
- * @author Michal Rezler <m.rezler@centrum.cz> 
+ * @author Michal Rezler <m.rezler@centrum.cz>
  */
 function createToolButton(icon,label,key,id,classname){
     var $ = jQuery;
@@ -23,11 +23,11 @@
     if(classname){
         btn.attr('class', 'toolbutton '+classname);
     }
-    
+
     btn.attr('title', label);
     if(key){
         btn.attr('title', label + ' ['+key.toUpperCase()+']')
-            .attr('accessKey', key);    
+            .attr('accessKey', key);
     }
 
     // set IDs if given
@@ -43,8 +43,8 @@
         ico.attr('src', DOKU_BASE+'lib/images/toolbar/'+icon);
     }
     btn.append(ico);
-                     
-    // we have to return a javascript object (for compatibility reasons)                             
+
+    // we have to return a javascript object (for compatibility reasons)
     return btn[0];
 }
 
@@ -69,12 +69,12 @@
 
     // create the wrapping div
     var picker = $('<div></div>');
-    
+
     var className = 'picker';
     if(props['class']){
         className += ' '+props['class'];
     }
-    
+
     picker.attr('class', className)
         .attr('id', id)
         .css('position', 'absolute')
@@ -89,17 +89,17 @@
             var btn = $('<button>');
             btn.attr('class', 'pickerbutton')
                 .attr('title', key);
-            
+
             var ico = $('<img>');
             if (list[key].substr(0,1) == '/') {
                 var src = list[key];
             } else {
                 var src = DOKU_BASE+'lib/images/'+icobase+'/'+list[key];
             }
-            
+
             ico.attr('src', src);
             btn.append(ico);
-            
+
             btn.bind('click', bind(pickerInsert, key, edid));
             picker.append(btn);
         }else if (typeof (list[key]) == 'string'){
@@ -107,12 +107,12 @@
             var btn = $('<button>');
             btn.attr('class', 'pickerbutton')
                 .attr('title', list[key]);
-            
+
             var txt = $(document.createTextNode(list[key]));
             btn.append(txt);
-            
+
             btn.bind('click', bind(pickerInsert, list[key], edid));
-            
+
             picker.append(btn);
         }else{
             // a list of lists -> treat it as subtoolbar
@@ -123,7 +123,7 @@
     }
     var body = $('body');
     body.append(picker);
-    
+
     // we have to return a javascript object (for compatibility reasons)
     return picker[0];
 }
@@ -277,7 +277,7 @@
     // remove a possibly saved draft using ajax
     var dwform = jQuery('#dw__editform');
     if(dwform.length != 0) {
-    
+
         jQuery.post(
             DOKU_BASE + 'lib/exe/ajax.php',
             {
@@ -294,35 +294,15 @@
  *
  * Sets focus to the editbox as well
  */
-<<<<<<< HEAD
-addInitEvent(function (){
-    var editform = $('dw__editform');
-    if (!editform) return;
-
-    var edit_text   = $('wiki__text');
-    if(edit_text) {
-        if(edit_text.readOnly) return;
-
-        // set focus and place cursor at the start
-        var sel = getSelection(edit_text);
-        sel.start = 0;
-        sel.end   = 0;
-        setSelection(sel);
-        edit_text.focus();
-    }
-
-    var checkfunc = function(){
-        window.textChanged = true; //global var
-=======
 addInitEvent(function () {
-    var $ = jQuery;            
+    var $ = jQuery;
     var editform = $('#dw__editform');
     if (editform.length == 0) return;
 
     var edit_text = $('#wiki__text');
-    if (edit_text.length > 0) {        
+    if (edit_text.length > 0) {
         if(edit_text.attr('readOnly')) return;
-        
+
         // in Firefox, keypress doesn't send the correct keycodes,
         // in Opera, the default of keydown can't be prevented
         if (is_opera) {
@@ -330,18 +310,21 @@
         } else {
             edit_text.keydown(keyHandler);
         }
-                              
-        // set focus
+
+        // set focus and place cursor at the start
+        var sel = getSelection(edit_text.get(0));
+        sel.start = 0;
+        sel.end   = 0;
+        setSelection(sel);
         edit_text.focus();
     }
-                                      
+
     var checkfunc = function() {
         textChanged = true; //global var
->>>>>>> 61a2640a
         summaryCheck();
-    };                              
-    
-    editform.change(checkfunc);         
+    };
+
+    editform.change(checkfunc);
     editform.keydown(checkfunc);
 
     window.onbeforeunload = function(){
@@ -352,29 +335,15 @@
     window.onunload = deleteDraft;
 
     // reset change memory var on submit
-<<<<<<< HEAD
-    addEvent($('edbtn__save'), 'click', function(){
-        window.onbeforeunload = '';
-        window.textChanged = false;
-    });
-    addEvent($('edbtn__preview'), 'click', function(){
-        window.onbeforeunload = '';
-        window.textChanged = false;
-        window.keepDraft = true; // needed to keep draft on page unload
-    });
-
-    var summary = $('edit__summary');
-    addEvent(summary, 'change', summaryCheck);
-    addEvent(summary, 'keyup', summaryCheck);
-    if (window.textChanged) summaryCheck();
-=======
     $('#edbtn__save').click(
         function() {
+            window.onbeforeunload = '';
             textChanged = false;
         }
     );
     $('#edbtn__preview').click(
         function() {
+            window.onbeforeunload = '';
             textChanged = false;
             window.keepDraft = true; // needed to keep draft on page unload
         }
@@ -383,9 +352,8 @@
     var summary = $('#edit__summary');
     summary.change(summaryCheck);
     summary.keyup(summaryCheck);
-    
+
     if (textChanged) summaryCheck();
->>>>>>> 61a2640a
 });
 
 /**
