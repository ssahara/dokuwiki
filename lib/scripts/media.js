/*jslint white: true, onevar: true, undef: true, nomen: true, eqeqeq: true, plusplus: true, bitwise: true, regexp: false, strict: true, newcap: true, immed: true, sloppy: true, browser: true */
/*global jQuery, DOKU_BASE, LANG, bind, DokuCookie, opener, confirm*/

/**
 * JavaScript functionality for the media management popup
 *
 * @author Andreas Gohr <andi@splitbrain.org>
 * @author Pierre Spring <pierre.spring@caillou.ch>
 */
<<<<<<< HEAD
(function ($) {
    var toggle, list, prepare_content, insert, confirmattach, attachoptions, initpopup, updatehide, setalign, setsize, inSet, outSet, media_manager, hasFlash, form_params, list_view, details, update_content;

    var media_manager = {
        keepopen: false,
        hide: false,
        align: false,
        popup: false,
        display: false,
        link: false,
        size: false,
        ext: false,
    };




    /**
     * build the popup window
     *
     * @author Dominik Eckelmann <eckelmann@cosmocode.de>
     */
    initpopup = function() {
        var popup;

        popup = document.createElement('div');
        popup.setAttribute('id','media__popup');
        popup.style.display = "none";

        var root = document.getElementById('media__manager');
        if (root === null) return;
        root.appendChild(popup);

        var headline    = document.createElement('h1');
        headline.innerHTML = LANG.mediatitle;
        var headlineimg = document.createElement('img');
        headlineimg.src = DOKU_BASE + 'lib/images/close.png';
        headlineimg.id  = 'media__closeimg';
        $(headlineimg).click(function () {$(popup).hide()});
        headline.insertBefore(headlineimg, headline.firstChild);
        popup.appendChild(headline);
        $(popup).draggable({handle: headline});

        // link
        var linkp = document.createElement('p');

        linkp.id = "media__linkstyle";
        if (media_manager.display == "2") {
            linkp.style.display = "none";
        }

        var linkl = document.createElement('label');
        linkl.innerHTML = LANG.mediatarget;
        linkp.appendChild(linkl);

        var linkbtns = ['lnk', 'direct', 'nolnk', 'displaylnk'];
        for (var i = 0 ; i < linkbtns.length ; ++i) {
            var linkbtn = document.createElement('button');
            linkbtn.className = 'button';
            linkbtn.id    = "media__linkbtn" + (i+1);
            linkbtn.title = LANG['media' + linkbtns[i]];
            linkbtn.style.borderStyle = 'outset';
            $(linkbtn).click(function (event) { return setlink(event,this); });

            var linkimg = document.createElement('img');
            linkimg.src = DOKU_BASE + 'lib/images/media_link_' + linkbtns[i] + '.png';
=======
>>>>>>> 0cacf91f

var dw_mediamanager = {
    keepopen: false,
    hide: false,
    popup: false,
    display: false,
    ext: false,
    $popup: null,

    // Image insertion opts
    align: false,
    link: false,
    size: false,
    forbidden_opts: {},

    init: function () {
        var $content, $tree;
        $content = jQuery('#media__content');
        $tree    = jQuery('#media__tree');

        dw_mediamanager.prepare_content($content);

        dw_mediamanager.attachoptions();
        dw_mediamanager.initpopup();

        // add the action to autofill the "upload as" field
        $content.delegate('#upload__file', 'change', dw_mediamanager.suggest)
                // Attach the image selector action to all links
                .delegate('a.select', 'click', dw_mediamanager.select)
                // Attach deletion confirmation dialog to the delete buttons
                .delegate('#media__content a.btn_media_delete', 'click',
                          dw_mediamanager.confirmattach);

        $tree.dw_tree({toggle_selector: 'img',
                       load_data: function (show_sublist, $clicky) {
                           // get the enclosed link (is always the first one)
                           var $link = $clicky.siblings('a').first();

                           jQuery.post(
                               DOKU_BASE + 'lib/exe/ajax.php',
                               $link[0].search.substr(1) + '&call=medians',
                               show_sublist,
                               'html'
                           );

                           $clicky.attr('src', DOKU_BASE + 'lib/images/minus.gif');
                       },

                       close: function ($clicky) {
                           $clicky.attr('src',
                                        DOKU_BASE + 'lib/images/plus.gif');
                       }});
        $tree.delegate('a', 'click', dw_mediamanager.list);
    },

    /**
     * build the popup window
     *
     * @author Dominik Eckelmann <eckelmann@cosmocode.de>
     */
    initpopup: function () {
        var opts, $insp, $insbtn;

        dw_mediamanager.$popup = jQuery(document.createElement('div'))
                 .attr('id', 'media__popup_content')
                 .dialog({autoOpen: false, width: 280, modal: true,
                          draggable: true, title: LANG.mediatitle,
                          resizable: false});

        opts = [{id: 'link', label: LANG.mediatarget,
                 btns: ['lnk', 'direct', 'nolnk', 'displaylnk']},
                {id: 'align', label: LANG.mediaalign,
                 btns: ['noalign', 'left', 'center', 'right']},
                {id: 'size', label: LANG.mediasize,
                 btns: ['small', 'medium', 'large', 'original']}
               ];

        jQuery.each(opts, function (_, opt) {
            var $p, $l;
            $p = jQuery(document.createElement('p'))
                 .attr('id', 'media__' + opt.id);

            if (dw_mediamanager.display === "2") {
                $p.hide();
            }

            $l = jQuery(document.createElement('label'))
                 .text(opt.label);
            $p.append($l);

            jQuery.each(opt.btns, function (i, text) {
                var $btn, $img;
                $btn = jQuery(document.createElement('button'))
                       .addClass('button')
                       .attr('id', "media__" + opt.id + "btn" + (i + 1))
                       .attr('title', LANG['media' + text])
                       .click(bind(dw_mediamanager.setOpt, opt.id));

                $img = jQuery(document.createElement('img'))
                       .attr('src', DOKU_BASE + 'lib/images/media_' +
                                    opt.id + '_' + text + '.png');

                $btn.append($img);
                $p.append($btn);
            });

            dw_mediamanager.$popup.append($p);
        });

        // insert button
        $insp = jQuery(document.createElement('p'))
                .addClass('btnlbl');
        dw_mediamanager.$popup.append($insp);

        $insbtn = jQuery(document.createElement('input'))
                  .attr('id', 'media__sendbtn')
                  .attr('type', 'button')
                  .addClass('button')
                  .val(LANG.mediainsert);
        $insp.append($insbtn);
    },

    /**
     * Insert the clicked image into the opener's textarea
     *
     * @author Andreas Gohr <andi@splitbrain.org>
     * @author Dominik Eckelmann <eckelmann@cosmocode.de>
     * @author Pierre Spring <pierre.spring@caillou.ch>
     */
    insert: function () {
        var opts, alignleft, alignright, edid, s;

        // set syntax options
        dw_mediamanager.$popup.dialog('close');

        opts = '';
        alignleft = '';
        alignright = '';

        if ({img: 1, swf: 1}[dw_mediamanager.ext] === 1) {

            if (dw_mediamanager.link === '4') {
                    opts = '?linkonly';
            } else {

                if (dw_mediamanager.link === "3" && dw_mediamanager.ext === 'img') {
                    opts = '?nolink';
                } else if (dw_mediamanager.link === "2" && dw_mediamanager.ext === 'img') {
                    opts = '?direct';
                }

                s = parseInt(dw_mediamanager.size, 10);

                if (s && s >= 1 && s < 4) {
                    opts += (opts.length)?'&':'?';
                    opts += dw_mediamanager.size + '00';
                    if (dw_mediamanager.ext === 'swf') {
                        switch (s) {
                        case 1:
                            opts += 'x62';
                            break;
                        case 2:
                            opts += 'x123';
                            break;
                        case 3:
                            opts += 'x185';
                            break;
                        }
                    }
                }
                alignleft = dw_mediamanager.align === '2' ? '' : ' ';
                alignright = dw_mediamanager.align === '4' ? '' : ' ';
            }
        }
        edid = String.prototype.match.call(document.location, /&edid=([^&]+)/);
        opener.insertTags(edid ? edid[1] : 'wiki__text',
                          '{{'+alignleft+id+opts+alignright+'|','}}','');

        if(!dw_mediamanager.keepopen) {
            window.close();
        }
        opener.focus();
        return false;
    },

    /**
     * Prefills the wikiname.
     *
     * @author Andreas Gohr <andi@splitbrain.org>
     */
    suggest: function(){
        var $file, $name, text;

        $file = jQuery(this);
        $name = jQuery('#upload__name');
        if(!$file.length || !$name.length) {
            return;
        }

        text = $file.val();
        text = text.substr(text.lastIndexOf('/')+1);
        text = text.substr(text.lastIndexOf('\\')+1);
        $name.val(text);
    },

    /**
     * list the content of a namespace using AJAX
     *
     * @author Andreas Gohr <andi@splitbrain.org>
     * @author Pierre Spring <pierre.spring@caillou.ch>
     */
<<<<<<< HEAD
    list = function (event) {
        var $link, $content, params;
        $link = jQuery(this);
=======
    list: function (event) {
        var $link, $content;
>>>>>>> 0cacf91f

        event.preventDefault();

        jQuery('div.success, div.info, div.error, div.notify').remove();

<<<<<<< HEAD
        if (document.getElementById('media__content')) {
            //popup
            $content = jQuery('#media__content');
            $content.html('<img src="' + DOKU_BASE + 'lib/images/loading.gif" alt="..." class="load" />');

        } else {
            //fullscreen media manager
            $content = jQuery('#mediamanager__layout_list');

            if ($link.hasClass('idx_dir')) {
                //changing namespace
                jQuery('#mediamanager__layout_detail').empty();
                jQuery('#media__tree .selected').each(function(){
                    $(this).removeClass('selected');
                });
                $link.addClass('selected');
            }

            jQuery('.scroll-container', $content).html('<img src="' + DOKU_BASE + 'lib/images/loading.gif" alt="..." class="load" />');
        }

        params = '';

        if ($link[0].search) {
            params = $link[0].search.substr(1)+'&call=medialist';
        } else if ($link[0].action) {
            params = form_params($link)+'&call=medialist';
        }

        // fetch the subtree
        update_content($content, params);

    };

     /**
     * Returns form parameters
     *
     * @author Kate Arzamastseva <pshns@ukr.net>
     */
    form_params = function ($form) {
        var elements = $form.serialize();
        var action = '';
        var i = $form[0].action.indexOf('?');
        if (i >= 0) action = $form[0].action.substr(i+1);
        return elements+'&'+action;
    };

     /**
     * Changes view of media files list
     *
     * @author Kate Arzamastseva <pshns@ukr.net>
     */
    list_view  = function (event) {
        var $link, $content;
        $link = jQuery(this);

        event.preventDefault();

        $content = jQuery('#mediamanager__file_list');
        if ($link.hasClass('mediamanager-link-thumbnails')) {
            $content.removeClass('mediamanager-list');
            $content.addClass('mediamanager-thumbs');
        } else if ($link.hasClass('mediamanager-link-list')) {
            $content.removeClass('mediamanager-thumbs');
            $content.addClass('mediamanager-list');
        }
    };

     /**
     * Lists the content of the right column (image details) using AJAX
     *
     * @author Kate Arzamastseva <pshns@ukr.net>
     */
    details = function (event) {
        var $link, $content, params, update_list;
        $link = jQuery(this);

        event.preventDefault();

        jQuery('div.success, div.info, div.error, div.notify').remove();

        if ($link[0].id == 'mediamanager__btn_delete' && !confirm(LANG['del_confirm'])) return false;
        if ($link[0].id == 'mediamanager__btn_restore' && !confirm(LANG['restore_confirm'])) return false;

        $content = $('#mediamanager__layout_detail');
        jQuery('.scroll-container', $content).html('<img src="' + DOKU_BASE + 'lib/images/loading.gif" alt="..." class="load" />');

        params = '';

        if ($link[0].search) {
            params = $link[0].search.substr(1)+'&call=mediadetails';
        } else {
            params = form_params($link)+'&call=mediadetails';
        }

        update_content($content, params);

        update_list = ($link[0].id == 'mediamanager__btn_delete' || $link[0].id == 'mediamanager__btn_restore');
        if (update_list) {
            var $link1, $content1, params1;
            $link1 = jQuery('a.files');
            params1 = $link1[0].search.substr(1)+'&call=medialist';
            $content1 = jQuery('#mediamanager__layout_list');
            jQuery('.scroll-container', $content1).html('<img src="' + DOKU_BASE + 'lib/images/loading.gif" alt="..." class="load" />');

            update_content($content1, params1);
        }
    };

    update_content = function ($content, params) {
        jQuery.post(
            DOKU_BASE + 'lib/exe/ajax.php',
            params,
            function (data) {
                content.html(data);
            },
            'html'
        );
    };

    prepare_content = function (content) {
=======
        $link = jQuery(this);
        $content = jQuery('#media__content');
        $content.html('<img src="' + DOKU_BASE + 'lib/images/loading.gif" alt="..." class="load" />');

        // fetch the subtree
        jQuery.post(
            DOKU_BASE + 'lib/exe/ajax.php',
            $link[0].search.substr(1)+'&call=medialist',
            function (data) {
                $content.html(data);
                dw_mediamanager.prepare_content($content);
                dw_mediamanager.updatehide();
            },
            'html'
        );
    },

    prepare_content: function ($content) {
>>>>>>> 0cacf91f
        // hide syntax example
        $content.find('div.example:visible').hide();
        dw_mediamanager.initFlashUpload();
    },

    /**
     * shows the popup for a image link
     */
    select: function(event){
        var $link, id, dot, ext;

        event.preventDefault();

        $link = jQuery(this);
        id = $link.attr('name').substr(2);

        if(!opener){
            // if we don't run in popup display example
            // the id's are a bit wierd and jQuery('#ex_wiki_dokuwiki-128.png')
            // will not be found by Sizzle (the CSS Selector Engine
            // used by jQuery), hence the document.getElementById() call
            jQuery(document.getElementById('ex_'+id.replace(/:/g,'_').replace(/^_/,''))).dw_toggle();
            return;
        }

        dw_mediamanager.ext = false;
        dot = id.lastIndexOf(".");

        if (-1 === dot) {
            dw_mediamanager.insert(id);
            return;
        }

        ext = id.substr(dot);

        if ({'.jpg':1, '.jpeg':1, '.png':1, '.gif':1, '.swf':1}[ext] !== 1) {
            dw_mediamanager.insert(id);
            return;
        }

        // remove old callback from the insert button and set the new one.
        jQuery('#media__sendbtn').unbind().click(bind(dw_mediamanager.insert, id));

        dw_mediamanager.unforbid('ext');
        if (ext === '.swf') {
            dw_mediamanager.ext = 'swf';
            dw_mediamanager.forbid('ext', {link: ['1', '2'],
                                           size: ['4']});
        } else {
            dw_mediamanager.ext = 'img';
        }

        // Set to defaults
        dw_mediamanager.setOpt('link');
        dw_mediamanager.setOpt('align');
        dw_mediamanager.setOpt('size');

        // toggle buttons for detail and linked image, original size
        jQuery('#media__linkbtn1, #media__linkbtn2, #media__sizebtn4')
            .toggle(dw_mediamanager.ext === 'img');

        dw_mediamanager.$popup.dialog('open');

        jQuery('#media__sendbtn').focus();
    },

    /**
     * Deletion confirmation dialog to the delete buttons.
     *
     * @author Michael Klier <chi@chimeric.de>
     * @author Pierre Spring <pierre.spring@caillou.ch>
     */
    confirmattach: function(e){
        if(!confirm(LANG.del_confirm + "\n" + jQuery(this).attr('title'))) {
            e.preventDefault();
        }
    },

    /**
     * Creates checkboxes for additional options
     *
     * @author Andreas Gohr <andi@splitbrain.org>
     * @author Pierre Spring <pierre.spring@caillou.ch>
     */
    attachoptions: function(){
        var $obj, opts;

        $obj = jQuery('#media__opts');
        if($obj.length === 0) {
            return;
        }

        opts = [];
        // keep open
        if(opener){
            opts.push(['keepopen', 'keepopen']);
        }
        opts.push(['hide', 'hidedetails']);

        jQuery.each(opts,
                    function(_, opt) {
                        var $box, $lbl;
                        $box = jQuery(document.createElement('input'))
                                 .attr('type', 'checkbox')
                                 .attr('id', 'media__' + opt[0])
                                 .click(bind(dw_mediamanager.toggleOption,
                                             opt[0]));

                        if(DokuCookie.getValue(opt[0])){
                            $box.prop('checked', true);
                            dw_mediamanager[opt[0]] = true;
                        }

                        $lbl = jQuery(document.createElement('label'))
                                 .attr('for', 'media__' + opt[0])
                                 .text(LANG[opt[1]]);

                        $obj.append($box, $lbl, document.createElement('br'));
                    });

        dw_mediamanager.updatehide();
    },

    /**
     * Generalized toggler
     *
     * @author Pierre Spring <pierre.spring@caillou.ch>
     */
    toggleOption: function (variable) {
        if (jQuery(this).prop('checked')) {
            DokuCookie.setValue(variable, 1);
            dw_mediamanager[variable] = true;
        } else {
            DokuCookie.setValue(variable, '');
            dw_mediamanager[variable] = false;
        }
        if (variable === 'hide') {
            dw_mediamanager.updatehide();
        }
    },

    initFlashUpload: function () {
        var $oform, $oflash;
        if(!hasFlash(8)) {
            return;
        }

        $oform  = jQuery('#dw__upload');
        $oflash = jQuery('#dw__flashupload');

        if(!$oform.length || !$oflash.length) {
            return;
        }

        jQuery(document.createElement('img'))
            .attr('src', DOKU_BASE+'lib/images/multiupload.png')
            .attr('title', LANG.mu_btn)
            .attr('alt', LANG.mu_btn)
            .css('cursor', 'pointer')
            .click(
                function () {
                    $oform.hide();
                    $oflash.show();
                }
            )
            .appendTo($oform);
    },

    /**
     * Sets the visibility of the image details accordingly to the
     * chosen hide state
     *
     * @author Andreas Gohr <andi@splitbrain.org>
     */
    updatehide: function(){
        jQuery('#media__content div.detail').dw_toggle(!dw_mediamanager.hide);
    },

    /**
     * set media insertion option
     *
     * @author Dominik Eckelmann <eckelmann@cosmocode.de>
     */
    setOpt: function(opt, e){
        var val, i;
        if (typeof e !== 'undefined') {
            val = this.id.substring(this.id.length - 1);
        } else {
            val = dw_mediamanager.getOpt(opt);
        }

        if (val === false) {
            DokuCookie.setValue(opt,'');
            dw_mediamanager[opt] = false;
            return;
        }

        if (opt === 'link') {
            if (val !== '4' && dw_mediamanager.link === '4') {
                dw_mediamanager.unforbid('linkonly');
                dw_mediamanager.setOpt('align');
                dw_mediamanager.setOpt('size');
            } else if (val === '4') {
                dw_mediamanager.forbid('linkonly', {align: false, size: false});
            }

            jQuery("#media__size, #media__align").dw_toggle(val !== '4');
        }

        DokuCookie.setValue(opt, val);
        dw_mediamanager[opt] = val;

        for (i = 1; i <= 4; i++) {
            jQuery("#media__" + opt + "btn" + i).removeClass('selected');
        }
        jQuery('#media__' + opt + 'btn' + val).addClass('selected');
    },

    unforbid: function (group) {
        delete dw_mediamanager.forbidden_opts[group];
    },

    forbid: function (group, forbids) {
        dw_mediamanager.forbidden_opts[group] = forbids;
    },

    allowedOpt: function (opt, val) {
        var ret = true;
        jQuery.each(dw_mediamanager.forbidden_opts,
                    function (_, forbids) {
                        ret = forbids[opt] !== false &&
                              jQuery.inArray(val, forbids[opt]) === -1;
                        return ret;
                    });
        return ret;
    },

    getOpt: function (opt) {
        var allowed = bind(dw_mediamanager.allowedOpt, opt);

        // Current value
        if (dw_mediamanager[opt] !== false && allowed(dw_mediamanager[opt]) {
            return dw_mediamanager[opt];
        }

<<<<<<< HEAD
    $(function () {
        var $content = jQuery('#media__content');
        prepare_content($content);
=======
        // From cookie
        if (DokuCookie.getValue(opt) && allowed(DokuCookie.getValue(opt))) {
            return DokuCookie.getValue(opt);
        }
>>>>>>> 0cacf91f

        // size default
        if (opt === 'size' && allowed('2')) {
            return '2';
        }

<<<<<<< HEAD
        // add the action to autofill the "upload as" field
        $content.delegate('#upload__file', 'change', suggest)
            // Attach the image selector action to all links
            .delegate('a.select', 'click', select)
            // Attach deletion confirmation dialog to the delete buttons
            .delegate('#media__content a.btn_media_delete', 'click', confirmattach);
=======
        // Whatever is allowed, and be it false
        return jQuery.grep(['1', '2', '3', '4'], allowed)[0] || false;
    }
};

// moved from helpers.js temporarily here
/**
 * Very simplistic Flash plugin check, probably works for Flash 8 and higher only
 *
 */
function hasFlash(version){
    var ver = 0, axo;
    try{
        if(navigator.plugins !== null && navigator.plugins.length > 0){
           ver = navigator.plugins["Shockwave Flash"].description.split(' ')[2].split('.')[0];
        }else{
           axo = new ActiveXObject("ShockwaveFlash.ShockwaveFlash");
           ver = axo.GetVariable("$version").split(' ')[1].split(',')[0];
        }
    }catch(e){ }
>>>>>>> 0cacf91f

    return ver >= version;
}

<<<<<<< HEAD
        jQuery('#media__tree').delegate('img', 'click', toggle)
            .delegate('a', 'click', list);

        jQuery('#mediamanager__layout_list').delegate('#mediamanager__tabs_files a', 'click', list)
            .delegate('#mediamanager__tabs_list a', 'click', list_view)
            .delegate('#mediamanager__file_list a', 'click', details)
            .delegate('#dw__mediasearch', 'submit', list);

        jQuery('#mediamanager__layout_detail').delegate('#mediamanager__tabs_details a', 'click', details)
            .delegate('#mediamanager__btn_update', 'submit', list)
            .delegate('#page__revisions', 'submit', details)
            .delegate('#page__revisions a', 'click', details)
            .delegate('#mediamanager__save_meta', 'submit', details)
            .delegate('#mediamanager__btn_delete', 'submit', details)
            .delegate('#mediamanager__btn_restore', 'submit', details);
    });
}(jQuery));
=======
jQuery(dw_mediamanager.init);
>>>>>>> 0cacf91f
<|MERGE_RESOLUTION|>--- conflicted
+++ resolved
@@ -7,75 +7,6 @@
  * @author Andreas Gohr <andi@splitbrain.org>
  * @author Pierre Spring <pierre.spring@caillou.ch>
  */
-<<<<<<< HEAD
-(function ($) {
-    var toggle, list, prepare_content, insert, confirmattach, attachoptions, initpopup, updatehide, setalign, setsize, inSet, outSet, media_manager, hasFlash, form_params, list_view, details, update_content;
-
-    var media_manager = {
-        keepopen: false,
-        hide: false,
-        align: false,
-        popup: false,
-        display: false,
-        link: false,
-        size: false,
-        ext: false,
-    };
-
-
-
-
-    /**
-     * build the popup window
-     *
-     * @author Dominik Eckelmann <eckelmann@cosmocode.de>
-     */
-    initpopup = function() {
-        var popup;
-
-        popup = document.createElement('div');
-        popup.setAttribute('id','media__popup');
-        popup.style.display = "none";
-
-        var root = document.getElementById('media__manager');
-        if (root === null) return;
-        root.appendChild(popup);
-
-        var headline    = document.createElement('h1');
-        headline.innerHTML = LANG.mediatitle;
-        var headlineimg = document.createElement('img');
-        headlineimg.src = DOKU_BASE + 'lib/images/close.png';
-        headlineimg.id  = 'media__closeimg';
-        $(headlineimg).click(function () {$(popup).hide()});
-        headline.insertBefore(headlineimg, headline.firstChild);
-        popup.appendChild(headline);
-        $(popup).draggable({handle: headline});
-
-        // link
-        var linkp = document.createElement('p');
-
-        linkp.id = "media__linkstyle";
-        if (media_manager.display == "2") {
-            linkp.style.display = "none";
-        }
-
-        var linkl = document.createElement('label');
-        linkl.innerHTML = LANG.mediatarget;
-        linkp.appendChild(linkl);
-
-        var linkbtns = ['lnk', 'direct', 'nolnk', 'displaylnk'];
-        for (var i = 0 ; i < linkbtns.length ; ++i) {
-            var linkbtn = document.createElement('button');
-            linkbtn.className = 'button';
-            linkbtn.id    = "media__linkbtn" + (i+1);
-            linkbtn.title = LANG['media' + linkbtns[i]];
-            linkbtn.style.borderStyle = 'outset';
-            $(linkbtn).click(function (event) { return setlink(event,this); });
-
-            var linkimg = document.createElement('img');
-            linkimg.src = DOKU_BASE + 'lib/images/media_link_' + linkbtns[i] + '.png';
-=======
->>>>>>> 0cacf91f
 
 var dw_mediamanager = {
     keepopen: false,
@@ -129,6 +60,20 @@
                                         DOKU_BASE + 'lib/images/plus.gif');
                        }});
         $tree.delegate('a', 'click', dw_mediamanager.list);
+
+        jQuery('#mediamanager__layout_list').delegate('#mediamanager__tabs_files a', 'click', dw_mediamanager.list)
+            .delegate('#mediamanager__tabs_list a', 'click', dw_mediamanager.list_view)
+            .delegate('#mediamanager__file_list a', 'click', dw_mediamanager.details)
+            .delegate('#dw__mediasearch', 'submit', dw_mediamanager.list);
+
+        jQuery('#mediamanager__layout_detail').delegate('#mediamanager__tabs_details a', 'click', dw_mediamanager.details)
+            .delegate('#mediamanager__btn_update', 'submit', dw_mediamanager.list)
+            .delegate('#page__revisions', 'submit', dw_mediamanager.details)
+            .delegate('#page__revisions a', 'click', dw_mediamanager.details)
+            .delegate('#mediamanager__save_meta', 'submit', dw_mediamanager.details)
+            .delegate('#mediamanager__btn_delete', 'submit', dw_mediamanager.details)
+            .delegate('#mediamanager__btn_restore', 'submit', dw_mediamanager.details);
+
     },
 
     /**
@@ -287,20 +232,14 @@
      * @author Andreas Gohr <andi@splitbrain.org>
      * @author Pierre Spring <pierre.spring@caillou.ch>
      */
-<<<<<<< HEAD
-    list = function (event) {
+    list: function (event) {
         var $link, $content, params;
         $link = jQuery(this);
-=======
-    list: function (event) {
-        var $link, $content;
->>>>>>> 0cacf91f
 
         event.preventDefault();
 
         jQuery('div.success, div.info, div.error, div.notify').remove();
 
-<<<<<<< HEAD
         if (document.getElementById('media__content')) {
             //popup
             $content = jQuery('#media__content');
@@ -327,11 +266,11 @@
         if ($link[0].search) {
             params = $link[0].search.substr(1)+'&call=medialist';
         } else if ($link[0].action) {
-            params = form_params($link)+'&call=medialist';
+            params = dw_mediamanager.form_params($link)+'&call=medialist';
         }
 
         // fetch the subtree
-        update_content($content, params);
+        dw_mediamanager.update_content($content, params);
 
     };
 
@@ -340,20 +279,20 @@
      *
      * @author Kate Arzamastseva <pshns@ukr.net>
      */
-    form_params = function ($form) {
+    form_params: function ($form) {
         var elements = $form.serialize();
         var action = '';
         var i = $form[0].action.indexOf('?');
         if (i >= 0) action = $form[0].action.substr(i+1);
         return elements+'&'+action;
-    };
+    },
 
      /**
      * Changes view of media files list
      *
      * @author Kate Arzamastseva <pshns@ukr.net>
      */
-    list_view  = function (event) {
+    list_view: function (event) {
         var $link, $content;
         $link = jQuery(this);
 
@@ -367,14 +306,14 @@
             $content.removeClass('mediamanager-thumbs');
             $content.addClass('mediamanager-list');
         }
-    };
+    },
 
      /**
      * Lists the content of the right column (image details) using AJAX
      *
      * @author Kate Arzamastseva <pshns@ukr.net>
      */
-    details = function (event) {
+    details: function (event) {
         var $link, $content, params, update_list;
         $link = jQuery(this);
 
@@ -393,10 +332,10 @@
         if ($link[0].search) {
             params = $link[0].search.substr(1)+'&call=mediadetails';
         } else {
-            params = form_params($link)+'&call=mediadetails';
-        }
-
-        update_content($content, params);
+            params = dw_mediamanager.form_params($link)+'&call=mediadetails';
+        }
+
+        dw_mediamanager.update_content($content, params);
 
         update_list = ($link[0].id == 'mediamanager__btn_delete' || $link[0].id == 'mediamanager__btn_restore');
         if (update_list) {
@@ -406,33 +345,16 @@
             $content1 = jQuery('#mediamanager__layout_list');
             jQuery('.scroll-container', $content1).html('<img src="' + DOKU_BASE + 'lib/images/loading.gif" alt="..." class="load" />');
 
-            update_content($content1, params1);
-        }
-    };
-
-    update_content = function ($content, params) {
+            dw_mediamanager.update_content($content1, params1);
+        }
+    },
+
+    update_content: function ($content, params) {
         jQuery.post(
             DOKU_BASE + 'lib/exe/ajax.php',
             params,
             function (data) {
                 content.html(data);
-            },
-            'html'
-        );
-    };
-
-    prepare_content = function (content) {
-=======
-        $link = jQuery(this);
-        $content = jQuery('#media__content');
-        $content.html('<img src="' + DOKU_BASE + 'lib/images/loading.gif" alt="..." class="load" />');
-
-        // fetch the subtree
-        jQuery.post(
-            DOKU_BASE + 'lib/exe/ajax.php',
-            $link[0].search.substr(1)+'&call=medialist',
-            function (data) {
-                $content.html(data);
                 dw_mediamanager.prepare_content($content);
                 dw_mediamanager.updatehide();
             },
@@ -441,7 +363,6 @@
     },
 
     prepare_content: function ($content) {
->>>>>>> 0cacf91f
         // hide syntax example
         $content.find('div.example:visible').hide();
         dw_mediamanager.initFlashUpload();
@@ -687,30 +608,16 @@
             return dw_mediamanager[opt];
         }
 
-<<<<<<< HEAD
-    $(function () {
-        var $content = jQuery('#media__content');
-        prepare_content($content);
-=======
         // From cookie
         if (DokuCookie.getValue(opt) && allowed(DokuCookie.getValue(opt))) {
             return DokuCookie.getValue(opt);
         }
->>>>>>> 0cacf91f
 
         // size default
         if (opt === 'size' && allowed('2')) {
             return '2';
         }
 
-<<<<<<< HEAD
-        // add the action to autofill the "upload as" field
-        $content.delegate('#upload__file', 'change', suggest)
-            // Attach the image selector action to all links
-            .delegate('a.select', 'click', select)
-            // Attach deletion confirmation dialog to the delete buttons
-            .delegate('#media__content a.btn_media_delete', 'click', confirmattach);
-=======
         // Whatever is allowed, and be it false
         return jQuery.grep(['1', '2', '3', '4'], allowed)[0] || false;
     }
@@ -731,29 +638,8 @@
            ver = axo.GetVariable("$version").split(' ')[1].split(',')[0];
         }
     }catch(e){ }
->>>>>>> 0cacf91f
 
     return ver >= version;
 }
 
-<<<<<<< HEAD
-        jQuery('#media__tree').delegate('img', 'click', toggle)
-            .delegate('a', 'click', list);
-
-        jQuery('#mediamanager__layout_list').delegate('#mediamanager__tabs_files a', 'click', list)
-            .delegate('#mediamanager__tabs_list a', 'click', list_view)
-            .delegate('#mediamanager__file_list a', 'click', details)
-            .delegate('#dw__mediasearch', 'submit', list);
-
-        jQuery('#mediamanager__layout_detail').delegate('#mediamanager__tabs_details a', 'click', details)
-            .delegate('#mediamanager__btn_update', 'submit', list)
-            .delegate('#page__revisions', 'submit', details)
-            .delegate('#page__revisions a', 'click', details)
-            .delegate('#mediamanager__save_meta', 'submit', details)
-            .delegate('#mediamanager__btn_delete', 'submit', details)
-            .delegate('#mediamanager__btn_restore', 'submit', details);
-    });
-}(jQuery));
-=======
-jQuery(dw_mediamanager.init);
->>>>>>> 0cacf91f
+jQuery(dw_mediamanager.init);