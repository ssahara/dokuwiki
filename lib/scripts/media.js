<<<<<<< HEAD
 lib/scripts/media.js/*jslint white: true, onevar: true, undef: true, nomen: true, eqeqeq: true, plusplus: true, bitwise: true, regexp: false, strict: true, newcap: true, immed: true */
=======
/*jslint white: true, onevar: true, undef: true, nomen: true, eqeqeq: true, plusplus: true, bitwise: true, regexp: false, strict: true, newcap: true, immed: true */
>>>>>>> 9a5b2366
/*global jQuery, window, DOKU_BASE*/
"use strict";

// TODO
// * fix the css to have pointers on the +/- images in the tree when JS is enabled
// * fix the css to have pointers on a.select when JS is enabled
// * remame all the variables starting with $ once the port is over

/**
 * JavaScript functionality for the media management popup
 *
 * @author Andreas Gohr <andi@splitbrain.org>
 * @author Pierre Spring <pierre.spring@caillou.ch>
 */
(function ($) {
    var toggle, list, prepare_content, insert, confirmattach, attachoptions, initpopup;
    
    /**
     * build the popup window
     *
     * @author Dominik Eckelmann <eckelmann@cosmocode.de>
     */
    initpopup = function() {
        var popup;
        
        popup = document.createElement('div');
        popup.setAttribute('id','media__popup');
        
        var root = document.getElementById('media__manager');
        if (root == null) return;
        root.appendChild(popup);

        var headline    = document.createElement('h1');
        headline.innerHTML = LANG.mediatitle;
        var headlineimg = document.createElement('img');
        headlineimg.src = DOKU_BASE + 'lib/images/close.png';
        headlineimg.id  = 'media__closeimg';
        $(headlineimg).click(function () {$(popup).hide()});
        headline.insertBefore(headlineimg, headline.firstChild);
        popup.appendChild(headline);
        drag.attach(popup,headline); // Pierre: TODO

        // link

        var linkp = document.createElement('p');

        linkp.id = "media__linkstyle";
        if (media_manager.display == "2") {
            linkp.style.display = "none";
        }

        var linkl = document.createElement('label');
        linkl.innerHTML = LANG.mediatarget;
        linkp.appendChild(linkl);

        var linkbtns = ['lnk', 'direct', 'nolnk', 'displaylnk'];
        for (var i = 0 ; i < linkbtns.length ; ++i) {
            var linkbtn = document.createElement('button');
            linkbtn.className = 'button';
            linkbtn.value = i + 1;
            linkbtn.id    = "media__linkbtn" + (i + 1);
            linkbtn.title = LANG['media' + linkbtns[i]];
            linkbtn.style.borderStyle = 'outset';
            $(linkbtn).click(function (event) { return media_manager.setlink(event,this); });

            var linkimg = document.createElement('img');
            linkimg.src = DOKU_BASE + 'lib/images/media_link_' + linkbtns[i] + '.png';

            linkbtn.appendChild(linkimg);
            linkp.appendChild(linkbtn);
        }

        popup.appendChild(linkp);

        // align

        var alignp    = document.createElement('p');
        var alignl    = document.createElement('label');

        alignp.appendChild(alignl);
        alignp.id = 'media__align';
        if (media_manager.display == "2") {
            alignp.style.display = "none";
        }
        alignl.innerHTML = LANG['mediaalign'];

        var alignbtns = ['noalign', 'left', 'center', 'right'];
        for (var n = 0 ; n < alignbtns.length ; ++n) {
            var alignbtn = document.createElement('button');
            var alignimg = document.createElement('img');
            alignimg.src = DOKU_BASE + 'lib/images/media_align_' + alignbtns[n] + '.png';

            alignbtn.id    = "media__alignbtn" + n;
            alignbtn.value = n;
            alignbtn.title = LANG['media' + alignbtns[n]];
            alignbtn.className = 'button';
            alignbtn.appendChild(alignimg);
            alignbtn.style.borderStyle = 'outset';
            $(alignbtn).click(function (event) { return media_manager.setalign(event,this); });

            alignp.appendChild(alignbtn);
        }

        popup.appendChild(alignp);

        // size

        var sizep    = document.createElement('p');
        var sizel    = document.createElement('label');

        sizep.id = 'media__size';
        if (media_manager.display == "2") {
            sizep.style.display = "none";
        }
        sizep.appendChild(sizel);
        sizel.innerHTML = LANG['mediasize'];

        var sizebtns = ['small', 'medium', 'large', 'original'];
        for (var size = 0 ; size < sizebtns.length ; ++size) {
            var sizebtn = document.createElement('button');
            var sizeimg = document.createElement('img');

            sizep.appendChild(sizebtn);
            sizeimg.src = DOKU_BASE + 'lib/images/media_size_' + sizebtns[size] + '.png';

            sizebtn.className = 'button';
            sizebtn.appendChild(sizeimg);
            sizebtn.value = size + 1;
            sizebtn.id    = 'media__sizebtn' + (size + 1);
            sizebtn.title = LANG['media' + sizebtns[size]];
            sizebtn.style.borderStyle = 'outset';
            $(sizebtn).click(function (event) { return media_manager.setsize(event,this); });
        }

        popup.appendChild(sizep);

        // send and close button

        var btnp = document.createElement('p');
        popup.appendChild(btnp);
        btnp.setAttribute('class','btnlbl');

<<<<<<< HEAD
=======
        var cls = document.createElement('input');
        cls.type  = 'button';
        cls.setAttribute('class','button');
        cls.value = LANG['mediaclose'];
        btnp.appendChild(cls);

        $(cls).click(function () {$(popup).hide();});
>>>>>>> 9a5b2366

        var btn  = document.createElement('input');
        btn.type = 'button';
        btn.id   = 'media__sendbtn';
        btn.setAttribute('class','button');
        btn.value = LANG['mediainsert'];
        btnp.appendChild(btn);
    };

    /**
     * Insert the clicked image into the opener's textarea
     *
     * @author Andreas Gohr <andi@splitbrain.org>
     * @author Dominik Eckelmann <eckelmann@cosmocode.de>
     * @author Pierre Spring <pierre.spring@caillou.ch>
     */
    insert = function (id) {
        var opts, optsstart, alignleft, alignright;

        // set syntax options
        $('#media__popup').hide();

        opts = '';
        optsstart = '';
        alignleft = '';
        alignright = '';

        if (media_manager.ext == 'img' || media_manager.ext == 'swf') {

            if (media_manager.link == '4') {
                    opts = '?linkonly';
            } else {

                if (media_manager.link == "3" && media_manager.ext == 'img') {
                    opts = '?nolink';
                    optsstart = true;
                } else if (media_manager.link == "2" && media_manager.ext == 'img') {
                    opts = '?direct';
                    optsstart = true;
                }

                var s = parseInt(media_manager.size);

                if (s && s >= 1) {
                    opts += (optsstart)?'&':'?';
                    if (s=="1") {
                        opts += '100';
                        if (media_manager.ext == 'swf') {
                            opts += 'x62';
                        }
                    } else if (s=="2") {
                        opts += '200';
                        if (media_manager.ext == 'swf') {
                            opts += 'x123';
                        }
                    } else if (s=="3"){
                        opts += '300';
                        if (media_manager.ext == 'swf') {
                            opts += 'x185';
                        }
                    }
                }
                if (media_manager.align == '1') {
                    alignleft = '';
                    alignright = ' ';
                }
                if (media_manager.align == '2') {
                    alignleft = ' ';
                    alignright = ' ';
                }
                if (media_manager.align == '3') {
                    alignleft = ' ';
                    alignright = '';
                }
            }
        }
        opener.insertTags('wiki__text','{{'+alignleft+id+opts+alignright+'|','}}','');

        if(!media_manager.keepopen) window.close();
        opener.focus();
        return false;
    };

    /**
     * Prefills the wikiname.
     *
     * @author Andreas Gohr <andi@splitbrain.org>
     */
    suggest = function(){
        var file, name, text;

        file = $(this);
        name = $('#upload__name');
        if(!file.size() || !name.size()) return;

        text = file.val();
        text = text.substr(text.lastIndexOf('/')+1);
        text = text.substr(text.lastIndexOf('\\')+1);
        name.val(text);
    };

    /**
     * Open or close a subtree using AJAX
     *
     * @author Andreas Gohr <andi@splitbrain.org>
     * @author Pierre Spring <pierre.spring@caillou.ch>
     */
    toggle = function (event) {
        var clicky, listitem, sublist, link, ul;

        event.preventDefault(); // TODO: really here?

        var clicky = $(this);
        var listitem = clicky.parent();

        // if already open, close by removing the sublist
        sublist = listitem.find('ul').first();
        if(sublist.size()){
            sublist.remove(); // TODO: really? we could just hide it, right?
            clicky.attr('src', DOKU_BASE + 'lib/images/plus.gif');
            return;
        }

        // get the enclosed link (is always the first one)
        link = listitem.find('a').first();

        //prepare the new ul
        ul = $('<ul/>');

        //fixme add classname here

        $.post(
            DOKU_BASE + 'lib/exe/ajax.php',
            link.attr('search').substr(1) + '&call=medians',
            function (data) {
                ul.html(data)
                listitem.append(ul);
            },
            'html'
        );

        clicky.attr('src', DOKU_BASE + 'lib/images/minus.gif');
    };

    /**
     * list the content of a namespace using AJAX
     *
     * @author Andreas Gohr <andi@splitbrain.org>
     * @author Pierre Spring <pierre.spring@caillou.ch>
     */
    list = function (event) {
        var link, content;
        link = $(this);

        event.preventDefault();

        cleanMsgArea();
        content = $('#media__content');
        content.html('<img src="' + DOKU_BASE + 'lib/images/loading.gif" alt="..." class="load" />');

        // fetch the subtree
        $.post(
            DOKU_BASE + 'lib/exe/ajax.php',
            link.attr('search').substr(1)+'&call=medialist',
            function (data) {
                content.html(data);
                prepare_content(content);
                media_manager.updatehide();
            },
            'html'
        );

    };

    prepare_content = function (content) {
        // hide syntax example
        content.find('div.example:visible').hide();
        initFlashUpload();
    };

    /**
         * shows the popup for a image link
         */
        select = function(event){
            var link, id, dot, ext;

            event.preventDefault();

            link = $(this);
            id = link.attr('name').substr(2);

            if(!opener){
                // if we don't run in popup display example
                // the id's are a bit wired and $('#ex_wiki_dokuwiki-128.png') will not be found
                // by Sizzle (the CSS Selector Engine used by jQuery),
                // hence the document.getElementById() call
                $(document.getElementById('ex_'+id.replace(/:/g,'_').replace(/^_/,''))).toggle();
                return;
            }

            link = link[0];

            media_manager.ext = false;
            dot = id.lastIndexOf(".");

            if (-1 === dot) {
                insert(id);
                return;
            }

            ext = id.substr(dot);

            if (ext != '.jpg' && ext != '.jpeg' && ext != '.png' && ext != '.gif' && ext != '.swf') {
                insert(id);
                return;
            }

            // remove old callback from the insert button and set the new one.
            $('#media__sendbtn').unbind().click(function () {insert(id)});

            $('#media__popup').show()
                .css('left', event.pageX + 'px')
                .css('top', event.pageY + 'px');

            $('#media__popup button.button').each(function (index, element) { media_manager.outSet(element) } );


            if (ext == '.swf') {
                media_manager.ext = 'swf';

                // disable display buttons for detail and linked image
                $('#media__linkbtn1').hide();
                $('#media__linkbtn2').hide();

                // set the link button to default
                if (media_manager.link != false) {
                    if ( media_manager.link == '2' || media_manager.link == '1')  {
                        media_manager.inSet('media__linkbtn3');
                        media_manager.link = '3';
                        DokuCookie.setValue('link','3');
                    } else {
                        media_manager.inSet('media__linkbtn'+media_manager.link);
                    }
                } else if (DokuCookie.getValue('link')) {
                    if ( DokuCookie.getValue('link') == '2' ||  DokuCookie.getValue('link') == '1')  {
                        // this options are not availible
                        media_manager.inSet('media__linkbtn3');
                        media_manager.link = '3';
                        DokuCookie.setValue('link','3');
                    } else {
                        media_manager.inSet('media__linkbtn'+DokuCookie.getValue('link'));
                        media_manager.link = DokuCookie.getValue('link');
                    }
                } else {
                    // default case
                    media_manager.link = '3';
                    media_manager.inSet('media__linkbtn3');
                    DokuCookie.setValue('link','3');
                }

                // disable button for original size
                $('#media__sizebtn4').hide();

            } else {
                media_manager.ext = 'img';

                // ensure that the display buttons are there
                $('#media__linkbtn1').show();
                $('#media__linkbtn2').show();
                $('#media__sizebtn4').show();

                // set the link button to default
                if (DokuCookie.getValue('link')) {
                    media_manager.link = DokuCookie.getValue('link');
                }
                if (media_manager.link == false) {
                    // default case
                    media_manager.link = '1';
                    DokuCookie.setValue('link','1');
                }
                media_manager.inSet('media__linkbtn'+media_manager.link);
            }

            if (media_manager.link == '4') {
                media_manager.align = false;
                media_manager.size = false;
                $('#media__align').hide();
                $('#media__size').hide();
            } else {
                $('#media__align').show();
                $('#media__size').show();

                // set the align button to default
                if (media_manager.align != false) {
                    media_manager.inSet('media__alignbtn'+media_manager.align);
                } else if (DokuCookie.getValue('align')) {
                    media_manager.inSet('media__alignbtn'+DokuCookie.getValue('align'));
                    media_manager.align = DokuCookie.getValue('align');
                } else {
                    // default case
                    media_manager.align = '0';
                    media_manager.inSet('media__alignbtn0');
                    DokuCookie.setValue('align','0');
                }

                // set the size button to default
                if (DokuCookie.getValue('size')) {
                    media_manager.size = DokuCookie.getValue('size');
                }
                if (media_manager.size == false || (media_manager.size === '4' && ext === '.swf')) {
                    // default case
                    media_manager.size = '2';
                    DokuCookie.setValue('size','2');
                }
                media_manager.inSet('media__sizebtn'+media_manager.size);

                $('#media__sendbtn').focus();
            }

           return;
        };

    /**
     * Deletion confirmation dialog to the delete buttons.
     *
     * @author Michael Klier <chi@chimeric.de>
     * @author Pierre Spring <pierre.spring@caillou.ch>
     */
    confirmattach = function(e){
        if(!confirm(LANG['del_confirm'] + "\n" + jQuery(this).attr('title'))) {
            e.preventDefault();
        }
    };

    /**
     * Creates checkboxes for additional options
     *
     * @author Andreas Gohr <andi@splitbrain.org>
     * @author Pierre Spring <pierre.spring@caillou.ch>
     */
    attachoptions = function(){
        obj = $('#media__opts')[0]
        if(!obj) return;

        // keep open
        if(opener){
            var kobox  = document.createElement('input');
            kobox.type = 'checkbox';
            kobox.id   = 'media__keepopen';
            if(DokuCookie.getValue('keepopen')){
                kobox.checked  = true;
                kobox.defaultChecked = true; //IE wants this
                media_manager.keepopen = true;
            }
            
            $(kobox).click(
                function () {
                    toggleOption(this, 'keepopen');
                }
            );
            
            var kolbl  = document.createElement('label');
            kolbl.htmlFor   = 'media__keepopen';
            kolbl.innerHTML = LANG['keepopen'];

            var kobr = document.createElement('br');

            obj.appendChild(kobox);
            obj.appendChild(kolbl);
            obj.appendChild(kobr);
        }

        // hide details
        var hdbox  = document.createElement('input');
        hdbox.type = 'checkbox';
        hdbox.id   = 'media__hide';
        if(DokuCookie.getValue('hide')){
            hdbox.checked = true;
            hdbox.defaultChecked = true; //IE wants this
            media_manager.hide    = true;
        }
        $(hdbox).click(
            function () {
                toggleOption(this, 'hide');
                media_manager.updatehide();
            }
        );

        var hdlbl  = document.createElement('label');
        hdlbl.htmlFor   = 'media__hide';
        hdlbl.innerHTML = LANG['hidedetails'];

        var hdbr = document.createElement('br');

        obj.appendChild(hdbox);
        obj.appendChild(hdlbl);
        obj.appendChild(hdbr);
        media_manager.updatehide();
    },

    /**
     * Generalized toggler
     *
     * @author Pierre Spring <pierre.spring@caillou.ch>
     */    
    toggleOption = function (checkbox, variable) {
        if (checkbox.checked) {
            DokuCookie.setValue(variable, 1);
            media_manager[variable] = true;
        } else {
            DokuCookie.setValue(variable, '');
            media_manager[variable] = false;
        }
    }

    initFlashUpload = function () {
        var oform, oflash, title;
        if(!hasFlash(8)) return;
        
        oform  = $('#dw__upload');
        oflash = $('#dw__flashupload');
        
        if(!oform.size() || !oflash.size()) return;
        
        title = LANG['mu_btn'];

        $('<img/>').attr('src', DOKU_BASE+'lib/images/multiupload.png')
            .attr('title', title)
            .attr('alt', title)
            .css('cursor', 'pointer')
            .click(
                function () {
                    oform.hide();
                    oflash.show();
                }
            )
            .appendTo(oform);
    };

    $(function () {
        var content = $('#media__content');
        prepare_content(content);

        attachoptions();
        initpopup();

        // add the action to autofill the "upload as" field
        content.delegate('#upload__file', 'change', suggest)
            // Attach the image selector action to all links
            .delegate('a.select', 'click', select)
            // Attach deletion confirmation dialog to the delete buttons
            .delegate('#media__content a.btn_media_delete', 'click', confirmattach);


        $('#media__tree').delegate('img', 'click', toggle)
            .delegate('a', 'click', list);
    });
}(jQuery));

var media_manager = {
    keepopen: false,
    hide: false,
    align: false,
    popup: false,
    display: false,
    link: false,
    size: false,
    ext: false,

    /**
     * Sets the visibility of the image details accordingly to the
     * chosen hide state
     *
     * @author Andreas Gohr <andi@splitbrain.org>
     */
    updatehide: function(){
        var obj = $('media__content');
        if(!obj) return;
        var details = getElementsByClass('detail',obj,'div');
        for(var i=0; i<details.length; i++){
            if(media_manager.hide){
                details[i].style.display = 'none';
            }else{
                details[i].style.display = '';
            }
        }
    },

    /**
     * set the align
     *
     * @author Dominik Eckelmann <eckelmann@cosmocode.de>
     */
    setalign: function(event,cb){
        if(cb.value){
            DokuCookie.setValue('align',cb.value);
            media_manager.align = cb.value;
            media_manager.outSet("media__alignbtn0");
            media_manager.outSet("media__alignbtn1");
            media_manager.outSet("media__alignbtn2");
            media_manager.outSet("media__alignbtn3");
            media_manager.inSet("media__alignbtn"+cb.value);
        }else{
            DokuCookie.setValue('align','');
            media_manager.align = false;
        }
    },
    /**
     * set the link type
     *
     * @author Dominik Eckelmann <eckelmann@cosmocode.de>
     */
    setlink: function(event,cb){
        if(cb.value){
            DokuCookie.setValue('link',cb.value);
            media_manager.link = cb.value;
            media_manager.outSet("media__linkbtn1");
            media_manager.outSet("media__linkbtn2");
            media_manager.outSet("media__linkbtn3");
            media_manager.outSet("media__linkbtn4");
            media_manager.inSet("media__linkbtn"+cb.value);
            var size = document.getElementById("media__size");
            var align = document.getElementById("media__align");
            if (cb.value != '4') {
                size.style.display  = "block";
                align.style.display = "block";
            } else {
                size.style.display  = "none";
                align.style.display = "none";
            }
        }else{
            DokuCookie.setValue('link','');
            media_manager.link = false;
        }
    },

    /**
     * set the display type
     *
     * @author Dominik Eckelmann <eckelmann@cosmocode.de>
     */
    setdisplay: function(event,cb){
        if(cb.value){
            DokuCookie.setValue('display',cb.value);
            media_manager.display = cb.value;
            media_manager.outSet("media__displaybtn1");
            media_manager.outSet("media__displaybtn2");
            media_manager.inSet("media__displaybtn"+cb.value);

        }else{
            DokuCookie.setValue('display','');
            media_manager.align = false;
        }
    },

    /**
     * sets the border to outset
     */
    outSet: function(element) {
        if ('string' === typeof element) {
            element = '#' + element;
        }
        jQuery(element).css('border-style', 'outset');
    },

    /**
     * sets the border to inset
     */
    inSet: function(id) {
        var ele = document.getElementById(id);
        if (ele == null) return;
        ele.style.borderStyle = "inset";
    },

    /**
     * set the image size
     *
     * @author Dominik Eckelmann <eckelmann@cosmocode.de>
     */
    setsize: function(event,cb){
        if (cb.value) {
            DokuCookie.setValue('size',cb.value);
            media_manager.size = cb.value;
            for (var i = 1 ; i <= 4 ; ++i) {
                media_manager.outSet("media__sizebtn" + i);
            }
            media_manager.inSet("media__sizebtn"+cb.value);
        } else {
            DokuCookie.setValue('size','');
            media_manager.width = false;
        }
    }
};<|MERGE_RESOLUTION|>--- conflicted
+++ resolved
@@ -1,8 +1,4 @@
-<<<<<<< HEAD
- lib/scripts/media.js/*jslint white: true, onevar: true, undef: true, nomen: true, eqeqeq: true, plusplus: true, bitwise: true, regexp: false, strict: true, newcap: true, immed: true */
-=======
 /*jslint white: true, onevar: true, undef: true, nomen: true, eqeqeq: true, plusplus: true, bitwise: true, regexp: false, strict: true, newcap: true, immed: true */
->>>>>>> 9a5b2366
 /*global jQuery, window, DOKU_BASE*/
 "use strict";
 
@@ -144,17 +140,6 @@
         var btnp = document.createElement('p');
         popup.appendChild(btnp);
         btnp.setAttribute('class','btnlbl');
-
-<<<<<<< HEAD
-=======
-        var cls = document.createElement('input');
-        cls.type  = 'button';
-        cls.setAttribute('class','button');
-        cls.value = LANG['mediaclose'];
-        btnp.appendChild(cls);
-
-        $(cls).click(function () {$(popup).hide();});
->>>>>>> 9a5b2366
 
         var btn  = document.createElement('input');
         btn.type = 'button';
