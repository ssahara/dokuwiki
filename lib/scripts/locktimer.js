--- conflicted
+++ resolved
@@ -20,23 +20,11 @@
         this.draft = draft;
         this.lasttime = new Date();
 
-<<<<<<< HEAD
-        if(!$('dw__editform')) return;
-        locktimer.pageid = $('dw__editform').elements.id.value;
-        if(!locktimer.pageid) return;
-
-        // init ajax component
-        locktimer.sack = new sack(DOKU_BASE + 'lib/exe/ajax.php');
-        locktimer.sack.AjaxFailedAlert = '';
-        locktimer.sack.encodeURIString = false;
-        locktimer.sack.onCompletion = locktimer.refreshed;
-=======
         if(jQuery('#dw__editform').length == 0) return;
         this.pageid = jQuery('#dw__editform input[name=id]').val();
         if(!this.pageid) return;
-        
+
         if(jQuery('#wiki__text').attr('readonly')) return;
->>>>>>> 61a2640a
 
         // register refresh event
         jQuery('#dw__editform').keypress(
@@ -88,18 +76,18 @@
             params['id'] = locktimer.pageid;
 
             if(locktimer.draft && jQuery('#dw__editform textarea[name=wikitext]').length > 0){
-                params['prefix'] = jQuery('#dw__editform input[name=prefix]').val(); 
+                params['prefix'] = jQuery('#dw__editform input[name=prefix]').val();
                 params['wikitext'] = jQuery('#dw__editform textarea[name=wikitext]').val();
                 params['suffix'] = jQuery('#dw__editform input[name=suffix]').val();
                 if(jQuery('#dw__editform input[name=date]').length > 0) {
                     params['date'] = jQuery('#dw__editform input[name=id]').val();
                 }
             }
-            
+
             jQuery.post(
                 DOKU_BASE + 'lib/exe/ajax.php',
                 params,
-                function (data) { 	
+                function (data) {
                     locktimer.refreshed(data);
                 },
                 'html'
