<?php
/**
 * DokuWiki indexer
 *
 * @license    GPL 2 (http://www.gnu.org/licenses/gpl.html)
 * @author     Andreas Gohr <andi@splitbrain.org>
 */
if(!defined('DOKU_INC')) define('DOKU_INC',dirname(__FILE__).'/../../');
define('DOKU_DISABLE_GZIP_OUTPUT',1);
require_once(DOKU_INC.'inc/init.php');
session_write_close();  //close session
if(!defined('NL')) define('NL',"\n");

<<<<<<< HEAD
=======
// Version tag used to force rebuild on upgrade
define('INDEXER_VERSION', 3);

>>>>>>> 820923f1
// keep running after browser closes connection
@ignore_user_abort(true);

// check if user abort worked, if yes send output early
$defer = !@ignore_user_abort() || $conf['broken_iua'];
if(!$defer){
    sendGIF(); // send gif
}

$ID = cleanID($_REQUEST['id']);

// Catch any possible output (e.g. errors)
$output = isset($_REQUEST['debug']) && $conf['allowdebug'];
if(!$output) ob_start();

// run one of the jobs
$tmp = array(); // No event data
$evt = new Doku_Event('INDEXER_TASKS_RUN', $tmp);
if ($evt->advise_before()) {
  runIndexer() or
  runSitemapper() or
  sendDigest() or
  runTrimRecentChanges() or
  runTrimRecentChanges(true) or
  $evt->advise_after();
}
if($defer) sendGIF();

if(!$output) ob_end_clean();
exit;

// --------------------------------------------------------------------

/**
 * Trims the recent changes cache (or imports the old changelog) as needed.
 *
 * @param media_changes If the media changelog shall be trimmed instead of
 * the page changelog
 *
 * @author Ben Coburn <btcoburn@silicodon.net>
 */
function runTrimRecentChanges($media_changes = false) {
    global $conf;

    $fn = ($media_changes ? $conf['media_changelog'] : $conf['changelog']);

    // Trim the Recent Changes
    // Trims the recent changes cache to the last $conf['changes_days'] recent
    // changes or $conf['recent'] items, which ever is larger.
    // The trimming is only done once a day.
    if (@file_exists($fn) &&
        (@filemtime($fn.'.trimmed')+86400)<time() &&
        !@file_exists($fn.'_tmp')) {
            @touch($fn.'.trimmed');
            io_lock($fn);
            $lines = file($fn);
            if (count($lines)<=$conf['recent']) {
                // nothing to trim
                io_unlock($fn);
                return false;
            }

            io_saveFile($fn.'_tmp', '');          // presave tmp as 2nd lock
            $trim_time = time() - $conf['recent_days']*86400;
            $out_lines = array();

            for ($i=0; $i<count($lines); $i++) {
              $log = parseChangelogLine($lines[$i]);
              if ($log === false) continue;                      // discard junk
              if ($log['date'] < $trim_time) {
                $old_lines[$log['date'].".$i"] = $lines[$i];     // keep old lines for now (append .$i to prevent key collisions)
              } else {
                $out_lines[$log['date'].".$i"] = $lines[$i];     // definitely keep these lines
              }
            }

            if (count($lines)==count($out_lines)) {
              // nothing to trim
              @unlink($fn.'_tmp');
              io_unlock($fn);
              return false;
            }

            // sort the final result, it shouldn't be necessary,
            //   however the extra robustness in making the changelog cache self-correcting is worth it
            ksort($out_lines);
            $extra = $conf['recent'] - count($out_lines);        // do we need extra lines do bring us up to minimum
            if ($extra > 0) {
              ksort($old_lines);
              $out_lines = array_merge(array_slice($old_lines,-$extra),$out_lines);
            }

            // save trimmed changelog
            io_saveFile($fn.'_tmp', implode('', $out_lines));
            @unlink($fn);
            if (!rename($fn.'_tmp', $fn)) {
                // rename failed so try another way...
                io_unlock($fn);
                io_saveFile($fn, implode('', $out_lines));
                @unlink($fn.'_tmp');
            } else {
                io_unlock($fn);
            }
            return true;
    }

    // nothing done
    return false;
}

/**
 * Runs the indexer for the current page
 *
 * @author Andreas Gohr <andi@splitbrain.org>
 */
function runIndexer(){
    global $ID;
    global $conf;
    print "runIndexer(): started".NL;

    if(!$ID) return false;

    // do the work
    return idx_addPage($ID, true);
}

/**
 * Builds a Google Sitemap of all public pages known to the indexer
 *
 * The map is placed in the root directory named sitemap.xml.gz - This
 * file needs to be writable!
 *
 * @author Andreas Gohr
 * @link   https://www.google.com/webmasters/sitemaps/docs/en/about.html
 */
function runSitemapper(){
    print "runSitemapper(): started".NL;
    $result = Sitemapper::generate() && Sitemapper::pingSearchEngines();
    print 'runSitemapper(): finished'.NL;
    return $result;
}

/**
 * Send digest and list mails for all subscriptions which are in effect for the
 * current page
 *
 * @author Adrian Lang <lang@cosmocode.de>
 */
function sendDigest() {
    echo 'sendDigest(): start'.NL;
    global $ID;
    global $conf;
    if (!$conf['subscribers']) {
        return;
    }
    $subscriptions = subscription_find($ID, array('style' => '(digest|list)',
                                                  'escaped' => true));
    global $auth;
    global $lang;
    global $conf;
    global $USERINFO;

    // remember current user info
    $olduinfo = $USERINFO;
    $olduser  = $_SERVER['REMOTE_USER'];

    foreach($subscriptions as $id => $users) {
        if (!subscription_lock($id)) {
            continue;
        }
        foreach($users as $data) {
            list($user, $style, $lastupdate) = $data;
            $lastupdate = (int) $lastupdate;
            if ($lastupdate + $conf['subscribe_time'] > time()) {
                // Less than the configured time period passed since last
                // update.
                continue;
            }

            // Work as the user to make sure ACLs apply correctly
            $USERINFO = $auth->getUserData($user);
            $_SERVER['REMOTE_USER'] = $user;
            if ($USERINFO === false) {
                continue;
            }

            if (substr($id, -1, 1) === ':') {
                // The subscription target is a namespace
                $changes = getRecentsSince($lastupdate, null, getNS($id));
            } else {
                if(auth_quickaclcheck($id) < AUTH_READ) continue;

                $meta = p_get_metadata($id);
                $changes = array($meta['last_change']);
            }

            // Filter out pages only changed in small and own edits
            $change_ids = array();
            foreach($changes as $rev) {
                $n = 0;
                while (!is_null($rev) && $rev['date'] >= $lastupdate &&
                       ($_SERVER['REMOTE_USER'] === $rev['user'] ||
                        $rev['type'] === DOKU_CHANGE_TYPE_MINOR_EDIT)) {
                    $rev = getRevisions($rev['id'], $n++, 1);
                    $rev = (count($rev) > 0) ? $rev[0] : null;
                }

                if (!is_null($rev) && $rev['date'] >= $lastupdate) {
                    // Some change was not a minor one and not by myself
                    $change_ids[] = $rev['id'];
                }
            }

            if ($style === 'digest') {
                foreach($change_ids as $change_id) {
                    subscription_send_digest($USERINFO['mail'], $change_id,
                                             $lastupdate);
                }
            } elseif ($style === 'list') {
                subscription_send_list($USERINFO['mail'], $change_ids, $id);
            }
            // TODO: Handle duplicate subscriptions.

            // Update notification time.
            subscription_set($user, $id, $style, time(), true);
        }
        subscription_unlock($id);
    }

    // restore current user info
    $USERINFO = $olduinfo;
    $_SERVER['REMOTE_USER'] = $olduser;
}

/**
 * Just send a 1x1 pixel blank gif to the browser
 *
 * @author Andreas Gohr <andi@splitbrain.org>
 * @author Harry Fuecks <fuecks@gmail.com>
 */
function sendGIF(){
    if(isset($_REQUEST['debug'])){
        header('Content-Type: text/plain');
        return;
    }
    $img = base64_decode('R0lGODlhAQABAIAAAAAAAP///yH5BAEAAAEALAAAAAABAAEAAAIBTAA7');
    header('Content-Type: image/gif');
    header('Content-Length: '.strlen($img));
    header('Connection: Close');
    print $img;
    flush();
    // Browser should drop connection after this
    // Thinks it's got the whole image
}

//Setup VIM: ex: et ts=4 :
// No trailing PHP closing tag - no output please!
// See Note at http://www.php.net/manual/en/language.basic-syntax.instruction-separation.php<|MERGE_RESOLUTION|>--- conflicted
+++ resolved
@@ -11,12 +11,6 @@
 session_write_close();  //close session
 if(!defined('NL')) define('NL',"\n");
 
-<<<<<<< HEAD
-=======
-// Version tag used to force rebuild on upgrade
-define('INDEXER_VERSION', 3);
-
->>>>>>> 820923f1
 // keep running after browser closes connection
 @ignore_user_abort(true);
 
