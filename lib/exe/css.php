--- conflicted
+++ resolved
@@ -32,18 +32,12 @@
     global $config_cascade;
     global $INPUT;
 
-<<<<<<< HEAD
-    if (isset($_REQUEST['s']) && ($_REQUEST['s'] == 'feed')) {
+    if ($INPUT->str('s') == 'feed') {
         $mediatypes = array('feed');
         $type = 'feed';
     } else {
         $mediatypes = array('screen', 'all', 'print');
         $type = '';
-=======
-    $mediatype = 'screen';
-    if (in_array($INPUT->str('s'), array('all', 'print', 'feed'))) {
-        $mediatype = $INPUT->str('s');
->>>>>>> 36d61a2c
     }
 
     $tpl = trim(preg_replace('/[^\w-]+/','',$INPUT->str('t')));
