--- conflicted
+++ resolved
@@ -32,17 +32,6 @@
     global $config_cascade;
     global $INPUT;
 
-<<<<<<< HEAD
-    // decide from where to get the template
-    $tpl = trim(preg_replace('/[^\w-]+/','',$INPUT->str('t')));
-    if(!$tpl) $tpl = $conf['template'];
-
-    // load style.ini
-    $styleini = css_styleini($tpl, $INPUT->bool('preview'));
-    
-    // find mediatypes
-=======
->>>>>>> 6cb99746
     if ($INPUT->str('s') == 'feed') {
         $mediatypes = array('feed');
         $type = 'feed';
@@ -59,7 +48,7 @@
     $cache = new cache('styles'.$_SERVER['HTTP_HOST'].$_SERVER['SERVER_PORT'].$INPUT->int('preview').DOKU_BASE.$tpl.$type,'.css');
 
     // load styl.ini
-    $styleini = css_styleini($tpl);
+    $styleini = css_styleini($tpl, $INPUT->bool('preview'));
 
     // if old 'default' userstyle setting exists, make it 'screen' userstyle for backwards compatibility
     if (isset($config_cascade['userstyle']['default'])) {
