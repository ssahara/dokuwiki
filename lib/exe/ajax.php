--- conflicted
+++ resolved
@@ -18,252 +18,7 @@
 //call the requested function
 if($INPUT->has('call')) {
     $call = $INPUT->filter('utf8_stripspecials')->str('call');
-<<<<<<< HEAD
-} else {
-    exit;
-}
-$callfn = 'ajax_'.$call;
-
-if(function_exists($callfn)){
-    $callfn();
-}else{
-    $evt = new Doku_Event('AJAX_CALL_UNKNOWN', $call);
-    if ($evt->advise_before()) {
-        print "AJAX call '".hsc($call)."' unknown!\n";
-        exit;
-    }
-    $evt->advise_after();
-    unset($evt);
-}
-
-/**
- * Searches for matching pagenames
- *
- * @author Andreas Gohr <andi@splitbrain.org>
- */
-function ajax_qsearch(){
-    global $lang;
-    global $INPUT;
-
-    $maxnumbersuggestions = 50;
-
-    $query = $INPUT->post->str('q');
-    if(empty($query)) $query = $INPUT->get->str('q');
-    if(empty($query)) return;
-
-    $query = urldecode($query);
-
-    $data = ft_pageLookup($query, true, useHeading('navigation'));
-
-    if(!count($data)) return;
-
-    print '<strong>'.$lang['quickhits'].'</strong>';
-    print '<ul>';
-    $counter = 0;
-    foreach($data as $id => $title){
-        if (useHeading('navigation')) {
-            $name = $title;
-        } else {
-            $ns = getNS($id);
-            if($ns){
-                $name = noNS($id).' ('.$ns.')';
-            }else{
-                $name = $id;
-            }
-        }
-        echo '<li>' . html_wikilink(':'.$id,$name) . '</li>';
-
-        $counter ++;
-        if($counter > $maxnumbersuggestions) {
-            echo '<li>...</li>';
-            break;
-        }
-    }
-    print '</ul>';
-}
-
-/**
- * Support OpenSearch suggestions
- *
- * @link   http://www.opensearch.org/Specifications/OpenSearch/Extensions/Suggestions/1.0
- * @author Mike Frysinger <vapier@gentoo.org>
- */
-function ajax_suggestions() {
-    global $INPUT;
-
-    $query = cleanID($INPUT->post->str('q'));
-    if(empty($query)) $query = cleanID($INPUT->get->str('q'));
-    if(empty($query)) return;
-
-    $data = ft_pageLookup($query);
-    if(!count($data)) return;
-    $data = array_keys($data);
-
-    // limit results to 15 hits
-    $data = array_slice($data, 0, 15);
-    $data = array_map('trim',$data);
-    $data = array_map('noNS',$data);
-    $data = array_unique($data);
-    sort($data);
-
-    /* now construct a json */
-    $suggestions = array(
-                        $query,  // the original query
-                        $data,   // some suggestions
-                        array(), // no description
-                        array()  // no urls
-                   );
-    $json = new JSON();
-
-    header('Content-Type: application/x-suggestions+json');
-    print $json->encode($suggestions);
-}
-
-/**
- * Refresh a page lock and save draft
- *
- * Andreas Gohr <andi@splitbrain.org>
- */
-function ajax_lock(){
-    global $lang;
-    global $ID;
-    global $INFO;
-    global $INPUT;
-
-    $ID = cleanID($INPUT->post->str('id'));
-    if($ID === '') return;
-    $INFO = pageinfo();
-    if(isset($INFO['draft'])) unset($INFO['draft']);
-
-    // the preview action does locking and draft saving for us
-    try {
-        $preview = new \dokuwiki\Action\Preview();
-        $preview->checkPermissions();
-        $preview->preProcess();
-    } catch(\dokuwiki\Action\Exception\ActionException $e) {
-        echo $e->getMessage();
-        return;
-    }
-
-    if(!checklock($ID)){
-        lock($ID);
-        echo 1;
-    }
-
-    if(isset($INFO['draft'])) {
-        echo $lang['draftdate'].' '.dformat();
-    }
-}
-
-/**
- * Delete a draft
- *
- * @author Andreas Gohr <andi@splitbrain.org>
- */
-function ajax_draftdel(){
-    global $INPUT;
-    $id = cleanID($INPUT->str('id'));
-    if(empty($id)) return;
-
-    $client = $_SERVER['REMOTE_USER'];
-    if(!$client) $client = clientIP(true);
-
-    $cname = getCacheName($client.$id,'.draft');
-    @unlink($cname);
-}
-
-/**
- * Return subnamespaces for the Mediamanager
- *
- * @author Andreas Gohr <andi@splitbrain.org>
- */
-function ajax_medians(){
-    global $conf;
-    global $INPUT;
-
-    // wanted namespace
-    $ns  = cleanID($INPUT->post->str('ns'));
-    $dir  = utf8_encodeFN(str_replace(':','/',$ns));
-
-    $lvl = count(explode(':',$ns));
-
-    $data = array();
-    search($data,$conf['mediadir'],'search_index',array('nofiles' => true),$dir);
-    foreach(array_keys($data) as $item){
-        $data[$item]['level'] = $lvl+1;
-    }
-    echo html_buildlist($data, 'idx', 'media_nstree_item', 'media_nstree_li');
-}
-
-/**
- * Return list of files for the Mediamanager
- *
- * @author Andreas Gohr <andi@splitbrain.org>
- */
-function ajax_medialist(){
-    global $NS;
-    global $INPUT;
-
-    $NS = cleanID($INPUT->post->str('ns'));
-    $sort = $INPUT->post->bool('recent') ? 'date' : 'natural';
-    if ($INPUT->post->str('do') == 'media') {
-        tpl_mediaFileList();
-    } else {
-        tpl_mediaContent(true, $sort);
-    }
-}
-
-/**
- * Return the content of the right column
- * (image details) for the Mediamanager
- *
- * @author Kate Arzamastseva <pshns@ukr.net>
- */
-function ajax_mediadetails(){
-    global $IMG, $JUMPTO, $REV, $fullscreen, $INPUT;
-    $fullscreen = true;
-    require_once(DOKU_INC.'lib/exe/mediamanager.php');
-
-    $image = '';
-    if ($INPUT->has('image')) $image = cleanID($INPUT->str('image'));
-    if (isset($IMG)) $image = $IMG;
-    if (isset($JUMPTO)) $image = $JUMPTO;
-    $rev = false;
-    if (isset($REV) && !$JUMPTO) $rev = $REV;
-
-    html_msgarea();
-    tpl_mediaFileDetails($image, $rev);
-}
-
-/**
- * Returns image diff representation for mediamanager
- * @author Kate Arzamastseva <pshns@ukr.net>
- */
-function ajax_mediadiff(){
-    global $NS;
-    global $INPUT;
-
-    $image = '';
-    if ($INPUT->has('image')) $image = cleanID($INPUT->str('image'));
-    $NS = getNS($image);
-    $auth = auth_quickaclcheck("$NS:*");
-    media_diff($image, $NS, $auth, true);
-}
-
-function ajax_mediaupload(){
-    global $NS, $MSG, $INPUT;
-
-    $id = '';
-    if ($_FILES['qqfile']['tmp_name']) {
-        $id = $INPUT->post->str('mediaid', $_FILES['qqfile']['name']);
-    } elseif ($INPUT->get->has('qqfile')) {
-        $id = $INPUT->get->str('qqfile');
-    }
-
-    $id = cleanID($id);
-=======
     $callfn = 'ajax_'.$call;
->>>>>>> 87ff4c9c
 
     if(function_exists($callfn)) {
         $callfn();
