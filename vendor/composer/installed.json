[
    {
<<<<<<< HEAD
        "name": "easybook/geshi",
        "version": "v1.0.8.18",
        "version_normalized": "1.0.8.18",
        "source": {
            "type": "git",
            "url": "https://github.com/easybook/geshi.git",
            "reference": "4b06bfe8c6fbedd6aad0a0700d650f591386e287"
        },
        "dist": {
            "type": "zip",
            "url": "https://api.github.com/repos/easybook/geshi/zipball/4b06bfe8c6fbedd6aad0a0700d650f591386e287",
            "reference": "4b06bfe8c6fbedd6aad0a0700d650f591386e287",
            "shasum": ""
        },
        "require": {
            "php": ">4.3.0"
        },
        "time": "2016-10-05 07:15:42",
        "type": "library",
        "installation-source": "dist",
        "autoload": {
            "classmap": [
                "./"
            ]
        },
        "notification-url": "https://packagist.org/downloads/",
        "license": [
            "GPL-2.0"
        ],
        "authors": [
            {
                "name": "Nigel McNie",
                "email": "nigel@geshi.org"
            },
            {
                "name": "Benny Baumann",
                "email": "BenBE@geshi.org"
            }
        ],
        "description": "GeSHi - Generic Syntax Highlighter. This is an unmodified port of GeSHi project code found on SourceForge.",
        "homepage": "http://qbnz.com/highlighter",
        "keywords": [
            "highlight",
            "highlighter",
            "syntax"
        ]
    },
    {
=======
>>>>>>> f5610e74
        "name": "phpseclib/phpseclib",
        "version": "2.0.4",
        "version_normalized": "2.0.4.0",
        "source": {
            "type": "git",
            "url": "https://github.com/phpseclib/phpseclib.git",
            "reference": "ab8028c93c03cc8d9c824efa75dc94f1db2369bf"
        },
        "dist": {
            "type": "zip",
            "url": "https://api.github.com/repos/phpseclib/phpseclib/zipball/ab8028c93c03cc8d9c824efa75dc94f1db2369bf",
            "reference": "ab8028c93c03cc8d9c824efa75dc94f1db2369bf",
            "shasum": ""
        },
        "require": {
            "php": ">=5.3.3"
        },
        "require-dev": {
            "phing/phing": "~2.7",
            "phpunit/phpunit": "~4.0",
            "sami/sami": "~2.0",
            "squizlabs/php_codesniffer": "~2.0"
        },
        "suggest": {
            "ext-gmp": "Install the GMP (GNU Multiple Precision) extension in order to speed up arbitrary precision integer arithmetic operations.",
            "ext-libsodium": "SSH2/SFTP can make use of some algorithms provided by the libsodium-php extension.",
            "ext-mcrypt": "Install the Mcrypt extension in order to speed up a few other cryptographic operations.",
            "ext-openssl": "Install the OpenSSL extension in order to speed up a wide variety of cryptographic operations."
        },
        "time": "2016-10-04 00:57:04",
        "type": "library",
        "installation-source": "dist",
        "autoload": {
            "files": [
                "phpseclib/bootstrap.php"
            ],
            "psr-4": {
                "phpseclib\\": "phpseclib/"
            }
        },
        "notification-url": "https://packagist.org/downloads/",
        "license": [
            "MIT"
        ],
        "authors": [
            {
                "name": "Jim Wigginton",
                "email": "terrafrost@php.net",
                "role": "Lead Developer"
            },
            {
                "name": "Patrick Monnerat",
                "email": "pm@datasphere.ch",
                "role": "Developer"
            },
            {
                "name": "Andreas Fischer",
                "email": "bantu@phpbb.com",
                "role": "Developer"
            },
            {
                "name": "Hans-Jürgen Petrich",
                "email": "petrich@tronic-media.com",
                "role": "Developer"
            },
            {
                "name": "Graham Campbell",
                "email": "graham@alt-three.com",
                "role": "Developer"
            }
        ],
        "description": "PHP Secure Communications Library - Pure-PHP implementations of RSA, AES, SSH2, SFTP, X.509 etc.",
        "homepage": "http://phpseclib.sourceforge.net",
        "keywords": [
            "BigInteger",
            "aes",
            "asn.1",
            "asn1",
            "blowfish",
            "crypto",
            "cryptography",
            "encryption",
            "rsa",
            "security",
            "sftp",
            "signature",
            "signing",
            "ssh",
            "twofish",
            "x.509",
            "x509"
        ]
    },
    {
        "name": "simplepie/simplepie",
        "version": "1.4.3",
        "version_normalized": "1.4.3.0",
        "source": {
            "type": "git",
            "url": "https://github.com/simplepie/simplepie.git",
            "reference": "2a24b6e74aa9bf33243020f52895fe77efe94ccf"
        },
        "dist": {
            "type": "zip",
            "url": "https://api.github.com/repos/simplepie/simplepie/zipball/2a24b6e74aa9bf33243020f52895fe77efe94ccf",
            "reference": "2a24b6e74aa9bf33243020f52895fe77efe94ccf",
            "shasum": ""
        },
        "require": {
            "php": ">=5.3.0"
        },
        "require-dev": {
            "phpunit/phpunit": "~4 || ~5"
        },
        "suggest": {
            "mf2/mf2": "Microformat module that allows for parsing HTML for microformats"
        },
        "time": "2016-11-27 01:39:18",
        "type": "library",
        "installation-source": "dist",
        "autoload": {
            "psr-0": {
                "SimplePie": "library"
            }
        },
        "notification-url": "https://packagist.org/downloads/",
        "license": [
            "BSD-3-Clause"
        ],
        "authors": [
            {
                "name": "Ryan Parman",
                "homepage": "http://ryanparman.com/",
                "role": "Creator, alumnus developer"
            },
            {
                "name": "Geoffrey Sneddon",
                "homepage": "http://gsnedders.com/",
                "role": "Alumnus developer"
            },
            {
                "name": "Ryan McCue",
                "email": "me@ryanmccue.info",
                "homepage": "http://ryanmccue.info/",
                "role": "Developer"
            }
        ],
        "description": "A simple Atom/RSS parsing library for PHP",
        "homepage": "http://simplepie.org/",
        "keywords": [
            "atom",
            "feeds",
            "rss"
        ]
    },
    {
        "name": "paragonie/random_compat",
        "version": "v2.0.10",
        "version_normalized": "2.0.10.0",
        "source": {
            "type": "git",
            "url": "https://github.com/paragonie/random_compat.git",
            "reference": "634bae8e911eefa89c1abfbf1b66da679ac8f54d"
        },
        "dist": {
            "type": "zip",
            "url": "https://api.github.com/repos/paragonie/random_compat/zipball/634bae8e911eefa89c1abfbf1b66da679ac8f54d",
            "reference": "634bae8e911eefa89c1abfbf1b66da679ac8f54d",
            "shasum": ""
        },
        "require": {
            "php": ">=5.2.0"
        },
        "require-dev": {
            "phpunit/phpunit": "4.*|5.*"
        },
        "suggest": {
            "ext-libsodium": "Provides a modern crypto API that can be used to generate random bytes."
        },
        "time": "2017-03-13 16:27:32",
        "type": "library",
        "installation-source": "dist",
        "autoload": {
            "files": [
                "lib/random.php"
            ]
        },
        "notification-url": "https://packagist.org/downloads/",
        "license": [
            "MIT"
        ],
        "authors": [
            {
                "name": "Paragon Initiative Enterprises",
                "email": "security@paragonie.com",
                "homepage": "https://paragonie.com"
            }
        ],
        "description": "PHP 5.x polyfill for random_bytes() and random_int() from PHP 7",
        "keywords": [
            "csprng",
            "pseudorandom",
            "random"
        ]
    },
    {
        "name": "splitbrain/php-archive",
        "version": "1.0.8",
        "version_normalized": "1.0.8.0",
        "source": {
            "type": "git",
            "url": "https://github.com/splitbrain/php-archive.git",
            "reference": "6b1c1746fa0a6f9f68f0bc832892ddeda8db905c"
        },
        "dist": {
            "type": "zip",
            "url": "https://api.github.com/repos/splitbrain/php-archive/zipball/6b1c1746fa0a6f9f68f0bc832892ddeda8db905c",
            "reference": "6b1c1746fa0a6f9f68f0bc832892ddeda8db905c",
            "shasum": ""
        },
        "require": {
            "php": ">=5.3.0"
        },
        "require-dev": {
            "phpunit/phpunit": "4.5.*"
        },
        "suggest": {
            "ext-iconv": "Used for proper filename encode handling",
            "ext-mbstring": "Can be used alternatively for handling filename encoding"
        },
        "time": "2017-03-19 09:10:53",
        "type": "library",
        "installation-source": "dist",
        "autoload": {
            "psr-4": {
                "splitbrain\\PHPArchive\\": "src"
            }
        },
        "notification-url": "https://packagist.org/downloads/",
        "license": [
            "MIT"
        ],
        "authors": [
            {
                "name": "Andreas Gohr",
                "email": "andi@splitbrain.org"
            }
        ],
        "description": "Pure-PHP implementation to read and write TAR and ZIP archives",
        "keywords": [
            "archive",
            "extract",
            "tar",
            "unpack",
            "unzip",
            "zip"
        ]
    },
    {
<<<<<<< HEAD
        "name": "marcusschwarz/lesserphp",
        "version": "v0.5.1",
        "version_normalized": "0.5.1.0",
        "source": {
            "type": "git",
            "url": "https://github.com/MarcusSchwarz/lesserphp.git",
            "reference": "e9e3d53980c0e486b07c75e12f2bae5e10bdee44"
        },
        "dist": {
            "type": "zip",
            "url": "https://api.github.com/repos/MarcusSchwarz/lesserphp/zipball/e9e3d53980c0e486b07c75e12f2bae5e10bdee44",
            "reference": "e9e3d53980c0e486b07c75e12f2bae5e10bdee44",
            "shasum": ""
        },
        "require-dev": {
            "phpunit/phpunit": "~4.3"
        },
        "time": "2016-09-30 11:13:18",
        "bin": [
            "plessc"
        ],
        "type": "library",
        "extra": {
            "branch-alias": {
                "dev-master": "0.5.1-dev"
            }
        },
        "installation-source": "dist",
        "autoload": {
            "classmap": [
                "lessc.inc.php"
=======
        "name": "geshi/geshi",
        "version": "v1.0.9.0",
        "version_normalized": "1.0.9.0",
        "source": {
            "type": "git",
            "url": "https://github.com/GeSHi/geshi-1.0.git",
            "reference": "5a7b461338d322d941986a656d4d1651452e73dd"
        },
        "dist": {
            "type": "zip",
            "url": "https://api.github.com/repos/GeSHi/geshi-1.0/zipball/5a7b461338d322d941986a656d4d1651452e73dd",
            "reference": "5a7b461338d322d941986a656d4d1651452e73dd",
            "shasum": ""
        },
        "require-dev": {
            "phpunit/phpunit": "^5.7"
        },
        "time": "2017-05-05T05:51:25+00:00",
        "type": "library",
        "installation-source": "dist",
        "autoload": {
            "classmap": [
                "src/geshi/",
                "src/geshi.php"
            ]
        },
        "notification-url": "https://packagist.org/downloads/",
        "license": [
            "GPL-2.0+"
        ],
        "authors": [
            {
                "name": "Benny Baumann",
                "email": "BenBE@geshi.org",
                "homepage": "http://blog.benny-baumann.de/",
                "role": "Developer"
            }
        ],
        "description": "Generic Syntax Highlighter",
        "homepage": "http://qbnz.com/highlighter/"
    },
    {
        "name": "openpsa/universalfeedcreator",
        "version": "v1.8.3",
        "version_normalized": "1.8.3.0",
        "source": {
            "type": "git",
            "url": "https://github.com/flack/UniversalFeedCreator.git",
            "reference": "6261e130446d8f787bbfd229a602fb11e6816a4e"
        },
        "dist": {
            "type": "zip",
            "url": "https://api.github.com/repos/flack/UniversalFeedCreator/zipball/6261e130446d8f787bbfd229a602fb11e6816a4e",
            "reference": "6261e130446d8f787bbfd229a602fb11e6816a4e",
            "shasum": ""
        },
        "require": {
            "php": ">=5.0"
        },
        "require-dev": {
            "phpunit/phpunit": "*"
        },
        "time": "2017-05-18T08:28:48+00:00",
        "type": "library",
        "installation-source": "dist",
        "autoload": {
            "classmap": [
                "lib"
>>>>>>> f5610e74
            ]
        },
        "notification-url": "https://packagist.org/downloads/",
        "license": [
<<<<<<< HEAD
            "MIT",
            "GPL-3.0"
        ],
        "authors": [
            {
                "name": "Leaf Corcoran",
                "email": "leafot@gmail.com",
                "homepage": "http://leafo.net"
            },
            {
                "name": "Marcus Schwarz",
                "email": "github@maswaba.de",
                "homepage": "https://www.maswaba.de"
            }
        ],
        "description": "lesserphp is a compiler for LESS written in PHP based on leafo's lessphp.",
        "homepage": "http://leafo.net/lessphp/"
=======
            "LGPL"
        ],
        "authors": [
            {
                "name": "Andreas Flack",
                "email": "flack@contentcontrol-berlin.de",
                "homepage": "http://www.contentcontrol-berlin.de/"
            }
        ],
        "description": "RSS and Atom feed generator by Kai Blankenhorn",
        "keywords": [
            "atom",
            "georss",
            "gpx",
            "opml",
            "pie",
            "rss"
        ]
    },
    {
        "name": "aziraphale/email-address-validator",
        "version": "2.0.1",
        "version_normalized": "2.0.1.0",
        "source": {
            "type": "git",
            "url": "https://github.com/aziraphale/email-address-validator.git",
            "reference": "fa25bc22c1c0b6491657c91473fae3e40719a650"
        },
        "dist": {
            "type": "zip",
            "url": "https://api.github.com/repos/aziraphale/email-address-validator/zipball/fa25bc22c1c0b6491657c91473fae3e40719a650",
            "reference": "fa25bc22c1c0b6491657c91473fae3e40719a650",
            "shasum": ""
        },
        "require-dev": {
            "phpunit/phpunit": "^5.7"
        },
        "time": "2017-05-22T14:05:57+00:00",
        "type": "library",
        "installation-source": "dist",
        "autoload": {
            "psr-0": {
                "EmailAddressValidator": ""
            }
        },
        "notification-url": "https://packagist.org/downloads/",
        "license": [
            "MIT"
        ],
        "authors": [
            {
                "name": "Dave Child",
                "email": "dave@addedbytes.com"
            },
            {
                "name": "Andrew Gillard",
                "email": "andrew@lorddeath.net"
            }
        ],
        "description": "Fork of AddedBytes' PHP EmailAddressValidator script, now with Composer support!",
        "homepage": "https://github.com/aziraphale/email-address-validator"
>>>>>>> f5610e74
    }
]<|MERGE_RESOLUTION|>--- conflicted
+++ resolved
@@ -1,56 +1,5 @@
 [
     {
-<<<<<<< HEAD
-        "name": "easybook/geshi",
-        "version": "v1.0.8.18",
-        "version_normalized": "1.0.8.18",
-        "source": {
-            "type": "git",
-            "url": "https://github.com/easybook/geshi.git",
-            "reference": "4b06bfe8c6fbedd6aad0a0700d650f591386e287"
-        },
-        "dist": {
-            "type": "zip",
-            "url": "https://api.github.com/repos/easybook/geshi/zipball/4b06bfe8c6fbedd6aad0a0700d650f591386e287",
-            "reference": "4b06bfe8c6fbedd6aad0a0700d650f591386e287",
-            "shasum": ""
-        },
-        "require": {
-            "php": ">4.3.0"
-        },
-        "time": "2016-10-05 07:15:42",
-        "type": "library",
-        "installation-source": "dist",
-        "autoload": {
-            "classmap": [
-                "./"
-            ]
-        },
-        "notification-url": "https://packagist.org/downloads/",
-        "license": [
-            "GPL-2.0"
-        ],
-        "authors": [
-            {
-                "name": "Nigel McNie",
-                "email": "nigel@geshi.org"
-            },
-            {
-                "name": "Benny Baumann",
-                "email": "BenBE@geshi.org"
-            }
-        ],
-        "description": "GeSHi - Generic Syntax Highlighter. This is an unmodified port of GeSHi project code found on SourceForge.",
-        "homepage": "http://qbnz.com/highlighter",
-        "keywords": [
-            "highlight",
-            "highlighter",
-            "syntax"
-        ]
-    },
-    {
-=======
->>>>>>> f5610e74
         "name": "phpseclib/phpseclib",
         "version": "2.0.4",
         "version_normalized": "2.0.4.0",
@@ -80,7 +29,7 @@
             "ext-mcrypt": "Install the Mcrypt extension in order to speed up a few other cryptographic operations.",
             "ext-openssl": "Install the OpenSSL extension in order to speed up a wide variety of cryptographic operations."
         },
-        "time": "2016-10-04 00:57:04",
+        "time": "2016-10-04T00:57:04+00:00",
         "type": "library",
         "installation-source": "dist",
         "autoload": {
@@ -168,7 +117,7 @@
         "suggest": {
             "mf2/mf2": "Microformat module that allows for parsing HTML for microformats"
         },
-        "time": "2016-11-27 01:39:18",
+        "time": "2016-11-27T01:39:18+00:00",
         "type": "library",
         "installation-source": "dist",
         "autoload": {
@@ -230,7 +179,7 @@
         "suggest": {
             "ext-libsodium": "Provides a modern crypto API that can be used to generate random bytes."
         },
-        "time": "2017-03-13 16:27:32",
+        "time": "2017-03-13T16:27:32+00:00",
         "type": "library",
         "installation-source": "dist",
         "autoload": {
@@ -281,7 +230,7 @@
             "ext-iconv": "Used for proper filename encode handling",
             "ext-mbstring": "Can be used alternatively for handling filename encoding"
         },
-        "time": "2017-03-19 09:10:53",
+        "time": "2017-03-19T09:10:53+00:00",
         "type": "library",
         "installation-source": "dist",
         "autoload": {
@@ -310,39 +259,6 @@
         ]
     },
     {
-<<<<<<< HEAD
-        "name": "marcusschwarz/lesserphp",
-        "version": "v0.5.1",
-        "version_normalized": "0.5.1.0",
-        "source": {
-            "type": "git",
-            "url": "https://github.com/MarcusSchwarz/lesserphp.git",
-            "reference": "e9e3d53980c0e486b07c75e12f2bae5e10bdee44"
-        },
-        "dist": {
-            "type": "zip",
-            "url": "https://api.github.com/repos/MarcusSchwarz/lesserphp/zipball/e9e3d53980c0e486b07c75e12f2bae5e10bdee44",
-            "reference": "e9e3d53980c0e486b07c75e12f2bae5e10bdee44",
-            "shasum": ""
-        },
-        "require-dev": {
-            "phpunit/phpunit": "~4.3"
-        },
-        "time": "2016-09-30 11:13:18",
-        "bin": [
-            "plessc"
-        ],
-        "type": "library",
-        "extra": {
-            "branch-alias": {
-                "dev-master": "0.5.1-dev"
-            }
-        },
-        "installation-source": "dist",
-        "autoload": {
-            "classmap": [
-                "lessc.inc.php"
-=======
         "name": "geshi/geshi",
         "version": "v1.0.9.0",
         "version_normalized": "1.0.9.0",
@@ -411,30 +327,10 @@
         "autoload": {
             "classmap": [
                 "lib"
->>>>>>> f5610e74
             ]
         },
         "notification-url": "https://packagist.org/downloads/",
         "license": [
-<<<<<<< HEAD
-            "MIT",
-            "GPL-3.0"
-        ],
-        "authors": [
-            {
-                "name": "Leaf Corcoran",
-                "email": "leafot@gmail.com",
-                "homepage": "http://leafo.net"
-            },
-            {
-                "name": "Marcus Schwarz",
-                "email": "github@maswaba.de",
-                "homepage": "https://www.maswaba.de"
-            }
-        ],
-        "description": "lesserphp is a compiler for LESS written in PHP based on leafo's lessphp.",
-        "homepage": "http://leafo.net/lessphp/"
-=======
             "LGPL"
         ],
         "authors": [
@@ -496,6 +392,59 @@
         ],
         "description": "Fork of AddedBytes' PHP EmailAddressValidator script, now with Composer support!",
         "homepage": "https://github.com/aziraphale/email-address-validator"
->>>>>>> f5610e74
+    },
+    {
+        "name": "marcusschwarz/lesserphp",
+        "version": "v0.5.1",
+        "version_normalized": "0.5.1.0",
+        "source": {
+            "type": "git",
+            "url": "https://github.com/MarcusSchwarz/lesserphp.git",
+            "reference": "e9e3d53980c0e486b07c75e12f2bae5e10bdee44"
+        },
+        "dist": {
+            "type": "zip",
+            "url": "https://api.github.com/repos/MarcusSchwarz/lesserphp/zipball/e9e3d53980c0e486b07c75e12f2bae5e10bdee44",
+            "reference": "e9e3d53980c0e486b07c75e12f2bae5e10bdee44",
+            "shasum": ""
+        },
+        "require-dev": {
+            "phpunit/phpunit": "~4.3"
+        },
+        "time": "2016-09-30T11:13:18+00:00",
+        "bin": [
+            "plessc"
+        ],
+        "type": "library",
+        "extra": {
+            "branch-alias": {
+                "dev-master": "0.5.1-dev"
+            }
+        },
+        "installation-source": "dist",
+        "autoload": {
+            "classmap": [
+                "lessc.inc.php"
+            ]
+        },
+        "notification-url": "https://packagist.org/downloads/",
+        "license": [
+            "MIT",
+            "GPL-3.0"
+        ],
+        "authors": [
+            {
+                "name": "Leaf Corcoran",
+                "email": "leafot@gmail.com",
+                "homepage": "http://leafo.net"
+            },
+            {
+                "name": "Marcus Schwarz",
+                "email": "github@maswaba.de",
+                "homepage": "https://www.maswaba.de"
+            }
+        ],
+        "description": "lesserphp is a compiler for LESS written in PHP based on leafo's lessphp.",
+        "homepage": "http://leafo.net/lessphp/"
     }
 ]